--- conflicted
+++ resolved
@@ -12,17 +12,10 @@
   float i_3;
 };
 
-<<<<<<< HEAD
-extern "C" __global__ void execute_unary_kernel(float_4 input_0[],
-                                                float_4 input_1[],
-                                                float_4 output_0[],
-                                                uint info[]) {
-=======
 extern "C" __global__ void execute_unary_kernel_f32(float_4 input_0[],
                                                     float_4 input_1[],
                                                     float_4 output_0[],
                                                     uint info[]) {
->>>>>>> 7133da76
 
   int3 absoluteIdx = make_int3(blockIdx.x * blockDim.x + threadIdx.x,
                                blockIdx.y * blockDim.y + threadIdx.y,
