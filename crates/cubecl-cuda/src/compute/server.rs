use crate::compiler::{format_cpp_code, CudaCompiler};

use super::storage::CudaStorage;
use super::{uninit_vec, CudaResource};
use cubecl_core::compute::DebugInformation;
use cubecl_core::ir::CubeDim;
use cubecl_core::Feature;
use cubecl_core::{prelude::*, KernelId};
use cubecl_runtime::debug::DebugLogger;
use cubecl_runtime::memory_management::MemoryUsage;
use cubecl_runtime::storage::BindingResource;
use cubecl_runtime::ExecutionMode;
use cubecl_runtime::{
    memory_management::MemoryManagement,
    server::{self, ComputeServer},
};
use cudarc::driver::sys::CUctx_st;
use cudarc::driver::sys::CUfunc_st;
use std::collections::HashMap;
use std::ffi::CStr;
use std::ffi::CString;
use std::future::Future;
use std::path::PathBuf;
use std::time::{Duration, Instant};

#[derive(Debug)]
pub struct CudaServer {
    ctx: CudaContext,
    logger: DebugLogger,
}

#[derive(Debug)]
pub(crate) struct CudaContext {
    context: *mut CUctx_st,
    stream: cudarc::driver::sys::CUstream,
    memory_management: MemoryManagement<CudaStorage>,
    module_names: HashMap<KernelId, CompiledKernel>,
    work_start_time: Option<Instant>,
    pub(crate) arch: u32,
}

#[derive(Debug)]
struct CompiledKernel {
    cube_dim: CubeDim,
    shared_mem_bytes: usize,
    func: *mut CUfunc_st,
}

unsafe impl Send for CudaServer {}

impl CudaServer {
    pub(crate) fn arch_version(&mut self) -> u32 {
        let ctx = self.get_context();
        ctx.arch
    }

    fn read_sync(&mut self, binding: server::Binding) -> Vec<u8> {
        let ctx = self.get_context();
        let resource = ctx.memory_management.get_resource(
            binding.memory,
            binding.offset_start,
            binding.offset_end,
        );

        let mut data = uninit_vec(resource.size() as usize);

        unsafe {
            cudarc::driver::result::memcpy_dtoh_async(&mut data, resource.ptr, ctx.stream).unwrap();
        };

        ctx.sync();

        data
    }
}

impl ComputeServer for CudaServer {
    type Kernel = Box<dyn CubeTask<CudaCompiler>>;
    type Storage = CudaStorage;
    type Feature = Feature;

    fn read(&mut self, binding: server::Binding) -> impl Future<Output = Vec<u8>> + 'static {
        let value = self.read_sync(binding);
        async { value }
    }

    fn create(&mut self, data: &[u8]) -> server::Handle {
        let handle = self.empty(data.len());
        let ctx = self.get_context();

        let binding = handle.clone().binding();
        let resource = ctx.memory_management.get_resource(
            binding.memory,
            binding.offset_start,
            binding.offset_end,
        );

        unsafe {
            cudarc::driver::result::memcpy_htod_async(resource.ptr, data, ctx.stream).unwrap();
        }

        handle
    }

    fn empty(&mut self, size: usize) -> server::Handle {
        let ctx = self.get_context();
        let handle = ctx.memory_management.reserve(size, None);
        server::Handle::new(handle, None, None)
    }

    unsafe fn execute(
        &mut self,
        kernel: Self::Kernel,
        count: CubeCount,
        bindings: Vec<server::Binding>,
        mode: ExecutionMode,
    ) {
        let mut kernel_id = kernel.id();
        kernel_id.mode(mode);

        let profile_level = self.logger.profile_level();
        let profile_info = if profile_level.is_some() {
            Some((kernel.name(), kernel_id.clone()))
        } else {
            None
        };

        let count = match count {
            CubeCount::Static(x, y, z) => (x, y, z),
            // TODO: CUDA doesn't have an exact equivalen of dynamic dispatch. Instead, kernels are free to launch other kernels.
            // One option is to create a dummy kernel with 1 thread that launches the real kernel with the dynamic dispatch settings.
            // For now, just read the dispatch settings from the buffer.
            CubeCount::Dynamic(binding) => {
                let data = self.read_sync(binding);
                let data = bytemuck::cast_slice(&data);
                assert!(
                    data.len() == 3,
                    "Dynamic cube count should contain 3 values"
                );
                (data[0], data[1], data[2])
            }
        };

        let (ctx, logger) = self.get_context_with_logger();

        if !ctx.module_names.contains_key(&kernel_id) {
            ctx.compile_kernel(&kernel_id, kernel, logger, mode);
        }

        let resources = bindings
            .into_iter()
            .map(|binding| {
                ctx.memory_management.get_resource(
                    binding.memory,
                    binding.offset_start,
                    binding.offset_end,
                )
            })
            .collect::<Vec<_>>();

        if ctx.work_start_time.is_none() {
            ctx.work_start_time = Some(Instant::now());
        }

        if let Some(level) = profile_level {
            ctx.sync();
            let start = std::time::SystemTime::now();
            ctx.execute_task(kernel_id, count, resources);
            ctx.sync();

            let (name, kernel_id) = profile_info.unwrap();
            let info = match level {
                cubecl_runtime::debug::ProfileLevel::Basic => {
                    if let Some(val) = name.split("<").next() {
                        val.split("::").last().unwrap_or(name).to_string()
                    } else {
                        name.to_string()
                    }
                }
                cubecl_runtime::debug::ProfileLevel::Full => {
                    format!("{name}: {kernel_id} CubeCount {count:?}")
                }
            };

            self.logger
                .register_profiled(info, start.elapsed().unwrap());
        } else {
            ctx.execute_task(kernel_id, count, resources);
        }
    }

<<<<<<< HEAD
    fn sync(&mut self, sync_type: SyncType) {
        self.logger.profile_summary();
        match sync_type {
            // Synchronize the stream if waiting.
            SyncType::Wait => {
                let ctx = self.get_context();
                ctx.sync();
            }
            // Nothing to do - all tasks are already submitted to the stream.
            SyncType::Flush => (),
        }
=======
    fn flush(&mut self) {}

    fn sync(&mut self) -> impl Future<Output = Duration> + 'static {
        let ctx = self.get_context();
        ctx.sync();
        let duration = ctx
            .work_start_time
            .map(|t| t.elapsed())
            .unwrap_or(Duration::from_secs_f32(0.0));
        ctx.work_start_time = None;
        async move { duration }
>>>>>>> e98de7c6
    }

    fn get_resource(&mut self, binding: server::Binding) -> BindingResource<Self> {
        let ctx = self.get_context();
        BindingResource::new(
            binding.clone(),
            ctx.memory_management.get_resource(
                binding.memory,
                binding.offset_start,
                binding.offset_end,
            ),
        )
    }

    fn memory_usage(&self) -> MemoryUsage {
        self.ctx.memory_usage()
    }
}

impl CudaContext {
    pub fn new(
        memory_management: MemoryManagement<CudaStorage>,
        stream: cudarc::driver::sys::CUstream,
        context: *mut CUctx_st,
        arch: u32,
    ) -> Self {
        Self {
            context,
            memory_management,
            module_names: HashMap::new(),
            stream,
            arch,
            work_start_time: None,
        }
    }

    fn sync(&mut self) {
        unsafe {
            cudarc::driver::result::stream::synchronize(self.stream).unwrap();
        };
    }

    fn compile_kernel(
        &mut self,
        kernel_id: &KernelId,
        kernel: Box<dyn CubeTask<CudaCompiler>>,
        logger: &mut DebugLogger,
        mode: ExecutionMode,
    ) {
        let mut kernel_compiled = kernel.compile(mode);

        if logger.is_activated() {
            kernel_compiled.debug_info = Some(DebugInformation::new("cpp", kernel_id.clone()));

            if let Ok(formatted) = format_cpp_code(&kernel_compiled.source) {
                kernel_compiled.source = formatted;
            }
        }

        let shared_mem_bytes = kernel_compiled.shared_mem_bytes;
        let cube_dim = kernel_compiled.cube_dim;
        let arch = format!("--gpu-architecture=sm_{}", self.arch);

        let include_path = include_path();
        let include_option = format!("--include-path={}", include_path.to_str().unwrap());
        let options = &[arch.as_str(), include_option.as_str()];

        let kernel_compiled = logger.debug(kernel_compiled);

        let ptx = unsafe {
            let program = cudarc::nvrtc::result::create_program(kernel_compiled.source).unwrap();
            if cudarc::nvrtc::result::compile_program(program, options).is_err() {
                let log_raw = cudarc::nvrtc::result::get_program_log(program).unwrap();
                let log_ptr = log_raw.as_ptr();
                let log = CStr::from_ptr(log_ptr).to_str().unwrap();
                let mut message = "[Compilation Error] ".to_string();
                for line in log.split('\n') {
                    if !line.is_empty() {
                        message += format!("\n    {line}").as_str();
                    }
                }
                let source = kernel.compile(mode).source;
                panic!("{message}\n[Source]  \n{source}");
            };
            cudarc::nvrtc::result::get_ptx(program).unwrap()
        };

        let func_name = CString::new("kernel".to_string()).unwrap();
        let func = unsafe {
            let module =
                cudarc::driver::result::module::load_data(ptx.as_ptr() as *const _).unwrap();
            cudarc::driver::result::module::get_function(module, func_name).unwrap()
        };

        self.module_names.insert(
            kernel_id.clone(),
            CompiledKernel {
                cube_dim,
                shared_mem_bytes,
                func,
            },
        );
    }

    fn execute_task(
        &mut self,
        kernel_id: KernelId,
        dispatch_count: (u32, u32, u32),
        resources: Vec<CudaResource>,
    ) {
        let mut bindings = resources
            .iter()
            .map(|memory| memory.as_binding())
            .collect::<Vec<_>>();

        let kernel = self.module_names.get(&kernel_id).unwrap();
        let cube_dim = kernel.cube_dim;
        unsafe {
            cudarc::driver::result::launch_kernel(
                kernel.func,
                dispatch_count,
                (cube_dim.x, cube_dim.y, cube_dim.z),
                kernel.shared_mem_bytes as u32,
                self.stream,
                &mut bindings,
            )
            .unwrap();
        };
    }

    fn memory_usage(&self) -> MemoryUsage {
        self.memory_management.memory_usage()
    }
}

impl CudaServer {
    /// Create a new cuda server.
    pub(crate) fn new(ctx: CudaContext) -> Self {
        Self {
            ctx,
            logger: DebugLogger::default(),
        }
    }

    fn get_context(&mut self) -> &mut CudaContext {
        self.get_context_with_logger().0
    }

    fn get_context_with_logger(&mut self) -> (&mut CudaContext, &mut DebugLogger) {
        unsafe {
            cudarc::driver::result::ctx::set_current(self.ctx.context).unwrap();
        };
        (&mut self.ctx, &mut self.logger)
    }
}

fn include_path() -> PathBuf {
    let mut path = cuda_path().expect("
        CUDA installation not found.
        Please ensure that CUDA is installed and the CUDA_PATH environment variable is set correctly.
        Note: Default paths are used for Linux (/usr/local/cuda) and Windows (C:/Program Files/NVIDIA GPU Computing Toolkit/CUDA/), which may not be correct.
    ");
    path.push("include");
    path
}

fn cuda_path() -> Option<PathBuf> {
    if let Ok(path) = std::env::var("CUDA_PATH") {
        return Some(PathBuf::from(path));
    }

    #[cfg(target_os = "linux")]
    {
        return Some(PathBuf::from("/usr/local/cuda"));
    }

    #[cfg(target_os = "windows")]
    {
        return Some(PathBuf::from(
            "C:/Program Files/NVIDIA GPU Computing Toolkit/CUDA/",
        ));
    }

    #[allow(unreachable_code)]
    None
}<|MERGE_RESOLUTION|>--- conflicted
+++ resolved
@@ -189,22 +189,11 @@
         }
     }
 
-<<<<<<< HEAD
-    fn sync(&mut self, sync_type: SyncType) {
+    fn flush(&mut self) {}
+
+    fn sync(&mut self) -> impl Future<Output = Duration> + 'static {
         self.logger.profile_summary();
-        match sync_type {
-            // Synchronize the stream if waiting.
-            SyncType::Wait => {
-                let ctx = self.get_context();
-                ctx.sync();
-            }
-            // Nothing to do - all tasks are already submitted to the stream.
-            SyncType::Flush => (),
-        }
-=======
-    fn flush(&mut self) {}
-
-    fn sync(&mut self) -> impl Future<Output = Duration> + 'static {
+
         let ctx = self.get_context();
         ctx.sync();
         let duration = ctx
@@ -213,7 +202,6 @@
             .unwrap_or(Duration::from_secs_f32(0.0));
         ctx.work_start_time = None;
         async move { duration }
->>>>>>> e98de7c6
     }
 
     fn get_resource(&mut self, binding: server::Binding) -> BindingResource<Self> {
