--- conflicted
+++ resolved
@@ -372,14 +372,9 @@
                     pixels_per_column: _,
                 } => {
                     return Err(LaunchError::Unknown {
-<<<<<<< HEAD
-                        context: "CUDA version 12.8 required for tensor map format Im2colWide"
-                            .into(),
-=======
                         reason: "CUDA version 12.8 required for tensor map format Im2colWide"
                             .into(),
                         backtrace: BackTrace::capture(),
->>>>>>> ea0b918d
                     });
                 }
             };
