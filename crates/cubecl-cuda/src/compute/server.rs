use cubecl_common::{
    OobFill, TensorMapFormat, TensorMapInterleave, TensorMapPrefetch, TensorMapSwizzle,
};
use cubecl_cpp::{
    CudaCompiler, cuda::arch::CudaArchitecture, formatter::format_cpp, shared::CompilationOptions,
};
use serde::{Deserialize, Serialize};

use super::fence::{Fence, SyncStream};
use super::storage::CudaStorage;
<<<<<<< HEAD
use super::{uninit_vec, CudaResource};
use cubecl_core::{
    compute::DebugInformation,
    ir::{Elem, IntKind, UIntKind},
};
use cubecl_core::{ir::FloatKind, Feature};
use cubecl_core::{prelude::*, KernelId};
=======
use super::{CudaResource, uninit_vec};
use cubecl_core::Feature;
use cubecl_core::compute::DebugInformation;
use cubecl_core::{KernelId, prelude::*};
>>>>>>> 01ce20d7
use cubecl_runtime::debug::{DebugLogger, ProfileLevel};
use cubecl_runtime::memory_management::MemoryUsage;
use cubecl_runtime::storage::BindingResource;
use cubecl_runtime::{TimestampsError, TimestampsResult};
use cubecl_runtime::{
    memory_management::MemoryManagement,
    server::{self, ComputeServer},
};
<<<<<<< HEAD
use cubecl_runtime::{TimestampsError, TimestampsResult};
use cudarc::driver::sys::{
    CUctx_st, CUtensorMap, CUtensorMapDataType, CUtensorMapFloatOOBfill, CUtensorMapL2promotion,
    CUtensorMapSwizzle,
};
use cudarc::driver::sys::{CUfunc_st, CUtensorMapInterleave};
=======
use cudarc::driver::sys::CUctx_st;
use cudarc::driver::sys::CUfunc_st;
>>>>>>> 01ce20d7
use std::collections::HashMap;
use std::future::Future;
use std::path::PathBuf;
use std::time::Instant;
use std::{ffi::CStr, os::raw::c_void};
use std::{ffi::CString, mem::MaybeUninit};

#[cfg(feature = "cache-ptx")]
use cubecl_common::cache::{Cache, CacheOption};

#[derive(Debug)]
pub struct CudaServer {
    ctx: CudaContext,
    logger: DebugLogger,
}

#[derive(Debug)]
pub(crate) struct CudaContext {
    context: *mut CUctx_st,
    stream: cudarc::driver::sys::CUstream,
    memory_management: MemoryManagement<CudaStorage>,
    module_names: HashMap<KernelId, CompiledKernel>,
    #[cfg(feature = "cache-ptx")]
    ptx_cache: Cache<String, PtxCacheEntry>,
    timestamps: KernelTimestamps,
    pub(crate) arch: CudaArchitecture,
    compilation_options: CompilationOptions,
}

#[derive(Debug, Serialize, Deserialize, PartialEq, Eq, Clone)]
pub struct PtxCacheEntry {
    entrypoint_name: String,
    cube_dim: (u32, u32, u32),
    shared_mem_bytes: usize,
    ptx: Vec<i8>,
}

#[derive(Debug)]
enum KernelTimestamps {
    Inferred { start_time: Instant },
    Disabled,
}

impl KernelTimestamps {
    fn enable(&mut self) {
        if !matches!(self, Self::Disabled) {
            return;
        }

        *self = Self::Inferred {
            start_time: Instant::now(),
        };
    }

    fn disable(&mut self) {
        *self = Self::Disabled;
    }
}

#[derive(Debug)]
struct CompiledKernel {
    cube_dim: CubeDim,
    shared_mem_bytes: usize,
    func: *mut CUfunc_st,
}

unsafe impl Send for CudaServer {}

impl CudaServer {
    fn read_sync(&mut self, binding: server::Binding) -> Vec<u8> {
        let ctx = self.get_context();
        let resource = ctx
            .memory_management
            .get_resource(binding.memory, binding.offset_start, binding.offset_end)
            .expect("Failed to find resource");

        let mut data = uninit_vec(resource.size() as usize);

        unsafe {
            cudarc::driver::result::memcpy_dtoh_async(&mut data, resource.ptr, ctx.stream).unwrap();
        };

        ctx.sync();

        data
    }

    fn read_async(
        &mut self,
        bindings: Vec<server::Binding>,
    ) -> impl Future<Output = Vec<Vec<u8>>> + 'static + Send {
        let ctx = self.get_context();
        let mut result = Vec::with_capacity(bindings.len());

        for binding in bindings {
            let resource = ctx
                .memory_management
                .get_resource(binding.memory, binding.offset_start, binding.offset_end)
                .expect("Failed to find resource");

            let mut data = uninit_vec(resource.size() as usize);

            unsafe {
                cudarc::driver::result::memcpy_dtoh_async(&mut data, resource.ptr, ctx.stream)
                    .unwrap();
            };
            result.push(data);
        }

        let fence = ctx.fence();

        async move {
            fence.wait();
            result
        }
    }

    fn sync_stream_async(&mut self) -> impl Future<Output = ()> + 'static + Send {
        let ctx = self.get_context();
        // We can't use a fence here because no action has been recorded on the context.
        // We need at least one action to be recorded after the context is initialized
        // with `cudarc::driver::result::ctx::set_current(self.ctx.context)` for the fence
        // to have any effect. Otherwise, it seems to be ignored.
        let sync = ctx.lazy_sync_stream();

        async move {
            sync.wait();
        }
    }
}

impl ComputeServer for CudaServer {
    type Kernel = Box<dyn CubeTask<CudaCompiler>>;
    type Storage = CudaStorage;
    type Feature = Feature;
    type Info = ();

    fn read(
        &mut self,
        bindings: Vec<server::Binding>,
    ) -> impl Future<Output = Vec<Vec<u8>>> + 'static {
        self.read_async(bindings)
    }

    fn create(&mut self, data: &[u8]) -> server::Handle {
        let handle = self.empty(data.len());
        let ctx = self.get_context();

        let binding = handle.clone().binding();
        let resource = ctx
            .memory_management
            .get_resource(binding.memory, binding.offset_start, binding.offset_end)
            .expect("Failed to find resource");

        unsafe {
            cudarc::driver::result::memcpy_htod_async(resource.ptr, data, ctx.stream).unwrap();
        }

        handle
    }

    fn empty(&mut self, size: usize) -> server::Handle {
        let ctx = self.get_context();
        let handle = ctx.memory_management.reserve(size as u64);
        server::Handle::new(handle, None, None, size as u64)
    }

    unsafe fn execute(
        &mut self,
        kernel: Self::Kernel,
        count: CubeCount,
        constants: Vec<server::ConstBinding>,
        bindings: Vec<server::Binding>,
        mode: ExecutionMode,
    ) {
        let mut kernel_id = kernel.id();
        kernel_id.mode(mode);

        let profile_level = self.logger.profile_level();
        let profile_info = if profile_level.is_some() {
            Some((kernel.name(), kernel_id.clone()))
        } else {
            None
        };

        let count = match count {
            CubeCount::Static(x, y, z) => (x, y, z),
            // TODO: CUDA doesn't have an exact equivalen of dynamic dispatch. Instead, kernels are free to launch other kernels.
            // One option is to create a dummy kernel with 1 thread that launches the real kernel with the dynamic dispatch settings.
            // For now, just read the dispatch settings from the buffer.
            CubeCount::Dynamic(binding) => {
                let data = self.read_sync(binding);
                let data = bytemuck::cast_slice(&data);
                assert!(
                    data.len() == 3,
                    "Dynamic cube count should contain 3 values"
                );
                (data[0], data[1], data[2])
            }
        };

        let (ctx, logger) = self.get_context_with_logger();

        if !ctx.module_names.contains_key(&kernel_id) {
            ctx.compile_kernel(&kernel_id, kernel, logger, mode);
        }

        let tensor_maps: Vec<_> = constants
            .iter()
            .map(|it| match it {
                server::ConstBinding::TensorMap { binding, map } => {
                    let resource = ctx
                        .memory_management
                        .get_resource(
                            binding.memory.clone(),
                            binding.offset_start,
                            binding.offset_end,
                        )
                        .expect("Failed to find resource");
                    let device_ptr = *(resource.binding as *const cudarc::driver::sys::CUdeviceptr)
                        as *mut c_void;
                    assert!(
                        device_ptr as usize % 16 == 0,
                        "Tensor pointer must be 16 byte aligned"
                    );
                    let lib = cudarc::driver::sys::lib();
                    let mut map_ptr = MaybeUninit::zeroed();
                    let data_ty = elem_to_tmap_type(map.elem);

                    match &map.format {
                        TensorMapFormat::Tiled { tile_size } => lib.cuTensorMapEncodeTiled(
                            map_ptr.as_mut_ptr(),
                            data_ty,
                            map.rank as u32,
                            device_ptr,
                            map.shape.as_ptr(),
                            map.strides.as_ptr(),
                            tile_size.as_ptr(),
                            map.elem_stride.as_ptr(),
                            interleave_to_cuda(map.interleave),
                            swizzle_to_cuda(map.swizzle),
                            prefetch_to_cuda(map.prefetch),
                            oob_to_cuda(map.oob_fill),
                        ),
                        TensorMapFormat::Im2col {
                            pixel_box_lower_corner,
                            pixel_box_upper_corner,
                            channels_per_pixel,
                            pixels_per_column,
                        } => lib.cuTensorMapEncodeIm2col(
                            map_ptr.as_mut_ptr(),
                            data_ty,
                            map.rank as u32,
                            resource.as_binding(),
                            map.shape.as_ptr(),
                            map.strides.as_ptr(),
                            pixel_box_lower_corner.as_ptr(),
                            pixel_box_upper_corner.as_ptr(),
                            *channels_per_pixel,
                            *pixels_per_column,
                            map.elem_stride.as_ptr(),
                            interleave_to_cuda(map.interleave),
                            swizzle_to_cuda(map.swizzle),
                            prefetch_to_cuda(map.prefetch),
                            oob_to_cuda(map.oob_fill),
                        ),
                        TensorMapFormat::Im2colWide { .. } => {
                            unimplemented!("Not yet implemented in cudarc")
                        }
                    };
                    map_ptr.assume_init()
                }
            })
            .collect::<_>();

        let resources = bindings
            .into_iter()
            .map(|binding| {
                ctx.memory_management
                    .get_resource(binding.memory, binding.offset_start, binding.offset_end)
                    .expect("Failed to find resource")
            })
            .collect::<Vec<_>>();

        // Just to ensure the `Vec`s aren't accidentally consumed and dropped while the pointers
        // are still needed.
        let _ = constants.iter();

        if let Some(level) = profile_level {
            ctx.sync();
            let start = std::time::SystemTime::now();
            ctx.execute_task(kernel_id, count, &tensor_maps, &resources);
            ctx.sync();

            let (name, kernel_id) = profile_info.unwrap();
            let info = match level {
                ProfileLevel::Basic | ProfileLevel::Medium => {
                    if let Some(val) = name.split("<").next() {
                        val.split("::").last().unwrap_or(name).to_string()
                    } else {
                        name.to_string()
                    }
                }
                ProfileLevel::Full => {
                    format!("{name}: {kernel_id} CubeCount {count:?}")
                }
            };

            self.logger
                .register_profiled(info, start.elapsed().unwrap());
        } else {
            ctx.execute_task(kernel_id, count, &tensor_maps, &resources);
        }
    }

    fn flush(&mut self) {}

    fn sync(&mut self) -> impl Future<Output = ()> + 'static {
        self.logger.profile_summary();
        self.sync_stream_async()
    }

    fn sync_elapsed(&mut self) -> impl Future<Output = TimestampsResult> + 'static {
        self.logger.profile_summary();

        let ctx = self.get_context();
        ctx.sync();

        let duration = match &mut ctx.timestamps {
            KernelTimestamps::Inferred { start_time } => {
                let duration = start_time.elapsed();
                *start_time = Instant::now();
                Ok(duration)
            }
            KernelTimestamps::Disabled => Err(TimestampsError::Disabled),
        };

        async move { duration }
    }

    fn get_resource(&mut self, binding: server::Binding) -> BindingResource<CudaResource> {
        let ctx = self.get_context();
        BindingResource::new(
            binding.clone(),
            ctx.memory_management
                .get_resource(binding.memory, binding.offset_start, binding.offset_end)
                .expect("Failed to find resource"),
        )
    }

    fn memory_usage(&self) -> MemoryUsage {
        self.ctx.memory_management.memory_usage()
    }

    fn memory_cleanup(&mut self) {
        self.ctx.memory_management.cleanup(true);
    }

    fn enable_timestamps(&mut self) {
        self.ctx.timestamps.enable();
    }

    fn disable_timestamps(&mut self) {
        if self.logger.profile_level().is_none() {
            self.ctx.timestamps.disable();
        }
    }
}

impl CudaContext {
    pub fn new(
        memory_management: MemoryManagement<CudaStorage>,
        compilation_options: CompilationOptions,
        stream: cudarc::driver::sys::CUstream,
        context: *mut CUctx_st,
        arch: CudaArchitecture,
    ) -> Self {
        Self {
            context,
            memory_management,
            module_names: HashMap::new(),
            #[cfg(feature = "cache-ptx")]
            ptx_cache: Cache::new("cuda/ptx", CacheOption::default()),
            stream,
            arch,
            timestamps: KernelTimestamps::Disabled,
            compilation_options,
        }
    }

    fn fence(&mut self) -> Fence {
        Fence::new(self.stream)
    }

    fn lazy_sync_stream(&mut self) -> SyncStream {
        SyncStream::new(self.stream)
    }

    fn sync(&mut self) {
        unsafe {
            cudarc::driver::result::stream::synchronize(self.stream).unwrap();
        };
    }

    fn compile_kernel(
        &mut self,
        kernel_id: &KernelId,
        kernel: Box<dyn CubeTask<CudaCompiler>>,
        logger: &mut DebugLogger,
        mode: ExecutionMode,
    ) {
        #[cfg(feature = "cache-ptx")]
        let name = kernel_id.stable_format();

        #[cfg(feature = "cache-ptx")]
        if let Some(entry) = self.ptx_cache.get(&name) {
            log::trace!("Using PTX cache");
            self.load_ptx(
                entry.ptx.clone(),
                kernel_id.clone(),
                entry.entrypoint_name.clone(),
                CubeDim {
                    x: entry.cube_dim.0,
                    y: entry.cube_dim.1,
                    z: entry.cube_dim.2,
                },
                entry.shared_mem_bytes,
            );
            return;
        }
        log::trace!("Compiling kernel");

        let mut kernel_compiled =
            kernel.compile(&mut Default::default(), &self.compilation_options, mode);

        if logger.is_activated() {
            kernel_compiled.debug_info = Some(DebugInformation::new("cpp", kernel_id.clone()));

            if let Ok(formatted) = format_cpp(&kernel_compiled.source) {
                kernel_compiled.source = formatted;
            }
        }

        let compute_kernel = kernel_compiled.repr.as_ref().unwrap();
        let shared_mem_bytes = compute_kernel.shared_memory_size();
        let cube_dim = kernel_compiled.cube_dim;
        let fast_math = compute_kernel.fast_math;
        let arch = format!("--gpu-architecture=sm_{}", self.arch);

        let include_path = include_path();
        let include_option = format!("--include-path={}", include_path.to_str().unwrap());
        let mut options = vec![arch.as_str(), include_option.as_str(), "-lineinfo"];
        if fast_math {
            options.push("--use_fast_math");
        }

        let kernel_compiled = logger.debug(kernel_compiled);

        let ptx = unsafe {
            let program = cudarc::nvrtc::result::create_program(kernel_compiled.source).unwrap();
            if cudarc::nvrtc::result::compile_program(program, &options).is_err() {
                let log_raw = cudarc::nvrtc::result::get_program_log(program).unwrap();
                let log_ptr = log_raw.as_ptr();
                let log = CStr::from_ptr(log_ptr).to_str().unwrap();
                let mut message = "[Compilation Error] ".to_string();
                for line in log.split('\n') {
                    if !line.is_empty() {
                        message += format!("\n    {line}").as_str();
                    }
                }
                let source = kernel
                    .compile(&mut Default::default(), &self.compilation_options, mode)
                    .source;
                panic!("{message}\n[Source]  \n{source}");
            };
            cudarc::nvrtc::result::get_ptx(program).unwrap()
        };

        #[cfg(feature = "cache-ptx")]
        self.ptx_cache
            .insert(
                name,
                PtxCacheEntry {
                    entrypoint_name: kernel_compiled.entrypoint_name.clone(),
                    cube_dim: (cube_dim.x, cube_dim.y, cube_dim.z),
                    shared_mem_bytes,
                    ptx: ptx.clone(),
                },
            )
            .unwrap();

        self.load_ptx(
            ptx,
            kernel_id.clone(),
            kernel_compiled.entrypoint_name,
            cube_dim,
            shared_mem_bytes,
        );
    }

    fn load_ptx(
        &mut self,
        ptx: Vec<i8>,
        kernel_id: KernelId,
        entrypoint_name: String,
        cube_dim: CubeDim,
        shared_mem_bytes: usize,
    ) {
        let func_name = CString::new(entrypoint_name).unwrap();
        let func = unsafe {
            let module =
                cudarc::driver::result::module::load_data(ptx.as_ptr() as *const _).unwrap();
            cudarc::driver::result::module::get_function(module, func_name).unwrap()
        };

        self.module_names.insert(
            kernel_id.clone(),
            CompiledKernel {
                cube_dim,
                shared_mem_bytes,
                func,
            },
        );
    }

    fn execute_task(
        &mut self,
        kernel_id: KernelId,
        dispatch_count: (u32, u32, u32),
        tensor_maps: &[CUtensorMap],
        resources: &[CudaResource],
    ) {
        let mut bindings = tensor_maps
            .iter()
            .map(|map| map as *const _ as *mut c_void)
            .collect::<Vec<_>>();
        bindings.extend(resources.iter().map(|memory| memory.as_binding()));

        let kernel = self.module_names.get(&kernel_id).unwrap();
        let cube_dim = kernel.cube_dim;
        unsafe {
            cudarc::driver::result::launch_kernel(
                kernel.func,
                dispatch_count,
                (cube_dim.x, cube_dim.y, cube_dim.z),
                kernel.shared_mem_bytes as u32,
                self.stream,
                &mut bindings,
            )
            .unwrap();
        };
    }
}

impl CudaServer {
    /// Create a new cuda server.
    pub(crate) fn new(mut ctx: CudaContext) -> Self {
        let logger = DebugLogger::default();
        if logger.profile_level().is_some() {
            ctx.timestamps.enable();
        }
        Self { ctx, logger }
    }

    fn get_context(&mut self) -> &mut CudaContext {
        self.get_context_with_logger().0
    }

    fn get_context_with_logger(&mut self) -> (&mut CudaContext, &mut DebugLogger) {
        unsafe {
            cudarc::driver::result::ctx::set_current(self.ctx.context).unwrap();
        };
        (&mut self.ctx, &mut self.logger)
    }
}

fn include_path() -> PathBuf {
    let mut path = cuda_path().expect("
        CUDA installation not found.
        Please ensure that CUDA is installed and the CUDA_PATH environment variable is set correctly.
        Note: Default paths are used for Linux (/usr/local/cuda) and Windows (C:/Program Files/NVIDIA GPU Computing Toolkit/CUDA/), which may not be correct.
    ");
    path.push("include");
    path
}

fn cuda_path() -> Option<PathBuf> {
    if let Ok(path) = std::env::var("CUDA_PATH") {
        return Some(PathBuf::from(path));
    }

    #[cfg(target_os = "linux")]
    {
        // If it is installed as part of the distribution
        return if std::fs::exists("/usr/local/cuda").is_ok_and(|exists| exists) {
            Some(PathBuf::from("/usr/local/cuda"))
        } else if std::fs::exists("/opt/cuda").is_ok_and(|exists| exists) {
            Some(PathBuf::from("/opt/cuda"))
        } else if std::fs::exists("/usr/bin/nvcc").is_ok_and(|exists| exists) {
            // Maybe the compiler was installed within the user path.
            Some(PathBuf::from("/usr"))
        } else {
            None
        };
    }

    #[cfg(target_os = "windows")]
    {
        return Some(PathBuf::from(
            "C:/Program Files/NVIDIA GPU Computing Toolkit/CUDA/",
        ));
    }

    #[allow(unreachable_code)]
    None
}

fn elem_to_tmap_type(elem: Elem) -> CUtensorMapDataType {
    use cudarc::driver::sys::CUtensorMapDataType::*;
    match elem {
        Elem::Float(kind) => match kind {
            FloatKind::F16 => CU_TENSOR_MAP_DATA_TYPE_FLOAT16,
            FloatKind::BF16 => CU_TENSOR_MAP_DATA_TYPE_BFLOAT16,
            FloatKind::Flex32 | FloatKind::F32 => CU_TENSOR_MAP_DATA_TYPE_FLOAT32,
            FloatKind::TF32 => CU_TENSOR_MAP_DATA_TYPE_TFLOAT32,
            FloatKind::F64 => CU_TENSOR_MAP_DATA_TYPE_FLOAT64,
        },
        Elem::Int(kind) => match kind {
            IntKind::I8 | IntKind::I16 => unimplemented!("Not supported for tensor map type"),
            IntKind::I32 => CU_TENSOR_MAP_DATA_TYPE_INT32,
            IntKind::I64 => CU_TENSOR_MAP_DATA_TYPE_INT64,
        },
        Elem::UInt(kind) => match kind {
            UIntKind::U8 => CU_TENSOR_MAP_DATA_TYPE_UINT8,
            UIntKind::U16 => CU_TENSOR_MAP_DATA_TYPE_UINT16,
            UIntKind::U32 => CU_TENSOR_MAP_DATA_TYPE_UINT32,
            UIntKind::U64 => CU_TENSOR_MAP_DATA_TYPE_UINT64,
        },
        Elem::AtomicFloat(_) | Elem::AtomicInt(_) | Elem::AtomicUInt(_) => {
            unimplemented!("Not supported for tensor map type")
        }
        _ => unimplemented!(),
    }
}

fn interleave_to_cuda(interleave: TensorMapInterleave) -> CUtensorMapInterleave {
    use cudarc::driver::sys::CUtensorMapInterleave::*;
    match interleave {
        TensorMapInterleave::None => CU_TENSOR_MAP_INTERLEAVE_NONE,
        TensorMapInterleave::B16 => CU_TENSOR_MAP_INTERLEAVE_16B,
        TensorMapInterleave::B32 => CU_TENSOR_MAP_INTERLEAVE_32B,
    }
}

fn swizzle_to_cuda(swizzle: TensorMapSwizzle) -> CUtensorMapSwizzle {
    use cudarc::driver::sys::CUtensorMapSwizzle::*;
    match swizzle {
        TensorMapSwizzle::None => CU_TENSOR_MAP_SWIZZLE_NONE,
        TensorMapSwizzle::B32 => CU_TENSOR_MAP_SWIZZLE_32B,
        TensorMapSwizzle::B64 => CU_TENSOR_MAP_SWIZZLE_64B,
        TensorMapSwizzle::B128 => CU_TENSOR_MAP_SWIZZLE_128B,
    }
}

fn prefetch_to_cuda(prefetch: TensorMapPrefetch) -> CUtensorMapL2promotion {
    use cudarc::driver::sys::CUtensorMapL2promotion::*;
    match prefetch {
        TensorMapPrefetch::None => CU_TENSOR_MAP_L2_PROMOTION_NONE,
        TensorMapPrefetch::B64 => CU_TENSOR_MAP_L2_PROMOTION_L2_64B,
        TensorMapPrefetch::B128 => CU_TENSOR_MAP_L2_PROMOTION_L2_128B,
        TensorMapPrefetch::B256 => CU_TENSOR_MAP_L2_PROMOTION_L2_256B,
    }
}

fn oob_to_cuda(fill: OobFill) -> CUtensorMapFloatOOBfill {
    use cudarc::driver::sys::CUtensorMapFloatOOBfill::*;
    match fill {
        OobFill::Zero => CU_TENSOR_MAP_FLOAT_OOB_FILL_NONE,
        OobFill::NaN => CU_TENSOR_MAP_FLOAT_OOB_FILL_NAN_REQUEST_ZERO_FMA,
    }
}<|MERGE_RESOLUTION|>--- conflicted
+++ resolved
@@ -8,20 +8,13 @@
 
 use super::fence::{Fence, SyncStream};
 use super::storage::CudaStorage;
-<<<<<<< HEAD
-use super::{uninit_vec, CudaResource};
+use super::{CudaResource, uninit_vec};
+use cubecl_core::{Feature, ir::FloatKind};
+use cubecl_core::{KernelId, prelude::*};
 use cubecl_core::{
     compute::DebugInformation,
     ir::{Elem, IntKind, UIntKind},
 };
-use cubecl_core::{ir::FloatKind, Feature};
-use cubecl_core::{prelude::*, KernelId};
-=======
-use super::{CudaResource, uninit_vec};
-use cubecl_core::Feature;
-use cubecl_core::compute::DebugInformation;
-use cubecl_core::{KernelId, prelude::*};
->>>>>>> 01ce20d7
 use cubecl_runtime::debug::{DebugLogger, ProfileLevel};
 use cubecl_runtime::memory_management::MemoryUsage;
 use cubecl_runtime::storage::BindingResource;
@@ -30,17 +23,11 @@
     memory_management::MemoryManagement,
     server::{self, ComputeServer},
 };
-<<<<<<< HEAD
-use cubecl_runtime::{TimestampsError, TimestampsResult};
 use cudarc::driver::sys::{
     CUctx_st, CUtensorMap, CUtensorMapDataType, CUtensorMapFloatOOBfill, CUtensorMapL2promotion,
     CUtensorMapSwizzle,
 };
 use cudarc::driver::sys::{CUfunc_st, CUtensorMapInterleave};
-=======
-use cudarc::driver::sys::CUctx_st;
-use cudarc::driver::sys::CUfunc_st;
->>>>>>> 01ce20d7
 use std::collections::HashMap;
 use std::future::Future;
 use std::path::PathBuf;
@@ -260,58 +247,63 @@
                             binding.offset_end,
                         )
                         .expect("Failed to find resource");
-                    let device_ptr = *(resource.binding as *const cudarc::driver::sys::CUdeviceptr)
-                        as *mut c_void;
+                    let device_ptr =
+                        unsafe { *(resource.binding as *const cudarc::driver::sys::CUdeviceptr) }
+                            as *mut c_void;
                     assert!(
                         device_ptr as usize % 16 == 0,
                         "Tensor pointer must be 16 byte aligned"
                     );
-                    let lib = cudarc::driver::sys::lib();
+                    let lib = unsafe { cudarc::driver::sys::lib() };
                     let mut map_ptr = MaybeUninit::zeroed();
                     let data_ty = elem_to_tmap_type(map.elem);
 
                     match &map.format {
-                        TensorMapFormat::Tiled { tile_size } => lib.cuTensorMapEncodeTiled(
-                            map_ptr.as_mut_ptr(),
-                            data_ty,
-                            map.rank as u32,
-                            device_ptr,
-                            map.shape.as_ptr(),
-                            map.strides.as_ptr(),
-                            tile_size.as_ptr(),
-                            map.elem_stride.as_ptr(),
-                            interleave_to_cuda(map.interleave),
-                            swizzle_to_cuda(map.swizzle),
-                            prefetch_to_cuda(map.prefetch),
-                            oob_to_cuda(map.oob_fill),
-                        ),
+                        TensorMapFormat::Tiled { tile_size } => unsafe {
+                            lib.cuTensorMapEncodeTiled(
+                                map_ptr.as_mut_ptr(),
+                                data_ty,
+                                map.rank as u32,
+                                device_ptr,
+                                map.shape.as_ptr(),
+                                map.strides.as_ptr(),
+                                tile_size.as_ptr(),
+                                map.elem_stride.as_ptr(),
+                                interleave_to_cuda(map.interleave),
+                                swizzle_to_cuda(map.swizzle),
+                                prefetch_to_cuda(map.prefetch),
+                                oob_to_cuda(map.oob_fill),
+                            )
+                        },
                         TensorMapFormat::Im2col {
                             pixel_box_lower_corner,
                             pixel_box_upper_corner,
                             channels_per_pixel,
                             pixels_per_column,
-                        } => lib.cuTensorMapEncodeIm2col(
-                            map_ptr.as_mut_ptr(),
-                            data_ty,
-                            map.rank as u32,
-                            resource.as_binding(),
-                            map.shape.as_ptr(),
-                            map.strides.as_ptr(),
-                            pixel_box_lower_corner.as_ptr(),
-                            pixel_box_upper_corner.as_ptr(),
-                            *channels_per_pixel,
-                            *pixels_per_column,
-                            map.elem_stride.as_ptr(),
-                            interleave_to_cuda(map.interleave),
-                            swizzle_to_cuda(map.swizzle),
-                            prefetch_to_cuda(map.prefetch),
-                            oob_to_cuda(map.oob_fill),
-                        ),
+                        } => unsafe {
+                            lib.cuTensorMapEncodeIm2col(
+                                map_ptr.as_mut_ptr(),
+                                data_ty,
+                                map.rank as u32,
+                                resource.as_binding(),
+                                map.shape.as_ptr(),
+                                map.strides.as_ptr(),
+                                pixel_box_lower_corner.as_ptr(),
+                                pixel_box_upper_corner.as_ptr(),
+                                *channels_per_pixel,
+                                *pixels_per_column,
+                                map.elem_stride.as_ptr(),
+                                interleave_to_cuda(map.interleave),
+                                swizzle_to_cuda(map.swizzle),
+                                prefetch_to_cuda(map.prefetch),
+                                oob_to_cuda(map.oob_fill),
+                            )
+                        },
                         TensorMapFormat::Im2colWide { .. } => {
                             unimplemented!("Not yet implemented in cudarc")
                         }
                     };
-                    map_ptr.assume_init()
+                    unsafe { map_ptr.assume_init() }
                 }
             })
             .collect::<_>();
