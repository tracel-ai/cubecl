--- conflicted
+++ resolved
@@ -1,8 +1,4 @@
-<<<<<<< HEAD
-use crate::compiler::{format_cpp_code, ComputeKernel};
-=======
 use crate::compiler::{format_cpp_code, CudaCompiler};
->>>>>>> e377fdf8
 
 use super::storage::CudaStorage;
 use super::CudaResource;
@@ -90,11 +86,7 @@
 }
 
 impl<MM: MemoryManagement<CudaStorage>> ComputeServer for CudaServer<MM> {
-<<<<<<< HEAD
-    type Kernel = Box<dyn CubeTask<ComputeKernel>>;
-=======
     type Kernel = Box<dyn CubeTask<CudaCompiler>>;
->>>>>>> e377fdf8
     type DispatchOptions = CubeCount<Self>;
     type Storage = CudaStorage;
     type MemoryManagement = MM;
@@ -254,11 +246,7 @@
     fn compile_kernel(
         &mut self,
         kernel_id: &KernelId,
-<<<<<<< HEAD
-        kernel: Box<dyn CubeTask<ComputeKernel>>,
-=======
         kernel: Box<dyn CubeTask<CudaCompiler>>,
->>>>>>> e377fdf8
         logger: &mut DebugLogger,
         mode: ExecutionMode,
     ) {
