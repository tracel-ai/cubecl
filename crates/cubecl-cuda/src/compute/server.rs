use cubecl_core::{
    compute::{CubeTask, DebugInformation},
    server::{DataTransferService, IoError},
};
use cubecl_core::{
    future::{self, DynFut},
    server::AllocationKind,
};
use cubecl_core::{
    ir::StorageType,
    server::{Allocation, AllocationDescriptor, ProfileError, ProfilingToken},
};
use cubecl_cpp::formatter::format_cpp;
use cubecl_cpp::{cuda::arch::CudaArchitecture, shared::CompilationOptions};

use super::storage::gpu::{GpuResource, GpuStorage};
use super::sync::{Fence, SyncStream};
use crate::compute::{
    DataTransferItem, DataTransferRuntime, io::register_copies_to_bytes,
    storage::cpu::PinnedMemoryStorage,
};
use crate::{CudaCompiler, WmmaCompiler};
use cubecl_common::{bytes::Bytes, profile::ProfileDuration};
use cubecl_core::ir::{ElemType, IntKind, UIntKind};
use cubecl_core::prelude::*;
use cubecl_core::{
    ir::FloatKind,
    server::{Bindings, CopyDescriptor, TensorMapBinding},
};
use cubecl_runtime::data_service::DataTransferId;
use cubecl_runtime::logging::ServerLogger;
use cubecl_runtime::memory_management::MemoryUsage;
use cubecl_runtime::storage::BindingResource;
use cubecl_runtime::{
    memory_management::MemoryManagement,
    server::{self, ComputeServer},
};
use cubecl_runtime::{memory_management::offset_handles, timestamp_profiler::TimestampProfiler};
use cudarc::driver::sys::{
    CUDA_MEMCPY2D_st, CUctx_st, CUfunction_attribute, CUmemorytype, CUtensorMap,
    CUtensorMapDataType, CUtensorMapFloatOOBfill, CUtensorMapL2promotion, CUtensorMapSwizzle,
    cuMemcpy2DAsync_v2, cuTensorMapEncodeIm2col, cuTensorMapEncodeTiled,
};
use cudarc::driver::sys::{CUfunc_st, CUtensorMapInterleave};
#[cfg(feature = "cuda-12080")]
use cudarc::driver::sys::{CUtensorMapIm2ColWideMode, cuTensorMapEncodeIm2colWide};
use serde::{Deserialize, Serialize};
use std::collections::HashMap;
use std::ffi::c_char;
use std::path::PathBuf;
use std::str::FromStr;
use std::sync::Arc;
use std::{ffi::CStr, os::raw::c_void};
use std::{ffi::CString, mem::MaybeUninit};

#[cfg(feature = "compilation-cache")]
use cubecl_common::cache::{Cache, CacheOption};

pub(crate) const MB: usize = 1024 * 1024;

#[derive(Debug)]
pub struct CudaServer {
    ctx: CudaContext,
    mem_alignment: usize,
}

#[derive(Debug)]
pub(crate) struct CudaContext {
    context: *mut CUctx_st,
    pub(crate) stream: cudarc::driver::sys::CUstream,
    pub(crate) memory_management_gpu: MemoryManagement<GpuStorage>,
    pub(crate) memory_management_cpu: MemoryManagement<PinnedMemoryStorage>,
    module_names: HashMap<KernelId, CompiledKernel>,
    #[cfg(feature = "compilation-cache")]
    ptx_cache: Option<Cache<String, PtxCacheEntry>>,
    timestamps: TimestampProfiler,
    pub(crate) arch: CudaArchitecture,
    compilation_options: CompilationOptions,
}

#[derive(Debug, Serialize, Deserialize, PartialEq, Eq, Clone)]
pub struct PtxCacheEntry {
    entrypoint_name: String,
    cube_dim: (u32, u32, u32),
    shared_mem_bytes: usize,
    cluster_dim: Option<(u32, u32, u32)>,
    ptx: Vec<c_char>,
}

#[derive(Debug)]
struct CompiledKernel {
    cube_dim: CubeDim,
    shared_mem_bytes: usize,
    func: *mut CUfunc_st,
}

unsafe impl Send for CudaServer {}

impl CudaServer {
    fn read_async(
        &mut self,
        descriptors: Vec<CopyDescriptor<'_>>,
    ) -> impl Future<Output = Result<Vec<Bytes>, IoError>> + Send + use<> {
        let ctx = self.get_context();
        let result = register_copies_to_bytes(ctx, descriptors);
        let fence = ctx.fence();

        async move {
            fence.wait_sync();
            result
        }
    }

    fn sync_stream_async(&mut self) -> impl Future<Output = ()> + Send + use<> {
        let ctx = self.get_context();
        // We can't use a fence here because no action has been recorded on the context.
        // We need at least one action to be recorded after the context is initialized
        // with `cudarc::driver::result::ctx::set_current(self.ctx.context)` for the fence
        // to have any effect. Otherwise, it seems to be ignored.
        let sync = ctx.lazy_sync_stream();
        async move {
            sync.wait();
        }
    }
}

impl ComputeServer for CudaServer {
    type Kernel = Box<dyn CubeTask<CudaCompiler>>;
    type Storage = GpuStorage;
    type Info = ();

    fn read(
        &mut self,
        descriptors: Vec<CopyDescriptor<'_>>,
    ) -> DynFut<Result<Vec<Bytes>, IoError>> {
        Box::pin(self.read_async(descriptors))
    }

    fn create(
        &mut self,
        descriptors: Vec<AllocationDescriptor<'_>>,
    ) -> Result<Vec<Allocation>, IoError> {
        let mut strides = Vec::new();
        let mut sizes = Vec::new();
        let mut total_size = 0;

        for descriptor in descriptors {
            let pitch_align = match descriptor.kind {
                AllocationKind::Contiguous => 1,
                AllocationKind::Optimized => self.mem_alignment,
            };

            let rank = descriptor.shape.len();
            let width = *descriptor.shape.last().unwrap_or(&1);
            let height: usize = descriptor.shape.iter().rev().skip(1).product();
            let height = height.max(1);
            let width_bytes = width * descriptor.elem_size;
            let pitch = width_bytes.next_multiple_of(pitch_align);
            let size = height * pitch;
            total_size += size.next_multiple_of(self.mem_alignment);
            let mut stride = vec![1; rank];
            if rank > 1 {
                stride[rank - 2] = pitch / descriptor.elem_size;
            }
            if rank > 2 {
                for i in (0..rank - 2).rev() {
                    stride[i] = stride[i + 1] * descriptor.shape[i + 1];
                }
            }

            strides.push(stride);
            sizes.push(size);
        }

        let ctx = self.get_context();
<<<<<<< HEAD
        let handle = ctx.memory_management.reserve(total_size as u64)?;
        let mem_handle = server::Handle::new(
            handle,
            None,
            None,
            cubecl_common::stream_id::StreamId::current(),
            total_size as u64,
        );
=======
        let handle = ctx.memory_management_gpu.reserve(total_size as u64)?;
        let mem_handle = server::Handle::new(handle, None, None, total_size as u64);
>>>>>>> 3770b479

        let handles = offset_handles(mem_handle, &sizes, self.mem_alignment);

        Ok(handles
            .into_iter()
            .zip(strides)
            .map(|(handle, strides)| Allocation::new(handle, strides))
            .collect())
    }

    fn write(&mut self, descriptors: Vec<(CopyDescriptor<'_>, &[u8])>) -> Result<(), IoError> {
        let ctx = self.get_context();

        for (descriptor, data) in descriptors {
            let CopyDescriptor {
                binding,
                shape,
                strides,
                elem_size,
            } = descriptor;
            let rank = shape.len();

            if !valid_strides(shape, strides) {
                return Err(IoError::UnsupportedStrides);
            }

            let resource = ctx
                .memory_management_gpu
                .get_resource(binding.memory, binding.offset_start, binding.offset_end)
                .ok_or(IoError::InvalidHandle)?;

            if rank > 1 {
                let dim_x = shape[rank - 1];
                let width_bytes = dim_x * elem_size;
                let dim_y: usize = shape.iter().rev().skip(1).product();
                let pitch = strides[rank - 2] * elem_size;

                let cpy = CUDA_MEMCPY2D_st {
                    srcMemoryType: CUmemorytype::CU_MEMORYTYPE_HOST,
                    srcHost: data.as_ptr() as *const c_void,
                    srcPitch: width_bytes,
                    dstMemoryType: CUmemorytype::CU_MEMORYTYPE_DEVICE,
                    dstDevice: resource.ptr,
                    dstPitch: pitch,
                    WidthInBytes: width_bytes,
                    Height: dim_y,
                    ..Default::default()
                };

                unsafe {
                    cuMemcpy2DAsync_v2(&cpy, ctx.stream).result().unwrap();
                }
            } else {
                unsafe {
                    cudarc::driver::result::memcpy_htod_async(resource.ptr, data, ctx.stream)
                        .unwrap();
                }
            }
        }

        Ok(())
    }

    unsafe fn execute(
        &mut self,
        kernel: Self::Kernel,
        count: CubeCount,
        bindings: Bindings,
        mode: ExecutionMode,
        logger: Arc<ServerLogger>,
    ) {
        let mut kernel_id = kernel.id();
        kernel_id.mode(mode);

        let count = match count {
            CubeCount::Static(x, y, z) => (x, y, z),
            // TODO: CUDA doesn't have an exact equivalen of dynamic dispatch. Instead, kernels are free to launch other kernels.
            // One option is to create a dummy kernel with 1 thread that launches the real kernel with the dynamic dispatch settings.
            // For now, just read the dispatch settings from the buffer.
            CubeCount::Dynamic(binding) => {
                let data = future::block_on(self.read_async(vec![CopyDescriptor::new(
                    binding,
                    &[3],
                    &[1],
                    4,
                )]))
                .unwrap();
                let data = bytemuck::cast_slice(&data[0]);
                assert!(
                    data.len() == 3,
                    "Dynamic cube count should contain 3 values"
                );
                (data[0], data[1], data[2])
            }
        };

        let (scalars, scalar_bindings) = if self.ctx.compilation_options.grid_constants {
            let mut scalars = Vec::with_capacity(bindings.scalars.len() + 1);
            // We need to sort by largest first to have proper packed alignment. Assumes device
            // pointers are 64-bit aligned, which I believe is true on all cards that support grid
            // constants regardless. Metadata is inserted after the 8-aligned scalars to ensure proper
            // packing
            for binding in bindings.scalars.values().filter(|it| it.ty.size() == 8) {
                scalars.push(binding.data.as_ptr() as *const _ as *mut c_void);
            }
            if bindings.metadata.static_len > 0 {
                scalars.push(bindings.metadata.data.as_ptr() as *const _ as *mut c_void);
            }
            for size in [4, 2, 1] {
                for binding in bindings.scalars.values().filter(|it| it.ty.size() == size) {
                    scalars.push(binding.data.as_ptr() as *const _ as *mut c_void);
                }
            }

            let mut handles = Vec::new();
            if bindings.metadata.static_len > 0 {
                let dyn_meta = &bindings.metadata.data[bindings.metadata.static_len..];
                handles.push(
                    self.create_with_data(bytemuck::cast_slice(dyn_meta))
                        .unwrap(),
                );
            }

            (scalars, handles)
        } else {
            let mut handles = Vec::new();
            if !bindings.metadata.data.is_empty() {
                handles.push(
                    self.create_with_data(bytemuck::cast_slice(&bindings.metadata.data))
                        .unwrap(),
                )
            }
            handles.extend(
                bindings
                    .scalars
                    .values()
                    .map(|scalar| self.create_with_data(scalar.data()).unwrap()),
            );
            (Vec::new(), handles)
        };

        let ctx = self.get_context();

        if !ctx.module_names.contains_key(&kernel_id) {
            ctx.compile_kernel(&kernel_id, kernel, mode, logger);
        }

        let tensor_maps: Vec<_> = bindings
            .tensor_maps
            .into_iter()
            .map(|TensorMapBinding { map, binding }| {
                let resource = ctx
                    .memory_management_gpu
                    .get_resource(
                        binding.memory.clone(),
                        binding.offset_start,
                        binding.offset_end,
                    )
                    .expect("Failed to find resource");
                let device_ptr = resource.ptr as *mut c_void;
                debug_assert!(
                    device_ptr as usize % 16 == 0,
                    "Tensor pointer must be 16 byte aligned"
                );
                let mut map_ptr = MaybeUninit::zeroed();

                let shape: Vec<_> = map.shape.iter().rev().map(|s| *s as u64).collect();
                let strides: Vec<_> = map
                    .strides
                    .iter()
                    .rev()
                    .skip(1)
                    .map(|s| *s as u64 * map.storage_ty.size() as u64)
                    .collect();
                let elem_stride: Vec<_> = map.elem_stride.iter().rev().map(|s| *s as u32).collect();

                debug_assert!(
                    strides.iter().all(|it| it % 16 == 0),
                    "Strides must be 16 byte aligned"
                );

                match &map.format {
                    TensorMapFormat::Tiled { tile_size } => unsafe {
                        debug_assert_eq!(tile_size.len(), map.rank, "Tile shape should match rank");
                        let tile_size: Vec<_> = tile_size.iter().rev().copied().collect();

                        cuTensorMapEncodeTiled(
                            map_ptr.as_mut_ptr(),
                            elem_to_tensor_map_type(map.storage_ty),
                            map.rank as u32,
                            device_ptr,
                            shape.as_ptr(),
                            strides.as_ptr(),
                            tile_size.as_ptr(),
                            elem_stride.as_ptr(),
                            interleave_to_cuda(map.interleave),
                            swizzle_to_cuda(map.swizzle),
                            prefetch_to_cuda(map.prefetch),
                            oob_to_cuda(map.oob_fill),
                        )
                        .result()
                        .unwrap()
                    },
                    TensorMapFormat::Im2col {
                        pixel_box_lower_corner,
                        pixel_box_upper_corner,
                        channels_per_pixel,
                        pixels_per_column,
                    } => unsafe {
                        debug_assert_eq!(pixel_box_lower_corner.len(), map.rank - 2);
                        debug_assert_eq!(pixel_box_upper_corner.len(), map.rank - 2);

                        let lower_corner: Vec<_> =
                            pixel_box_lower_corner.iter().rev().copied().collect();
                        let upper_corner: Vec<_> =
                            pixel_box_upper_corner.iter().rev().copied().collect();

                        cuTensorMapEncodeIm2col(
                            map_ptr.as_mut_ptr(),
                            elem_to_tensor_map_type(map.storage_ty),
                            map.rank as u32,
                            device_ptr,
                            shape.as_ptr(),
                            strides.as_ptr(),
                            lower_corner.as_ptr(),
                            upper_corner.as_ptr(),
                            *channels_per_pixel,
                            *pixels_per_column,
                            elem_stride.as_ptr(),
                            interleave_to_cuda(map.interleave),
                            swizzle_to_cuda(map.swizzle),
                            prefetch_to_cuda(map.prefetch),
                            oob_to_cuda(map.oob_fill),
                        )
                        .result()
                        .unwrap()
                    },
                    #[cfg(feature = "cuda-12080")]
                    TensorMapFormat::Im2colWide {
                        pixel_box_lower_corner_width,
                        pixel_box_upper_corner_width,
                        channels_per_pixel,
                        pixels_per_column,
                    } => unsafe {
                        cuTensorMapEncodeIm2colWide(
                            map_ptr.as_mut_ptr(),
                            elem_to_tensor_map_type(map.storage_ty),
                            map.rank as u32,
                            device_ptr,
                            shape.as_ptr(),
                            strides.as_ptr(),
                            *pixel_box_lower_corner_width,
                            *pixel_box_upper_corner_width,
                            *channels_per_pixel,
                            *pixels_per_column,
                            elem_stride.as_ptr(),
                            interleave_to_cuda(map.interleave),
                            CUtensorMapIm2ColWideMode::CU_TENSOR_MAP_IM2COL_WIDE_MODE_W,
                            swizzle_to_cuda(map.swizzle),
                            prefetch_to_cuda(map.prefetch),
                            oob_to_cuda(map.oob_fill),
                        )
                        .result()
                        .unwrap()
                    },
                    #[cfg(not(feature = "cuda-12080"))]
                    TensorMapFormat::Im2colWide {
                        pixel_box_lower_corner_width: _,
                        pixel_box_upper_corner_width: _,
                        channels_per_pixel: _,
                        pixels_per_column: _,
                    } => panic!("CUDA version 12.8 required for tensor map format Im2colWide"),
                };
                unsafe { map_ptr.assume_init() }
            })
            .collect::<_>();

        let mut resources = bindings
            .buffers
            .into_iter()
            .map(|binding| find_resource(ctx, binding))
            .collect::<Vec<_>>();
        resources.extend(
            scalar_bindings
                .into_iter()
                .map(|s| find_resource(ctx, s.binding())),
        );

        let result = ctx.execute_task(kernel_id, count, &tensor_maps, &resources, &scalars);

        match result {
            Ok(_) => {}
            Err(err) => match ctx.timestamps.is_empty() {
                true => panic!("{err:?}"),
                false => ctx.timestamps.error(ProfileError::Unknown(err)),
            },
        }
    }

    fn flush(&mut self) {}

    fn sync(&mut self) -> DynFut<()> {
        Box::pin(self.sync_stream_async())
    }

    fn start_profile(&mut self) -> ProfilingToken {
        // Wait for current work to be done.
        self.ctx.sync();
        self.ctx.timestamps.start()
    }

    fn end_profile(&mut self, token: ProfilingToken) -> Result<ProfileDuration, ProfileError> {
        self.ctx.sync();
        self.ctx.timestamps.stop(token)
    }

    fn get_resource(&mut self, binding: server::Binding) -> BindingResource<GpuResource> {
        let ctx = self.get_context();
        BindingResource::new(
            binding.clone(),
            ctx.memory_management_gpu
                .get_resource(binding.memory, binding.offset_start, binding.offset_end)
                .expect("Failed to find resource"),
        )
    }

    fn memory_usage(&self) -> MemoryUsage {
        self.ctx.memory_management_gpu.memory_usage()
    }

    fn memory_cleanup(&mut self) {
        self.ctx.memory_management_gpu.cleanup(true);
    }

    fn allocation_mode(&mut self, mode: cubecl_runtime::memory_management::MemoryAllocationMode) {
        self.ctx.memory_management_gpu.mode(mode);
    }
}

impl DataTransferService for CudaServer {
    fn register_src(&mut self, id: DataTransferId, src: CopyDescriptor<'_>) {
        let src_ctx = self.get_context();

        let src_resource = src_ctx
            .memory_management_gpu
            .get_resource(
                src.binding.memory,
                src.binding.offset_start,
                src.binding.offset_end,
            )
            .ok_or(IoError::InvalidHandle)
            .unwrap();

        let client = DataTransferRuntime::client();

        let handle = DataTransferItem {
            context: self.ctx.context,
            stream: self.ctx.stream,
            resource: src_resource,
        };
        let fence = Fence::new(self.ctx.stream);

        client.register_src(id, handle, fence);
    }

    fn register_dest(&mut self, id: DataTransferId, dst: CopyDescriptor<'_>) {
        let dst_ctx = self.get_context();
        let dst_resource = dst_ctx
            .memory_management_gpu
            .get_resource(
                dst.binding.memory,
                dst.binding.offset_start,
                dst.binding.offset_end,
            )
            .ok_or(IoError::InvalidHandle)
            .unwrap();

        let client = DataTransferRuntime::client();

        let call = DataTransferItem {
            context: self.ctx.context,
            stream: self.ctx.stream,
            resource: dst_resource,
        };

        client.register_dest(id, call);
    }
}

fn find_resource(ctx: &mut CudaContext, binding: server::Binding) -> GpuResource {
    ctx.memory_management_gpu
        .get_resource(binding.memory, binding.offset_start, binding.offset_end)
        .expect("Failed to find resource")
}

impl CudaContext {
    pub fn new(
        memory_management_gpu: MemoryManagement<GpuStorage>,
        memory_management_cpu: MemoryManagement<PinnedMemoryStorage>,
        compilation_options: CompilationOptions,
        stream: cudarc::driver::sys::CUstream,
        context: *mut CUctx_st,
        arch: CudaArchitecture,
    ) -> Self {
        Self {
            context,
            memory_management_gpu,
            memory_management_cpu,
            module_names: HashMap::new(),
            #[cfg(feature = "compilation-cache")]
            ptx_cache: {
                let config = cubecl_runtime::config::GlobalConfig::get();
                if let Some(cache) = &config.compilation.cache {
                    let root = cache.root();
                    Some(Cache::new(
                        "ptx",
                        CacheOption::default().name("cuda").root(root),
                    ))
                } else {
                    None
                }
            },
            stream,
            arch,
            timestamps: TimestampProfiler::default(),
            compilation_options,
        }
    }

    fn fence(&mut self) -> Fence {
        Fence::new(self.stream)
    }

    fn lazy_sync_stream(&mut self) -> SyncStream {
        SyncStream::new(self.stream)
    }

    fn sync(&mut self) {
        unsafe {
            cudarc::driver::result::stream::synchronize(self.stream).unwrap();
        };
    }

    fn compile_kernel(
        &mut self,
        kernel_id: &KernelId,
        kernel: Box<dyn CubeTask<CudaCompiler>>,
        mode: ExecutionMode,
        logger: Arc<ServerLogger>,
    ) {
        #[cfg(feature = "compilation-cache")]
        let name = if let Some(cache) = &self.ptx_cache {
            let name = kernel_id.stable_format();

            if let Some(entry) = cache.get(&name) {
                log::trace!("Using PTX cache");
                self.load_ptx(
                    entry.ptx.clone(),
                    kernel_id.clone(),
                    entry.entrypoint_name.clone(),
                    CubeDim {
                        x: entry.cube_dim.0,
                        y: entry.cube_dim.1,
                        z: entry.cube_dim.2,
                    },
                    entry.shared_mem_bytes,
                );
                return;
            }
            Some(name)
        } else {
            None
        };

        log::trace!("Compiling kernel");

        let mut kernel_compiled =
            kernel.compile(&mut Default::default(), &self.compilation_options, mode);

        if logger.compilation_activated() {
            kernel_compiled.debug_info = Some(DebugInformation::new("cpp", kernel_id.clone()));

            if let Ok(formatted) = format_cpp(&kernel_compiled.source) {
                kernel_compiled.source = formatted;
            }
        }

        let compute_kernel = kernel_compiled.repr.as_ref().unwrap();
        let cube_dim = kernel_compiled.cube_dim;
        let fast_math = compute_kernel.flags.inst_fast_math;
        let arch = if self.arch.version >= 90 {
            format!("--gpu-architecture=sm_{}a", self.arch)
        } else {
            format!("--gpu-architecture=sm_{}", self.arch)
        };

        let include_path = include_path();
        let include_option = format!("--include-path={}", include_path.to_str().unwrap());
        let cccl_include_path = cccl_include_path();
        let cccl_include_option = format!("--include-path={}", cccl_include_path.to_str().unwrap());
        let mut options = vec![arch.as_str(), include_option.as_str(), "-lineinfo"];
        if fast_math {
            options.push("--use_fast_math");
        }
        if cccl_include_path.exists() {
            options.push(&cccl_include_option);
        }

        #[cfg(feature = "compilation-cache")]
        let cluster_dim = compute_kernel.cluster_dim;

        logger.log_compilation(&kernel_compiled);

        let ptx = unsafe {
            // I'd like to set the name to the kernel name, but keep getting UTF-8 errors so let's
            // leave it `None` for now
            let source = CString::from_str(&kernel_compiled.source).unwrap();
            let program = cudarc::nvrtc::result::create_program(source.as_c_str(), None).unwrap();
            if cudarc::nvrtc::result::compile_program(program, &options).is_err() {
                let log_raw = cudarc::nvrtc::result::get_program_log(program).unwrap();
                let log_ptr = log_raw.as_ptr();
                let log = CStr::from_ptr(log_ptr).to_str().unwrap();
                let mut message = "[Compilation Error] ".to_string();
                for line in log.split('\n') {
                    if !line.is_empty() {
                        message += format!("\n    {line}").as_str();
                    }
                }
                let source = kernel
                    .compile(&mut Default::default(), &self.compilation_options, mode)
                    .source;
                panic!("{message}\n[Source]  \n{source}");
            };
            cudarc::nvrtc::result::get_ptx(program).unwrap()
        };

        let repr: cubecl_cpp::ComputeKernel<cubecl_cpp::cuda::CudaDialect<WmmaCompiler>> =
            kernel_compiled.repr.unwrap();

        #[cfg(feature = "compilation-cache")]
        if let Some(cache) = &mut self.ptx_cache {
            cache
                .insert(
                    name.unwrap(),
                    PtxCacheEntry {
                        entrypoint_name: kernel_compiled.entrypoint_name.clone(),
                        cube_dim: (cube_dim.x, cube_dim.y, cube_dim.z),
                        shared_mem_bytes: repr.shared_memory_size(),
                        cluster_dim: cluster_dim.map(|cluster| (cluster.x, cluster.y, cluster.z)),
                        ptx: ptx.clone(),
                    },
                )
                .unwrap();
        }

        self.load_ptx(
            ptx,
            kernel_id.clone(),
            kernel_compiled.entrypoint_name,
            cube_dim,
            repr.shared_memory_size(),
        );
    }

    fn load_ptx(
        &mut self,
        ptx: Vec<c_char>,
        kernel_id: KernelId,
        entrypoint_name: String,
        cube_dim: CubeDim,
        shared_mem_bytes: usize,
    ) {
        let func_name = CString::new(entrypoint_name).unwrap();
        let func = unsafe {
            let module =
                cudarc::driver::result::module::load_data(ptx.as_ptr() as *const _).unwrap();
            cudarc::driver::result::module::get_function(module, func_name).unwrap()
        };

        self.module_names.insert(
            kernel_id.clone(),
            CompiledKernel {
                cube_dim,
                shared_mem_bytes,
                func,
            },
        );
    }

    fn execute_task(
        &mut self,
        kernel_id: KernelId,
        dispatch_count: (u32, u32, u32),
        tensor_maps: &[CUtensorMap],
        resources: &[GpuResource],
        scalars: &[*mut c_void],
    ) -> Result<(), String> {
        let mut bindings = tensor_maps
            .iter()
            .map(|map| map as *const _ as *mut c_void)
            .collect::<Vec<_>>();
        bindings.extend(resources.iter().map(|memory| memory.binding));
        bindings.extend(scalars);

        let kernel = self.module_names.get(&kernel_id).unwrap();
        let cube_dim = kernel.cube_dim;
        unsafe {
            cudarc::driver::result::function::set_function_attribute(
                kernel.func,
                CUfunction_attribute::CU_FUNC_ATTRIBUTE_MAX_DYNAMIC_SHARED_SIZE_BYTES,
                kernel.shared_mem_bytes as i32,
            )
            .map_err(|err| format!("{err:?}"))?;
            cudarc::driver::result::launch_kernel(
                kernel.func,
                dispatch_count,
                (cube_dim.x, cube_dim.y, cube_dim.z),
                // Shared memory is collected into a single buffer, with each shared memory being
                // an offset pointer
                kernel.shared_mem_bytes as u32,
                self.stream,
                &mut bindings,
            )
            .map_err(|err| format!("{err:?}"))?;
        };

        Ok(())
    }
}

impl CudaServer {
    /// Create a new cuda server.
    pub(crate) fn new(mem_alignment: usize, ctx: CudaContext) -> Self {
        Self { mem_alignment, ctx }
    }

    fn get_context(&mut self) -> &mut CudaContext {
        unsafe {
            cudarc::driver::result::ctx::set_current(self.ctx.context).unwrap();
        };
        &mut self.ctx
    }
}

fn include_path() -> PathBuf {
    let mut path = cuda_path().expect("
        CUDA installation not found.
        Please ensure that CUDA is installed and the CUDA_PATH environment variable is set correctly.
        Note: Default paths are used for Linux (/usr/local/cuda) and Windows (C:/Program Files/NVIDIA GPU Computing Toolkit/CUDA/), which may not be correct.
    ");
    path.push("include");
    path
}

fn cccl_include_path() -> PathBuf {
    let mut path = include_path();
    path.push("cccl");
    path
}

fn cuda_path() -> Option<PathBuf> {
    if let Ok(path) = std::env::var("CUDA_PATH") {
        return Some(PathBuf::from(path));
    }

    #[cfg(target_os = "linux")]
    {
        // If it is installed as part of the distribution
        return if std::fs::exists("/usr/local/cuda").is_ok_and(|exists| exists) {
            Some(PathBuf::from("/usr/local/cuda"))
        } else if std::fs::exists("/opt/cuda").is_ok_and(|exists| exists) {
            Some(PathBuf::from("/opt/cuda"))
        } else if std::fs::exists("/usr/bin/nvcc").is_ok_and(|exists| exists) {
            // Maybe the compiler was installed within the user path.
            Some(PathBuf::from("/usr"))
        } else {
            None
        };
    }

    #[cfg(target_os = "windows")]
    {
        return Some(PathBuf::from(
            "C:/Program Files/NVIDIA GPU Computing Toolkit/CUDA/",
        ));
    }

    #[allow(unreachable_code)]
    None
}

fn elem_to_tensor_map_type(ty: StorageType) -> CUtensorMapDataType {
    use cudarc::driver::sys::CUtensorMapDataType::*;
    match ty {
        // packed fp4 should be treated as single 4-bit values to simplify indexing/shape handling
        // So a tile of width 16 with fp4 elements is 8 x fp4x2 elements wide.
        #[cfg(feature = "cuda-12080")]
        StorageType::Packed(ty, 2) if ty.size_bits() == 4 => CU_TENSOR_MAP_DATA_TYPE_16U4_ALIGN8B,
        StorageType::Scalar(ElemType::Float(kind)) => match kind {
            // There's no special handling for FP8, so load as u8. `0u8 == 0.0` when reinterpreting.
            FloatKind::E2M1 // single fp4s are padded to a full byte
            | FloatKind::E4M3
            | FloatKind::E5M2
            | FloatKind::UE8M0
            | FloatKind::E2M3
            | FloatKind::E3M2 => CU_TENSOR_MAP_DATA_TYPE_UINT8,
            FloatKind::F16 => CU_TENSOR_MAP_DATA_TYPE_FLOAT16,
            FloatKind::BF16 => CU_TENSOR_MAP_DATA_TYPE_BFLOAT16,
            FloatKind::Flex32 | FloatKind::F32 => CU_TENSOR_MAP_DATA_TYPE_FLOAT32,
            FloatKind::TF32 => CU_TENSOR_MAP_DATA_TYPE_TFLOAT32,
            FloatKind::F64 => CU_TENSOR_MAP_DATA_TYPE_FLOAT64,
        },
        StorageType::Scalar(ElemType::Int(kind)) => match kind {
            // UInt is fine because zero bits and size is the same between both
            IntKind::I8 => CU_TENSOR_MAP_DATA_TYPE_UINT8,
            IntKind::I16 => CU_TENSOR_MAP_DATA_TYPE_UINT16,
            IntKind::I32 => CU_TENSOR_MAP_DATA_TYPE_INT32,
            IntKind::I64 => CU_TENSOR_MAP_DATA_TYPE_INT64,
        },
        StorageType::Scalar(ElemType::UInt(kind)) => match kind {
            UIntKind::U8 => CU_TENSOR_MAP_DATA_TYPE_UINT8,
            UIntKind::U16 => CU_TENSOR_MAP_DATA_TYPE_UINT16,
            UIntKind::U32 => CU_TENSOR_MAP_DATA_TYPE_UINT32,
            UIntKind::U64 => CU_TENSOR_MAP_DATA_TYPE_UINT64,
        },
        _ => unimplemented!("Not supported for tensor map type"),
    }
}

fn interleave_to_cuda(interleave: TensorMapInterleave) -> CUtensorMapInterleave {
    use cudarc::driver::sys::CUtensorMapInterleave::*;
    match interleave {
        TensorMapInterleave::None => CU_TENSOR_MAP_INTERLEAVE_NONE,
        TensorMapInterleave::B16 => CU_TENSOR_MAP_INTERLEAVE_16B,
        TensorMapInterleave::B32 => CU_TENSOR_MAP_INTERLEAVE_32B,
    }
}

fn swizzle_to_cuda(swizzle: TensorMapSwizzle) -> CUtensorMapSwizzle {
    use cudarc::driver::sys::CUtensorMapSwizzle::*;
    match swizzle {
        TensorMapSwizzle::None => CU_TENSOR_MAP_SWIZZLE_NONE,
        TensorMapSwizzle::B32 => CU_TENSOR_MAP_SWIZZLE_32B,
        TensorMapSwizzle::B64 => CU_TENSOR_MAP_SWIZZLE_64B,
        TensorMapSwizzle::B128 => CU_TENSOR_MAP_SWIZZLE_128B,
    }
}

fn prefetch_to_cuda(prefetch: TensorMapPrefetch) -> CUtensorMapL2promotion {
    use cudarc::driver::sys::CUtensorMapL2promotion::*;
    match prefetch {
        TensorMapPrefetch::None => CU_TENSOR_MAP_L2_PROMOTION_NONE,
        TensorMapPrefetch::B64 => CU_TENSOR_MAP_L2_PROMOTION_L2_64B,
        TensorMapPrefetch::B128 => CU_TENSOR_MAP_L2_PROMOTION_L2_128B,
        TensorMapPrefetch::B256 => CU_TENSOR_MAP_L2_PROMOTION_L2_256B,
    }
}

fn oob_to_cuda(fill: OobFill) -> CUtensorMapFloatOOBfill {
    use cudarc::driver::sys::CUtensorMapFloatOOBfill::*;
    match fill {
        OobFill::Zero => CU_TENSOR_MAP_FLOAT_OOB_FILL_NONE,
        OobFill::NaN => CU_TENSOR_MAP_FLOAT_OOB_FILL_NAN_REQUEST_ZERO_FMA,
    }
}

pub fn valid_strides(shape: &[usize], strides: &[usize]) -> bool {
    let rank = shape.len();
    if strides[rank - 1] != 1 {
        return false;
    }
    if rank <= 1 {
        return true;
    }

    let mut sorted = strides.to_vec();
    sorted.sort();
    sorted.reverse();

    if sorted != strides {
        return false;
    }

    for i in 0..rank - 2 {
        if strides[i] != shape[i + 1] * strides[i + 1] {
            return false;
        }
    }
    true
}<|MERGE_RESOLUTION|>--- conflicted
+++ resolved
@@ -20,7 +20,7 @@
     storage::cpu::PinnedMemoryStorage,
 };
 use crate::{CudaCompiler, WmmaCompiler};
-use cubecl_common::{bytes::Bytes, profile::ProfileDuration};
+use cubecl_common::{bytes::Bytes, profile::ProfileDuration, stream_id::StreamId};
 use cubecl_core::ir::{ElemType, IntKind, UIntKind};
 use cubecl_core::prelude::*;
 use cubecl_core::{
@@ -139,6 +139,7 @@
     fn create(
         &mut self,
         descriptors: Vec<AllocationDescriptor<'_>>,
+        stream_id: StreamId,
     ) -> Result<Vec<Allocation>, IoError> {
         let mut strides = Vec::new();
         let mut sizes = Vec::new();
@@ -173,19 +174,15 @@
         }
 
         let ctx = self.get_context();
-<<<<<<< HEAD
-        let handle = ctx.memory_management.reserve(total_size as u64)?;
+        let handle = ctx.memory_management_gpu.reserve(total_size as u64)?;
         let mem_handle = server::Handle::new(
             handle,
             None,
             None,
             cubecl_common::stream_id::StreamId::current(),
             total_size as u64,
+            0,
         );
-=======
-        let handle = ctx.memory_management_gpu.reserve(total_size as u64)?;
-        let mem_handle = server::Handle::new(handle, None, None, total_size as u64);
->>>>>>> 3770b479
 
         let handles = offset_handles(mem_handle, &sizes, self.mem_alignment);
 
