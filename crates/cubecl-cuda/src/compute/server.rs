use crate::compute::CudaStorage;
use cubecl_core::{
    compute::{CubeTask, DebugInformation},
    server::{DataTransferService, IoError},
};
use cubecl_core::{
    future::{self, DynFut},
    server::AllocationKind,
};
use cubecl_core::{
    ir::StorageType,
    server::{Allocation, AllocationDescriptor, ProfileError, ProfilingToken},
};
use cubecl_cpp::formatter::format_cpp;
use cubecl_cpp::{cuda::arch::CudaArchitecture, shared::CompilationOptions};

<<<<<<< HEAD
use cubecl_runtime::data_service::DataTransferId;
use cubecl_runtime::logging::ServerLogger;
use cubecl_runtime::{memory_management::offset_handles, timestamp_profiler::TimestampProfiler};
use serde::{Deserialize, Serialize};

use crate::compute::{DataTransferItem, DataTransferRuntime};
use crate::{CudaCompiler, WmmaCompiler};

use super::CudaResource;

=======
use super::storage::gpu::{GpuResource, GpuStorage};
>>>>>>> 4f42268c
use super::sync::{Fence, SyncStream};
use crate::compute::{
    DataTransferItem, DataTransferRuntime, io::register_copies_to_bytes,
    storage::cpu::PinnedMemoryStorage,
};
use crate::{CudaCompiler, WmmaCompiler};
use cubecl_common::{bytes::Bytes, profile::ProfileDuration};
use cubecl_core::ir::{ElemType, IntKind, UIntKind};
use cubecl_core::prelude::*;
use cubecl_core::{
    ir::FloatKind,
    server::{Bindings, CopyDescriptor, TensorMapBinding},
};
use cubecl_runtime::data_service::DataTransferId;
use cubecl_runtime::logging::ServerLogger;
use cubecl_runtime::memory_management::MemoryUsage;
use cubecl_runtime::storage::BindingResource;
use cubecl_runtime::{
    memory_management::MemoryManagement,
    server::{self, ComputeServer},
};
use cubecl_runtime::{memory_management::offset_handles, timestamp_profiler::TimestampProfiler};
use cudarc::driver::sys::{
    CUDA_MEMCPY2D_st, CUctx_st, CUfunction_attribute, CUmemorytype, CUtensorMap,
    CUtensorMapDataType, CUtensorMapFloatOOBfill, CUtensorMapL2promotion, CUtensorMapSwizzle,
    cuMemcpy2DAsync_v2, cuTensorMapEncodeIm2col, cuTensorMapEncodeTiled,
};
use cudarc::driver::sys::{CUfunc_st, CUtensorMapInterleave};
#[cfg(feature = "cuda-12080")]
use cudarc::driver::sys::{CUtensorMapIm2ColWideMode, cuTensorMapEncodeIm2colWide};
use serde::{Deserialize, Serialize};
use std::collections::HashMap;
use std::ffi::c_char;
use std::path::PathBuf;
use std::str::FromStr;
use std::sync::Arc;
use std::{ffi::CStr, os::raw::c_void};
use std::{ffi::CString, mem::MaybeUninit};

//use crate::compute::CudaStorageType;
#[cfg(feature = "compilation-cache")]
use cubecl_common::cache::{Cache, CacheOption};
<<<<<<< HEAD
=======

pub(crate) const MB: usize = 1024 * 1024;

>>>>>>> 4f42268c
#[derive(Debug)]
pub struct CudaServer {
    ctx: CudaContext,
    mem_alignment: usize,
}

#[derive(Debug)]
pub(crate) struct CudaContext {
    context: *mut CUctx_st,
<<<<<<< HEAD
    stream: cudarc::driver::sys::CUstream,
    memory_management: MemoryManagement<CudaStorage>, // Set this to allow dispatching on the storage at runtime based on device properties and configuration.
=======
    pub(crate) stream: cudarc::driver::sys::CUstream,
    pub(crate) memory_management_gpu: MemoryManagement<GpuStorage>,
    pub(crate) memory_management_cpu: MemoryManagement<PinnedMemoryStorage>,
>>>>>>> 4f42268c
    module_names: HashMap<KernelId, CompiledKernel>,
    #[cfg(feature = "compilation-cache")]
    ptx_cache: Option<Cache<String, PtxCacheEntry>>,
    timestamps: TimestampProfiler,
    pub(crate) arch: CudaArchitecture,
    compilation_options: CompilationOptions,
}

#[derive(Debug, Serialize, Deserialize, PartialEq, Eq, Clone)]
pub struct PtxCacheEntry {
    entrypoint_name: String,
    cube_dim: (u32, u32, u32),
    shared_mem_bytes: usize,
    cluster_dim: Option<(u32, u32, u32)>,
    ptx: Vec<c_char>,
}

#[derive(Debug)]
struct CompiledKernel {
    cube_dim: CubeDim,
    shared_mem_bytes: usize,
    func: *mut CUfunc_st,
}

unsafe impl Send for CudaServer {}

impl CudaServer {
    fn read_async(
        &mut self,
        descriptors: Vec<CopyDescriptor<'_>>,
    ) -> impl Future<Output = Result<Vec<Bytes>, IoError>> + Send + use<> {
        let ctx = self.get_context();
        let result = register_copies_to_bytes(ctx, descriptors);
        let fence = ctx.fence();

        async move {
            fence.wait_sync();
            result
        }
    }

    fn sync_stream_async(&mut self) -> impl Future<Output = ()> + Send + use<> {
        let ctx = self.get_context();
        // We can't use a fence here because no action has been recorded on the context.
        // We need at least one action to be recorded after the context is initialized
        // with `cudarc::driver::result::ctx::set_current(self.ctx.context)` for the fence
        // to have any effect. Otherwise, it seems to be ignored.
        let sync = ctx.lazy_sync_stream();
        async move {
            sync.wait();
        }
    }
}

impl ComputeServer for CudaServer {
    type Kernel = Box<dyn CubeTask<CudaCompiler>>;
    type Storage = GpuStorage;
    type Info = ();

    fn read(
        &mut self,
        descriptors: Vec<CopyDescriptor<'_>>,
    ) -> DynFut<Result<Vec<Bytes>, IoError>> {
        Box::pin(self.read_async(descriptors))
    }

    fn create(
        &mut self,
        descriptors: Vec<AllocationDescriptor<'_>>,
    ) -> Result<Vec<Allocation>, IoError> {
        let mut strides = Vec::new();
        let mut sizes = Vec::new();
        let mut total_size = 0;

        for descriptor in descriptors {
            let pitch_align = match descriptor.kind {
                AllocationKind::Contiguous => 1,
                AllocationKind::Optimized => self.mem_alignment,
            };

            let rank = descriptor.shape.len();
            let width = *descriptor.shape.last().unwrap_or(&1);
            let height: usize = descriptor.shape.iter().rev().skip(1).product();
            let height = height.max(1);
            let width_bytes = width * descriptor.elem_size;
            let pitch = width_bytes.next_multiple_of(pitch_align);
            let size = height * pitch;
            total_size += size.next_multiple_of(self.mem_alignment);
            let mut stride = vec![1; rank];
            if rank > 1 {
                stride[rank - 2] = pitch / descriptor.elem_size;
            }
            if rank > 2 {
                for i in (0..rank - 2).rev() {
                    stride[i] = stride[i + 1] * descriptor.shape[i + 1];
                }
            }

            strides.push(stride);
            sizes.push(size);
        }

        let ctx = self.get_context();
        let handle = ctx.memory_management_gpu.reserve(total_size as u64)?;
        let mem_handle = server::Handle::new(handle, None, None, total_size as u64);

        let handles = offset_handles(mem_handle, &sizes, self.mem_alignment);

        Ok(handles
            .into_iter()
            .zip(strides)
            .map(|(handle, strides)| Allocation::new(handle, strides))
            .collect())
    }

    fn write(&mut self, descriptors: Vec<(CopyDescriptor<'_>, &[u8])>) -> Result<(), IoError> {
        let ctx = self.get_context();

        for (descriptor, data) in descriptors {
            let CopyDescriptor {
                binding,
                shape,
                strides,
                elem_size,
            } = descriptor;
            let rank = shape.len();

            if !valid_strides(shape, strides) {
                return Err(IoError::UnsupportedStrides);
            }

            let resource = ctx
                .memory_management_gpu
                .get_resource(binding.memory, binding.offset_start, binding.offset_end)
                .ok_or(IoError::InvalidHandle)?;

            if rank > 1 {
                let dim_x = shape[rank - 1];
                let width_bytes = dim_x * elem_size;
                let dim_y: usize = shape.iter().rev().skip(1).product();
                let pitch = strides[rank - 2] * elem_size;

                let cpy = CUDA_MEMCPY2D_st {
                    srcMemoryType: CUmemorytype::CU_MEMORYTYPE_HOST,
                    srcHost: data.as_ptr() as *const c_void,
                    srcPitch: width_bytes,
                    dstMemoryType: CUmemorytype::CU_MEMORYTYPE_DEVICE,
                    dstDevice: resource.ptr,
                    dstPitch: pitch,
                    WidthInBytes: width_bytes,
                    Height: dim_y,
                    ..Default::default()
                };

                unsafe {
                    cuMemcpy2DAsync_v2(&cpy, ctx.stream).result().unwrap();
                }
            } else {
                unsafe {
                    cudarc::driver::result::memcpy_htod_async(resource.ptr, data, ctx.stream)
                        .unwrap();
                }
            }
        }

        Ok(())
    }

    unsafe fn execute(
        &mut self,
        kernel: Self::Kernel,
        count: CubeCount,
        bindings: Bindings,
        mode: ExecutionMode,
        logger: Arc<ServerLogger>,
    ) {
        let mut kernel_id = kernel.id();
        kernel_id.mode(mode);

        let count = match count {
            CubeCount::Static(x, y, z) => (x, y, z),
            // TODO: CUDA doesn't have an exact equivalen of dynamic dispatch. Instead, kernels are free to launch other kernels.
            // One option is to create a dummy kernel with 1 thread that launches the real kernel with the dynamic dispatch settings.
            // For now, just read the dispatch settings from the buffer.
            CubeCount::Dynamic(binding) => {
                let data = future::block_on(self.read_async(vec![CopyDescriptor::new(
                    binding,
                    &[3],
                    &[1],
                    4,
                )]))
                .unwrap();
                let data = bytemuck::cast_slice(&data[0]);
                assert!(
                    data.len() == 3,
                    "Dynamic cube count should contain 3 values"
                );
                (data[0], data[1], data[2])
            }
        };

        let (scalars, scalar_bindings) = if self.ctx.compilation_options.grid_constants {
            let mut scalars = Vec::with_capacity(bindings.scalars.len() + 1);
            // We need to sort by largest first to have proper packed alignment. Assumes device
            // pointers are 64-bit aligned, which I believe is true on all cards that support grid
            // constants regardless. Metadata is inserted after the 8-aligned scalars to ensure proper
            // packing
            for binding in bindings.scalars.values().filter(|it| it.ty.size() == 8) {
                scalars.push(binding.data.as_ptr() as *const _ as *mut c_void);
            }
            if bindings.metadata.static_len > 0 {
                scalars.push(bindings.metadata.data.as_ptr() as *const _ as *mut c_void);
            }
            for size in [4, 2, 1] {
                for binding in bindings.scalars.values().filter(|it| it.ty.size() == size) {
                    scalars.push(binding.data.as_ptr() as *const _ as *mut c_void);
                }
            }

            let mut handles = Vec::new();
            if bindings.metadata.static_len > 0 {
                let dyn_meta = &bindings.metadata.data[bindings.metadata.static_len..];
                handles.push(
                    self.create_with_data(bytemuck::cast_slice(dyn_meta))
                        .unwrap(),
                );
            }

            (scalars, handles)
        } else {
            let mut handles = Vec::new();
            if !bindings.metadata.data.is_empty() {
                handles.push(
                    self.create_with_data(bytemuck::cast_slice(&bindings.metadata.data))
                        .unwrap(),
                )
            }
            handles.extend(
                bindings
                    .scalars
                    .values()
                    .map(|scalar| self.create_with_data(scalar.data()).unwrap()),
            );
            (Vec::new(), handles)
        };

        let ctx = self.get_context();

        if !ctx.module_names.contains_key(&kernel_id) {
            ctx.compile_kernel(&kernel_id, kernel, mode, logger);
        }

        let tensor_maps: Vec<_> = bindings
            .tensor_maps
            .into_iter()
            .map(|TensorMapBinding { map, binding }| {
                let resource = ctx
                    .memory_management_gpu
                    .get_resource(
                        binding.memory.clone(),
                        binding.offset_start,
                        binding.offset_end,
                    )
                    .expect("Failed to find resource");
                let device_ptr = resource.ptr as *mut c_void;
                debug_assert!(
                    device_ptr as usize % 16 == 0,
                    "Tensor pointer must be 16 byte aligned"
                );
                let mut map_ptr = MaybeUninit::zeroed();

                let shape: Vec<_> = map.shape.iter().rev().map(|s| *s as u64).collect();
                let strides: Vec<_> = map
                    .strides
                    .iter()
                    .rev()
                    .skip(1)
                    .map(|s| *s as u64 * map.storage_ty.size() as u64)
                    .collect();
                let elem_stride: Vec<_> = map.elem_stride.iter().rev().map(|s| *s as u32).collect();

                debug_assert!(
                    strides.iter().all(|it| it % 16 == 0),
                    "Strides must be 16 byte aligned"
                );

                match &map.format {
                    TensorMapFormat::Tiled { tile_size } => unsafe {
                        debug_assert_eq!(tile_size.len(), map.rank, "Tile shape should match rank");
                        let tile_size: Vec<_> = tile_size.iter().rev().copied().collect();

                        cuTensorMapEncodeTiled(
                            map_ptr.as_mut_ptr(),
                            elem_to_tensor_map_type(map.storage_ty),
                            map.rank as u32,
                            device_ptr,
                            shape.as_ptr(),
                            strides.as_ptr(),
                            tile_size.as_ptr(),
                            elem_stride.as_ptr(),
                            interleave_to_cuda(map.interleave),
                            swizzle_to_cuda(map.swizzle),
                            prefetch_to_cuda(map.prefetch),
                            oob_to_cuda(map.oob_fill),
                        )
                        .result()
                        .unwrap()
                    },
                    TensorMapFormat::Im2col {
                        pixel_box_lower_corner,
                        pixel_box_upper_corner,
                        channels_per_pixel,
                        pixels_per_column,
                    } => unsafe {
                        debug_assert_eq!(pixel_box_lower_corner.len(), map.rank - 2);
                        debug_assert_eq!(pixel_box_upper_corner.len(), map.rank - 2);

                        let lower_corner: Vec<_> =
                            pixel_box_lower_corner.iter().rev().copied().collect();
                        let upper_corner: Vec<_> =
                            pixel_box_upper_corner.iter().rev().copied().collect();

                        cuTensorMapEncodeIm2col(
                            map_ptr.as_mut_ptr(),
                            elem_to_tensor_map_type(map.storage_ty),
                            map.rank as u32,
                            device_ptr,
                            shape.as_ptr(),
                            strides.as_ptr(),
                            lower_corner.as_ptr(),
                            upper_corner.as_ptr(),
                            *channels_per_pixel,
                            *pixels_per_column,
                            elem_stride.as_ptr(),
                            interleave_to_cuda(map.interleave),
                            swizzle_to_cuda(map.swizzle),
                            prefetch_to_cuda(map.prefetch),
                            oob_to_cuda(map.oob_fill),
                        )
                        .result()
                        .unwrap()
                    },
                    #[cfg(feature = "cuda-12080")]
                    TensorMapFormat::Im2colWide {
                        pixel_box_lower_corner_width,
                        pixel_box_upper_corner_width,
                        channels_per_pixel,
                        pixels_per_column,
                    } => unsafe {
                        cuTensorMapEncodeIm2colWide(
                            map_ptr.as_mut_ptr(),
                            elem_to_tensor_map_type(map.storage_ty),
                            map.rank as u32,
                            device_ptr,
                            shape.as_ptr(),
                            strides.as_ptr(),
                            *pixel_box_lower_corner_width,
                            *pixel_box_upper_corner_width,
                            *channels_per_pixel,
                            *pixels_per_column,
                            elem_stride.as_ptr(),
                            interleave_to_cuda(map.interleave),
                            CUtensorMapIm2ColWideMode::CU_TENSOR_MAP_IM2COL_WIDE_MODE_W,
                            swizzle_to_cuda(map.swizzle),
                            prefetch_to_cuda(map.prefetch),
                            oob_to_cuda(map.oob_fill),
                        )
                        .result()
                        .unwrap()
                    },
                    #[cfg(not(feature = "cuda-12080"))]
                    TensorMapFormat::Im2colWide {
                        pixel_box_lower_corner_width: _,
                        pixel_box_upper_corner_width: _,
                        channels_per_pixel: _,
                        pixels_per_column: _,
                    } => panic!("CUDA version 12.8 required for tensor map format Im2colWide"),
                };
                unsafe { map_ptr.assume_init() }
            })
            .collect::<_>();

        let mut resources = bindings
            .buffers
            .into_iter()
            .map(|binding| find_resource(ctx, binding))
            .collect::<Vec<_>>();
        resources.extend(
            scalar_bindings
                .into_iter()
                .map(|s| find_resource(ctx, s.binding())),
        );

        let result = ctx.execute_task(kernel_id, count, &tensor_maps, &resources, &scalars);

        match result {
            Ok(_) => {}
            Err(err) => match ctx.timestamps.is_empty() {
                true => panic!("{err:?}"),
                false => ctx.timestamps.error(ProfileError::Unknown(err)),
            },
        }
    }

    fn flush(&mut self) {}

    fn sync(&mut self) -> DynFut<()> {
        Box::pin(self.sync_stream_async())
    }

    fn start_profile(&mut self) -> ProfilingToken {
        // Wait for current work to be done.
        self.ctx.sync();
        self.ctx.timestamps.start()
    }

    fn end_profile(&mut self, token: ProfilingToken) -> Result<ProfileDuration, ProfileError> {
        self.ctx.sync();
        self.ctx.timestamps.stop(token)
    }

    fn get_resource(&mut self, binding: server::Binding) -> BindingResource<GpuResource> {
        let ctx = self.get_context();
        BindingResource::new(
            binding.clone(),
            ctx.memory_management_gpu
                .get_resource(binding.memory, binding.offset_start, binding.offset_end)
                .expect("Failed to find resource"),
        )
    }

    fn memory_usage(&self) -> MemoryUsage {
        self.ctx.memory_management_gpu.memory_usage()
    }

    fn memory_cleanup(&mut self) {
        self.ctx.memory_management_gpu.cleanup(true);
    }

    fn allocation_mode(&mut self, mode: cubecl_runtime::memory_management::MemoryAllocationMode) {
        self.ctx.memory_management_gpu.mode(mode);
    }
}

impl DataTransferService for CudaServer {
    fn register_src(&mut self, id: DataTransferId, src: CopyDescriptor<'_>) {
        let src_ctx = self.get_context();

        let src_resource = src_ctx
            .memory_management_gpu
            .get_resource(
                src.binding.memory,
                src.binding.offset_start,
                src.binding.offset_end,
            )
            .ok_or(IoError::InvalidHandle)
            .unwrap();

        let client = DataTransferRuntime::client();

        let handle = DataTransferItem {
            context: self.ctx.context,
            stream: self.ctx.stream,
            resource: src_resource,
        };
        let fence = Fence::new(self.ctx.stream);

        client.register_src(id, handle, fence);
    }

    fn register_dest(&mut self, id: DataTransferId, dst: CopyDescriptor<'_>) {
        let dst_ctx = self.get_context();
        let dst_resource = dst_ctx
            .memory_management_gpu
            .get_resource(
                dst.binding.memory,
                dst.binding.offset_start,
                dst.binding.offset_end,
            )
            .ok_or(IoError::InvalidHandle)
            .unwrap();

        let client = DataTransferRuntime::client();

        let call = DataTransferItem {
            context: self.ctx.context,
            stream: self.ctx.stream,
            resource: dst_resource,
        };

        client.register_dest(id, call);
    }
}

fn find_resource(ctx: &mut CudaContext, binding: server::Binding) -> GpuResource {
    ctx.memory_management_gpu
        .get_resource(binding.memory, binding.offset_start, binding.offset_end)
        .expect("Failed to find resource")
}

impl CudaContext {
    pub fn new(
        memory_management_gpu: MemoryManagement<GpuStorage>,
        memory_management_cpu: MemoryManagement<PinnedMemoryStorage>,
        compilation_options: CompilationOptions,
        stream: cudarc::driver::sys::CUstream,
        context: *mut CUctx_st,
        arch: CudaArchitecture,
    ) -> Self {
        Self {
            context,
            memory_management_gpu,
            memory_management_cpu,
            module_names: HashMap::new(),
            #[cfg(feature = "compilation-cache")]
            ptx_cache: {
                let config = cubecl_runtime::config::GlobalConfig::get();
                if let Some(cache) = &config.compilation.cache {
                    let root = cache.root();
                    Some(Cache::new(
                        "ptx",
                        CacheOption::default().name("cuda").root(root),
                    ))
                } else {
                    None
                }
            },
            stream,
            arch,
            timestamps: TimestampProfiler::default(),
            compilation_options,
        }
    }

    fn fence(&mut self) -> Fence {
        Fence::new(self.stream)
    }

    fn lazy_sync_stream(&mut self) -> SyncStream {
        SyncStream::new(self.stream)
    }

    fn sync(&mut self) {
        unsafe {
            cudarc::driver::result::stream::synchronize(self.stream).unwrap();
        };
    }

    fn compile_kernel(
        &mut self,
        kernel_id: &KernelId,
        kernel: Box<dyn CubeTask<CudaCompiler>>,
        mode: ExecutionMode,
        logger: Arc<ServerLogger>,
    ) {
        #[cfg(feature = "compilation-cache")]
        let name = if let Some(cache) = &self.ptx_cache {
            let name = kernel_id.stable_format();

            if let Some(entry) = cache.get(&name) {
                log::trace!("Using PTX cache");
                self.load_ptx(
                    entry.ptx.clone(),
                    kernel_id.clone(),
                    entry.entrypoint_name.clone(),
                    CubeDim {
                        x: entry.cube_dim.0,
                        y: entry.cube_dim.1,
                        z: entry.cube_dim.2,
                    },
                    entry.shared_mem_bytes,
                );
                return;
            }
            Some(name)
        } else {
            None
        };

        log::trace!("Compiling kernel");

        let mut kernel_compiled =
            kernel.compile(&mut Default::default(), &self.compilation_options, mode);

        if logger.compilation_activated() {
            kernel_compiled.debug_info = Some(DebugInformation::new("cpp", kernel_id.clone()));

            if let Ok(formatted) = format_cpp(&kernel_compiled.source) {
                kernel_compiled.source = formatted;
            }
        }

        let compute_kernel = kernel_compiled.repr.as_ref().unwrap();
        let cube_dim = kernel_compiled.cube_dim;
        let fast_math = compute_kernel.flags.inst_fast_math;
        let arch = if self.arch.version >= 90 {
            format!("--gpu-architecture=sm_{}a", self.arch)
        } else {
            format!("--gpu-architecture=sm_{}", self.arch)
        };

        let include_path = include_path();
        let include_option = format!("--include-path={}", include_path.to_str().unwrap());
        let cccl_include_path = cccl_include_path();
        let cccl_include_option = format!("--include-path={}", cccl_include_path.to_str().unwrap());
        let mut options = vec![arch.as_str(), include_option.as_str(), "-lineinfo"];
        if fast_math {
            options.push("--use_fast_math");
        }
        if cccl_include_path.exists() {
            options.push(&cccl_include_option);
        }

        #[cfg(feature = "compilation-cache")]
        let cluster_dim = compute_kernel.cluster_dim;

        logger.log_compilation(&kernel_compiled);

        let ptx = unsafe {
            // I'd like to set the name to the kernel name, but keep getting UTF-8 errors so let's
            // leave it `None` for now
            let source = CString::from_str(&kernel_compiled.source).unwrap();
            let program = cudarc::nvrtc::result::create_program(source.as_c_str(), None).unwrap();
            if cudarc::nvrtc::result::compile_program(program, &options).is_err() {
                let log_raw = cudarc::nvrtc::result::get_program_log(program).unwrap();
                let log_ptr = log_raw.as_ptr();
                let log = CStr::from_ptr(log_ptr).to_str().unwrap();
                let mut message = "[Compilation Error] ".to_string();
                for line in log.split('\n') {
                    if !line.is_empty() {
                        message += format!("\n    {line}").as_str();
                    }
                }
                let source = kernel
                    .compile(&mut Default::default(), &self.compilation_options, mode)
                    .source;
                panic!("{message}\n[Source]  \n{source}");
            };
            cudarc::nvrtc::result::get_ptx(program).unwrap()
        };

        let repr: cubecl_cpp::ComputeKernel<cubecl_cpp::cuda::CudaDialect<WmmaCompiler>> =
            kernel_compiled.repr.unwrap();

        #[cfg(feature = "compilation-cache")]
        if let Some(cache) = &mut self.ptx_cache {
            cache
                .insert(
                    name.unwrap(),
                    PtxCacheEntry {
                        entrypoint_name: kernel_compiled.entrypoint_name.clone(),
                        cube_dim: (cube_dim.x, cube_dim.y, cube_dim.z),
                        shared_mem_bytes: repr.shared_memory_size(),
                        cluster_dim: cluster_dim.map(|cluster| (cluster.x, cluster.y, cluster.z)),
                        ptx: ptx.clone(),
                    },
                )
                .unwrap();
        }

        self.load_ptx(
            ptx,
            kernel_id.clone(),
            kernel_compiled.entrypoint_name,
            cube_dim,
            repr.shared_memory_size(),
        );
    }

    fn load_ptx(
        &mut self,
        ptx: Vec<c_char>,
        kernel_id: KernelId,
        entrypoint_name: String,
        cube_dim: CubeDim,
        shared_mem_bytes: usize,
    ) {
        let func_name = CString::new(entrypoint_name).unwrap();
        let func = unsafe {
            let module =
                cudarc::driver::result::module::load_data(ptx.as_ptr() as *const _).unwrap();
            cudarc::driver::result::module::get_function(module, func_name).unwrap()
        };

        self.module_names.insert(
            kernel_id.clone(),
            CompiledKernel {
                cube_dim,
                shared_mem_bytes,
                func,
            },
        );
    }

    fn execute_task(
        &mut self,
        kernel_id: KernelId,
        dispatch_count: (u32, u32, u32),
        tensor_maps: &[CUtensorMap],
        resources: &[GpuResource],
        scalars: &[*mut c_void],
    ) -> Result<(), String> {
        let mut bindings = tensor_maps
            .iter()
            .map(|map| map as *const _ as *mut c_void)
            .collect::<Vec<_>>();
        bindings.extend(resources.iter().map(|memory| memory.binding));
        bindings.extend(scalars);

        let kernel = self.module_names.get(&kernel_id).unwrap();
        let cube_dim = kernel.cube_dim;
        unsafe {
            cudarc::driver::result::function::set_function_attribute(
                kernel.func,
                CUfunction_attribute::CU_FUNC_ATTRIBUTE_MAX_DYNAMIC_SHARED_SIZE_BYTES,
                kernel.shared_mem_bytes as i32,
            )
            .map_err(|err| format!("{err:?}"))?;
            cudarc::driver::result::launch_kernel(
                kernel.func,
                dispatch_count,
                (cube_dim.x, cube_dim.y, cube_dim.z),
                // Shared memory is collected into a single buffer, with each shared memory being
                // an offset pointer
                kernel.shared_mem_bytes as u32,
                self.stream,
                &mut bindings,
            )
            .map_err(|err| format!("{err:?}"))?;
        };

        Ok(())
    }
}

impl CudaServer {
    /// Create a new cuda server.
    pub(crate) fn new(mem_alignment: usize, ctx: CudaContext) -> Self {
        Self { mem_alignment, ctx }
    }

    fn get_context(&mut self) -> &mut CudaContext {
        unsafe {
            cudarc::driver::result::ctx::set_current(self.ctx.context).unwrap();
        };
        &mut self.ctx
    }
}

fn include_path() -> PathBuf {
    let mut path = cuda_path().expect("
        CUDA installation not found.
        Please ensure that CUDA is installed and the CUDA_PATH environment variable is set correctly.
        Note: Default paths are used for Linux (/usr/local/cuda) and Windows (C:/Program Files/NVIDIA GPU Computing Toolkit/CUDA/), which may not be correct.
    ");
    path.push("include");
    path
}

fn cccl_include_path() -> PathBuf {
    let mut path = include_path();
    path.push("cccl");
    path
}

fn cuda_path() -> Option<PathBuf> {
    if let Ok(path) = std::env::var("CUDA_PATH") {
        return Some(PathBuf::from(path));
    }

    #[cfg(target_os = "linux")]
    {
        // If it is installed as part of the distribution
        return if std::fs::exists("/usr/local/cuda").is_ok_and(|exists| exists) {
            Some(PathBuf::from("/usr/local/cuda"))
        } else if std::fs::exists("/opt/cuda").is_ok_and(|exists| exists) {
            Some(PathBuf::from("/opt/cuda"))
        } else if std::fs::exists("/usr/bin/nvcc").is_ok_and(|exists| exists) {
            // Maybe the compiler was installed within the user path.
            Some(PathBuf::from("/usr"))
        } else {
            None
        };
    }

    #[cfg(target_os = "windows")]
    {
        return Some(PathBuf::from(
            "C:/Program Files/NVIDIA GPU Computing Toolkit/CUDA/",
        ));
    }

    #[allow(unreachable_code)]
    None
}

fn elem_to_tensor_map_type(ty: StorageType) -> CUtensorMapDataType {
    use cudarc::driver::sys::CUtensorMapDataType::*;
    match ty {
        // packed fp4 should be treated as single 4-bit values to simplify indexing/shape handling
        // So a tile of width 16 with fp4 elements is 8 x fp4x2 elements wide.
        #[cfg(feature = "cuda-12080")]
        StorageType::Packed(ty, 2) if ty.size_bits() == 4 => CU_TENSOR_MAP_DATA_TYPE_16U4_ALIGN8B,
        StorageType::Scalar(ElemType::Float(kind)) => match kind {
            // There's no special handling for FP8, so load as u8. `0u8 == 0.0` when reinterpreting.
            FloatKind::E2M1 // single fp4s are padded to a full byte
            | FloatKind::E4M3
            | FloatKind::E5M2
            | FloatKind::UE8M0
            | FloatKind::E2M3
            | FloatKind::E3M2 => CU_TENSOR_MAP_DATA_TYPE_UINT8,
            FloatKind::F16 => CU_TENSOR_MAP_DATA_TYPE_FLOAT16,
            FloatKind::BF16 => CU_TENSOR_MAP_DATA_TYPE_BFLOAT16,
            FloatKind::Flex32 | FloatKind::F32 => CU_TENSOR_MAP_DATA_TYPE_FLOAT32,
            FloatKind::TF32 => CU_TENSOR_MAP_DATA_TYPE_TFLOAT32,
            FloatKind::F64 => CU_TENSOR_MAP_DATA_TYPE_FLOAT64,
        },
        StorageType::Scalar(ElemType::Int(kind)) => match kind {
            // UInt is fine because zero bits and size is the same between both
            IntKind::I8 => CU_TENSOR_MAP_DATA_TYPE_UINT8,
            IntKind::I16 => CU_TENSOR_MAP_DATA_TYPE_UINT16,
            IntKind::I32 => CU_TENSOR_MAP_DATA_TYPE_INT32,
            IntKind::I64 => CU_TENSOR_MAP_DATA_TYPE_INT64,
        },
        StorageType::Scalar(ElemType::UInt(kind)) => match kind {
            UIntKind::U8 => CU_TENSOR_MAP_DATA_TYPE_UINT8,
            UIntKind::U16 => CU_TENSOR_MAP_DATA_TYPE_UINT16,
            UIntKind::U32 => CU_TENSOR_MAP_DATA_TYPE_UINT32,
            UIntKind::U64 => CU_TENSOR_MAP_DATA_TYPE_UINT64,
        },
        _ => unimplemented!("Not supported for tensor map type"),
    }
}

fn interleave_to_cuda(interleave: TensorMapInterleave) -> CUtensorMapInterleave {
    use cudarc::driver::sys::CUtensorMapInterleave::*;
    match interleave {
        TensorMapInterleave::None => CU_TENSOR_MAP_INTERLEAVE_NONE,
        TensorMapInterleave::B16 => CU_TENSOR_MAP_INTERLEAVE_16B,
        TensorMapInterleave::B32 => CU_TENSOR_MAP_INTERLEAVE_32B,
    }
}

fn swizzle_to_cuda(swizzle: TensorMapSwizzle) -> CUtensorMapSwizzle {
    use cudarc::driver::sys::CUtensorMapSwizzle::*;
    match swizzle {
        TensorMapSwizzle::None => CU_TENSOR_MAP_SWIZZLE_NONE,
        TensorMapSwizzle::B32 => CU_TENSOR_MAP_SWIZZLE_32B,
        TensorMapSwizzle::B64 => CU_TENSOR_MAP_SWIZZLE_64B,
        TensorMapSwizzle::B128 => CU_TENSOR_MAP_SWIZZLE_128B,
    }
}

fn prefetch_to_cuda(prefetch: TensorMapPrefetch) -> CUtensorMapL2promotion {
    use cudarc::driver::sys::CUtensorMapL2promotion::*;
    match prefetch {
        TensorMapPrefetch::None => CU_TENSOR_MAP_L2_PROMOTION_NONE,
        TensorMapPrefetch::B64 => CU_TENSOR_MAP_L2_PROMOTION_L2_64B,
        TensorMapPrefetch::B128 => CU_TENSOR_MAP_L2_PROMOTION_L2_128B,
        TensorMapPrefetch::B256 => CU_TENSOR_MAP_L2_PROMOTION_L2_256B,
    }
}

fn oob_to_cuda(fill: OobFill) -> CUtensorMapFloatOOBfill {
    use cudarc::driver::sys::CUtensorMapFloatOOBfill::*;
    match fill {
        OobFill::Zero => CU_TENSOR_MAP_FLOAT_OOB_FILL_NONE,
        OobFill::NaN => CU_TENSOR_MAP_FLOAT_OOB_FILL_NAN_REQUEST_ZERO_FMA,
    }
}

pub fn valid_strides(shape: &[usize], strides: &[usize]) -> bool {
    let rank = shape.len();
    if strides[rank - 1] != 1 {
        return false;
    }
    if rank <= 1 {
        return true;
    }

    let mut sorted = strides.to_vec();
    sorted.sort();
    sorted.reverse();

    if sorted != strides {
        return false;
    }

    for i in 0..rank - 2 {
        if strides[i] != shape[i + 1] * strides[i + 1] {
            return false;
        }
    }
    true
}<|MERGE_RESOLUTION|>--- conflicted
+++ resolved
@@ -14,20 +14,7 @@
 use cubecl_cpp::formatter::format_cpp;
 use cubecl_cpp::{cuda::arch::CudaArchitecture, shared::CompilationOptions};
 
-<<<<<<< HEAD
-use cubecl_runtime::data_service::DataTransferId;
-use cubecl_runtime::logging::ServerLogger;
-use cubecl_runtime::{memory_management::offset_handles, timestamp_profiler::TimestampProfiler};
-use serde::{Deserialize, Serialize};
-
-use crate::compute::{DataTransferItem, DataTransferRuntime};
-use crate::{CudaCompiler, WmmaCompiler};
-
-use super::CudaResource;
-
-=======
 use super::storage::gpu::{GpuResource, GpuStorage};
->>>>>>> 4f42268c
 use super::sync::{Fence, SyncStream};
 use crate::compute::{
     DataTransferItem, DataTransferRuntime, io::register_copies_to_bytes,
@@ -70,12 +57,9 @@
 //use crate::compute::CudaStorageType;
 #[cfg(feature = "compilation-cache")]
 use cubecl_common::cache::{Cache, CacheOption};
-<<<<<<< HEAD
-=======
 
 pub(crate) const MB: usize = 1024 * 1024;
 
->>>>>>> 4f42268c
 #[derive(Debug)]
 pub struct CudaServer {
     ctx: CudaContext,
@@ -85,14 +69,9 @@
 #[derive(Debug)]
 pub(crate) struct CudaContext {
     context: *mut CUctx_st,
-<<<<<<< HEAD
-    stream: cudarc::driver::sys::CUstream,
-    memory_management: MemoryManagement<CudaStorage>, // Set this to allow dispatching on the storage at runtime based on device properties and configuration.
-=======
     pub(crate) stream: cudarc::driver::sys::CUstream,
     pub(crate) memory_management_gpu: MemoryManagement<GpuStorage>,
     pub(crate) memory_management_cpu: MemoryManagement<PinnedMemoryStorage>,
->>>>>>> 4f42268c
     module_names: HashMap<KernelId, CompiledKernel>,
     #[cfg(feature = "compilation-cache")]
     ptx_cache: Option<Cache<String, PtxCacheEntry>>,
