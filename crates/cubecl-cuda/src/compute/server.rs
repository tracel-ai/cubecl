--- conflicted
+++ resolved
@@ -716,11 +716,7 @@
         #[cfg(cuda_12080)]
         TensorMapSwizzle::B128Atom64B => CU_TENSOR_MAP_SWIZZLE_128B_ATOM_64B,
         #[cfg(not(cuda_12080))]
-<<<<<<< HEAD
-        _other => unimplemented!("Swizzle atomicity requires CUDA 12.8 or higher"),
-=======
         _ => unimplemented!("Swizzle atomicity requires CUDA 12.8 or higher"),
->>>>>>> ae290d34
     }
 }
 
