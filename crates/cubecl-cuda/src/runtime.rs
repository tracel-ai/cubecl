use cubecl_core::{
    AtomicFeature, CubeDim, DeviceId, Feature, MemoryConfiguration, Runtime, TmaFeature,
    ir::{Elem, FloatKind},
};
use cubecl_runtime::{
    ComputeRuntime, DeviceProperties,
    channel::MutexComputeChannel,
    client::ComputeClient,
    memory_management::{HardwareProperties, MemoryDeviceProperties, MemoryManagement},
    storage::ComputeStorage,
};
use cudarc::driver::sys::cuDeviceTotalMem_v2;
use std::mem::MaybeUninit;

use crate::{
    WmmaCompiler,
    compute::{CudaContext, CudaServer, CudaStorage},
    device::CudaDevice,
};
use cubecl_cpp::{
    DialectWmmaCompiler,
    cuda::{CudaDialect, arch::CudaArchitecture},
    register_supported_types,
    shared::{CompilationOptions, CppCompiler, register_wmma_features},
};

/// Options configuring the CUDA runtime.
#[derive(Default)]
pub struct RuntimeOptions {
    /// Configures the memory management.
    pub memory_config: MemoryConfiguration,
}

#[derive(Debug)]
pub struct CudaRuntime;

type Server = CudaServer;
type Channel = MutexComputeChannel<Server>;

static RUNTIME: ComputeRuntime<CudaDevice, Server, Channel> = ComputeRuntime::new();

pub type CudaCompiler = CppCompiler<CudaDialect<WmmaCompiler>>;

fn create_client<M: DialectWmmaCompiler<CudaDialect<M>>>(
    device: &CudaDevice,
    options: RuntimeOptions,
) -> ComputeClient<Server, Channel> {
    // To get the supported WMMA features, and memory properties, we have to initialize the server immediately.
    cudarc::driver::result::init().unwrap();
    let device_ptr = cudarc::driver::result::device::get(device.index as i32).unwrap();
    let arch_major;
    let arch_version = unsafe {
        arch_major = cudarc::driver::result::device::get_attribute(
            device_ptr,
            cudarc::driver::sys::CUdevice_attribute::CU_DEVICE_ATTRIBUTE_COMPUTE_CAPABILITY_MAJOR,
        )
        .unwrap();
        let minor = cudarc::driver::result::device::get_attribute(
            device_ptr,
            cudarc::driver::sys::CUdevice_attribute::CU_DEVICE_ATTRIBUTE_COMPUTE_CAPABILITY_MINOR,
        )
        .unwrap();
        arch_major * 10 + minor
    } as u32;
    // NOTE: I commented that since I observed synchronisation issues with atomic add for bf16.
    // if arch.get_version() >= 80 {
    //     device_props.register_feature(Feature::Type(Elem::AtomicFloat(FloatKind::BF16)));
    // }
    // Ask the wmma compiler for its supported combinations
    let arch = CudaArchitecture {
        version: arch_version,
    };
    let supported_wmma_combinations = M::supported_wmma_combinations(&arch);

    let ctx = unsafe {
        let ctx = cudarc::driver::result::primary_ctx::retain(device_ptr).unwrap();
        cudarc::driver::result::ctx::set_current(ctx).unwrap();
        ctx
    };

    let stream = cudarc::driver::result::stream::create(
        cudarc::driver::result::stream::StreamKind::NonBlocking,
    )
    .unwrap();
    let max_memory = unsafe {
        let mut bytes = MaybeUninit::uninit();
        cuDeviceTotalMem_v2(bytes.as_mut_ptr(), device_ptr);
        bytes.assume_init() as u64
    };
    let storage = CudaStorage::new(stream);
    let mem_properties = MemoryDeviceProperties {
        max_page_size: max_memory / 4,
        alignment: CudaStorage::ALIGNMENT,
    };

    let mut comp_opts = CompilationOptions::default();

    let hardware_props = unsafe {
        use cudarc::driver::{result::device::get_attribute, sys::CUdevice_attribute::*};
        let warp_size = get_attribute(device_ptr, CU_DEVICE_ATTRIBUTE_WARP_SIZE).unwrap() as u32;
        let max_shared = get_attribute(
            device_ptr,
            CU_DEVICE_ATTRIBUTE_MAX_SHARED_MEMORY_PER_BLOCK_OPTIN,
        )
        .unwrap() as usize;
        let max_threads =
            get_attribute(device_ptr, CU_DEVICE_ATTRIBUTE_MAX_THREADS_PER_BLOCK).unwrap() as u32;
        let block_dim_x = get_attribute(device_ptr, CU_DEVICE_ATTRIBUTE_MAX_BLOCK_DIM_X).unwrap();
        let block_dim_y = get_attribute(device_ptr, CU_DEVICE_ATTRIBUTE_MAX_BLOCK_DIM_Y).unwrap();
        let block_dim_z = get_attribute(device_ptr, CU_DEVICE_ATTRIBUTE_MAX_BLOCK_DIM_Z).unwrap();
        let max_cube_dim =
            CubeDim::new_3d(block_dim_x as u32, block_dim_y as u32, block_dim_z as u32);

        let grid_dim_x = get_attribute(device_ptr, CU_DEVICE_ATTRIBUTE_MAX_GRID_DIM_X).unwrap();
        let grid_dim_y = get_attribute(device_ptr, CU_DEVICE_ATTRIBUTE_MAX_GRID_DIM_Y).unwrap();
        let grid_dim_z = get_attribute(device_ptr, CU_DEVICE_ATTRIBUTE_MAX_GRID_DIM_Z).unwrap();
        let max_cube_count =
            CubeDim::new_3d(grid_dim_x as u32, grid_dim_y as u32, grid_dim_z as u32);

        let num_streaming_multiprocessors = Some(
            get_attribute(device_ptr, CU_DEVICE_ATTRIBUTE_MULTIPROCESSOR_COUNT).unwrap() as u32,
        );
        let num_tensor_cores = tensor_cores_per_sm(arch_version);

        comp_opts.warp_size = warp_size;

        HardwareProperties {
            plane_size_min: warp_size,
            plane_size_max: warp_size,
            max_bindings: crate::device::CUDA_MAX_BINDINGS,
            max_shared_memory_size: max_shared,
            max_cube_count,
            max_units_per_cube: max_threads,
            max_cube_dim,
            num_streaming_multiprocessors,
            num_tensor_cores,
            min_tensor_cores_dim: if supported_wmma_combinations.is_empty() {
                None
            } else {
                Some(8)
            },
        }
    };

    let memory_management =
        MemoryManagement::from_configuration(storage, &mem_properties, options.memory_config);

    let mut device_props = DeviceProperties::new(
        &[Feature::Plane],
        mem_properties,
        hardware_props,
        cubecl_runtime::TimeMeasurement::System,
    );
    register_supported_types(&mut device_props);
    device_props.register_feature(Feature::Type(Elem::Float(FloatKind::TF32)));
    if arch_version >= 60 {
        device_props.register_feature(Feature::Type(Elem::AtomicFloat(FloatKind::F64)));
    }
    if arch_version >= 70 {
        device_props.register_feature(Feature::Type(Elem::AtomicFloat(FloatKind::F16)));
        device_props.register_feature(Feature::Pipeline);
        device_props.register_feature(Feature::Barrier);
        device_props.register_feature(Feature::SyncPlane);

        comp_opts.grid_constants = true;
    }
    if arch_version >= 89 {
        device_props.register_feature(Feature::Type(Elem::Float(FloatKind::E4M3)));
        device_props.register_feature(Feature::Type(Elem::Float(FloatKind::E5M2)));
    }
    if arch_version >= 90 {
        device_props.register_feature(Feature::Tma(TmaFeature::Base));
        device_props.register_feature(Feature::CubeCluster);
        comp_opts.supports_clusters = true;
    }
    if arch_version >= 100 {
        device_props.register_feature(Feature::Tma(TmaFeature::Im2colWide));
    }
<<<<<<< HEAD
=======
    // NOTE: FP6/FP4 is explicitly not marked as forward compatible, but is compatible within a
    // major version. Try to keep this up to date with new arch major revisions if they also
    // implement it.
    if arch_major == 10 || arch_major == 12 {
        device_props.register_feature(Feature::Type(Elem::Float(FloatKind::E2M1)));
        device_props.register_feature(Feature::Type(Elem::Float(FloatKind::E2M3)));
        device_props.register_feature(Feature::Type(Elem::Float(FloatKind::E3M2)));
        device_props.register_feature(Feature::Type(Elem::Float(FloatKind::UE8M0)));
    }
    // NOTE: I commented that since I observed synchronisation issues with atomic add for bf16.
    // if arch.get_version() >= 80 {
    //     device_props.register_feature(Feature::Type(Elem::AtomicFloat(FloatKind::BF16)));
    // }
    // Ask the wmma compiler for its supported combinations
    let arch = CudaArchitecture {
        version: arch_version,
    };
    let supported_wmma_combinations = M::supported_wmma_combinations(&arch);
    register_wmma_features(supported_wmma_combinations, &mut device_props);
>>>>>>> efdc4666

    device_props.register_feature(Feature::AtomicFloat(AtomicFeature::LoadStore));
    device_props.register_feature(Feature::AtomicFloat(AtomicFeature::Add));

    device_props.register_feature(Feature::DynamicLineSize);

    register_wmma_features(supported_wmma_combinations, &mut device_props);

    let cuda_ctx = CudaContext::new(memory_management, comp_opts, stream, ctx, arch);
    let server = CudaServer::new(cuda_ctx);
    ComputeClient::new(MutexComputeChannel::new(server), device_props, ())
}

fn tensor_cores_per_sm(version: u32) -> Option<u32> {
    match version {
        70 | 75 => Some(8),                           // Volta, Turing
        80 | 86 | 89 | 90 | 91 | 92 | 100 => Some(4), // Ampere, Hopper, Blackwell
        _ => None,                                    // Unknown or unsupported architecture
    }
}

impl Runtime for CudaRuntime {
    type Compiler = CudaCompiler;
    type Server = CudaServer;

    type Channel = MutexComputeChannel<CudaServer>;
    type Device = CudaDevice;

    fn client(device: &Self::Device) -> ComputeClient<Self::Server, Self::Channel> {
        RUNTIME.client(device, move || {
            create_client::<WmmaCompiler>(device, RuntimeOptions::default())
        })
    }

    fn device_id(device: &Self::Device) -> cubecl_core::DeviceId {
        DeviceId::new(0, device.index as u32)
    }

    fn name(_client: &ComputeClient<Self::Server, Self::Channel>) -> &'static str {
        "cuda"
    }

    fn require_array_lengths() -> bool {
        true
    }

    fn supported_line_sizes() -> &'static [u8] {
        &[8, 4, 2, 1]
    }

    fn max_cube_count() -> (u32, u32, u32) {
        (i32::MAX as u32, u16::MAX as u32, u16::MAX as u32)
    }

    fn can_read_tensor(shape: &[usize], strides: &[usize]) -> bool {
        let rank = shape.len();
        if strides[rank - 1] != 1 {
            return false;
        }
        if rank <= 1 {
            return true;
        }

        let mut sorted = strides.to_vec();
        sorted.sort();

        if sorted != strides {
            return false;
        }

        for i in 0..rank - 2 {
            if strides[i] != shape[i + 1] * strides[i + 1] {
                return false;
            }
        }
        true
    }
}<|MERGE_RESOLUTION|>--- conflicted
+++ resolved
@@ -176,8 +176,7 @@
     if arch_version >= 100 {
         device_props.register_feature(Feature::Tma(TmaFeature::Im2colWide));
     }
-<<<<<<< HEAD
-=======
+    //
     // NOTE: FP6/FP4 is explicitly not marked as forward compatible, but is compatible within a
     // major version. Try to keep this up to date with new arch major revisions if they also
     // implement it.
@@ -187,17 +186,6 @@
         device_props.register_feature(Feature::Type(Elem::Float(FloatKind::E3M2)));
         device_props.register_feature(Feature::Type(Elem::Float(FloatKind::UE8M0)));
     }
-    // NOTE: I commented that since I observed synchronisation issues with atomic add for bf16.
-    // if arch.get_version() >= 80 {
-    //     device_props.register_feature(Feature::Type(Elem::AtomicFloat(FloatKind::BF16)));
-    // }
-    // Ask the wmma compiler for its supported combinations
-    let arch = CudaArchitecture {
-        version: arch_version,
-    };
-    let supported_wmma_combinations = M::supported_wmma_combinations(&arch);
-    register_wmma_features(supported_wmma_combinations, &mut device_props);
->>>>>>> efdc4666
 
     device_props.register_feature(Feature::AtomicFloat(AtomicFeature::LoadStore));
     device_props.register_feature(Feature::AtomicFloat(AtomicFeature::Add));
