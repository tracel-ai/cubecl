--- conflicted
+++ resolved
@@ -170,12 +170,7 @@
         cuDeviceTotalMem_v2(bytes.as_mut_ptr(), device_ptr);
         bytes.assume_init() as u64
     };
-<<<<<<< HEAD
-
-    let storage = CudaStorage::new(mem_alignment, stream);
-=======
     let storage = GpuStorage::new(mem_alignment, stream);
->>>>>>> 4f42268c
     let mem_properties = MemoryDeviceProperties {
         max_page_size: max_memory / 4,
         alignment: mem_alignment as u64,
