--- conflicted
+++ resolved
@@ -546,13 +546,11 @@
                 val: self.compile_variable(op.val),
                 out: self.compile_variable(op.out),
             }),
-<<<<<<< HEAD
             gpu::Operator::Neg(op) => {
                 instructions.push(Instruction::Negate(self.compile_unary(op)))
-=======
+            }
             gpu::Operator::Normalize(op) => {
                 instructions.push(Instruction::Normalize(self.compile_unary(op)))
->>>>>>> b4f0696d
             }
         };
     }
