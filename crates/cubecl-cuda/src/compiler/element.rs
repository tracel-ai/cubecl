--- conflicted
+++ resolved
@@ -178,19 +178,12 @@
 impl Display for Variable {
     fn fmt(&self, f: &mut std::fmt::Formatter<'_>) -> std::fmt::Result {
         match self {
-<<<<<<< HEAD
             Variable::GlobalInputArray(number, _) => f.write_fmt(format_args!("input_{number}")),
             Variable::Local {
                 id: index,
                 item: _,
                 depth: scope_depth,
             } => f.write_fmt(format_args!("l_{scope_depth}_{index}")),
-=======
-            Variable::GlobalInputArray(number, _) => write!(f, "input_{number}"),
-            Variable::LocalScalar { id, depth, .. } => write!(f, "s_{depth}_{id}"),
-            Variable::Local { id, depth, .. } => write!(f, "l_{depth}_{id}"),
-            Variable::ConstLocal { id, depth, .. } => write!(f, "ssa_{depth}_{id}"),
->>>>>>> 4c5654cc
             Variable::Slice { id, item: _, depth } => {
                 write!(f, "slice_{depth}_{id}")
             }
