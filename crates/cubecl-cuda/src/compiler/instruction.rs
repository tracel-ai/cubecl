use super::{binary::*, unary::*, Component, Elem, Variable, WarpInstruction, WmmaInstruction};
use std::fmt::Display;

#[derive(Debug, Clone)]
pub struct BinaryInstruction {
    pub lhs: Variable,
    pub rhs: Variable,
    pub out: Variable,
}

#[derive(Debug, Clone)]
pub struct UnaryInstruction {
    pub input: Variable,
    pub out: Variable,
}

#[derive(Debug, Clone)]
pub enum Instruction {
    Length {
        input: Variable,
        out: Variable,
        num_inputs: usize,
        num_outputs: usize,
    },
    SliceLength {
        input: Variable,
        out: Variable,
    },
    DeclareVariable {
        var: Variable,
    },
    Modulo(BinaryInstruction),
    Remainder(BinaryInstruction),
    Add(BinaryInstruction),
    Fma {
        a: Variable,
        b: Variable,
        c: Variable,
        out: Variable,
    },
    Div(BinaryInstruction),
    Mul(BinaryInstruction),
    Sub(BinaryInstruction),
    Index(BinaryInstruction),
    IndexAssign(BinaryInstruction),
    CheckedIndexAssign(BinaryInstruction),
    Assign(UnaryInstruction),
    RangeLoop {
        i: Variable,
        start: Variable,
        end: Variable,
        step: Option<Variable>,
        instructions: Vec<Self>,
    },
    Loop {
        instructions: Vec<Self>,
    },
    If {
        cond: Variable,
        instructions: Vec<Self>,
    },
    IfElse {
        cond: Variable,
        instructions_if: Vec<Self>,
        instructions_else: Vec<Self>,
    },
    Slice {
        input: Variable,
        start: Variable,
        end: Variable,
        out: Variable,
    },
    Return,
    Break,
    Stride {
        dim: Variable,
        position: usize,
        out: Variable,
    },
    Shape {
        dim: Variable,
        position: usize,
        out: Variable,
    },
    Equal(BinaryInstruction),
    NotEqual(BinaryInstruction),
    Lower(BinaryInstruction),
    Greater(BinaryInstruction),
    LowerEqual(BinaryInstruction),
    GreaterEqual(BinaryInstruction),
    Erf(UnaryInstruction),
    BitwiseOr(BinaryInstruction),
    BitwiseAnd(BinaryInstruction),
    BitwiseXor(BinaryInstruction),
    ShiftLeft(BinaryInstruction),
    ShiftRight(BinaryInstruction),
    Abs(UnaryInstruction),
    Exp(UnaryInstruction),
    Log(UnaryInstruction),
    Log1p(UnaryInstruction),
    Cos(UnaryInstruction),
    Sin(UnaryInstruction),
    Tanh(UnaryInstruction),
    Powf(BinaryInstruction),
    Sqrt(UnaryInstruction),
    Min(BinaryInstruction),
    Max(BinaryInstruction),
    Not(UnaryInstruction),
    Or(BinaryInstruction),
    And(BinaryInstruction),
    Clamp {
        input: Variable,
        min_value: Variable,
        max_value: Variable,
        out: Variable,
    },
    SyncThreads,
<<<<<<< HEAD
=======
    ThreadFence,
    Round(UnaryInstruction),
>>>>>>> f086ffaa
    Ceil(UnaryInstruction),
    Floor(UnaryInstruction),
    Wrap(WarpInstruction),
    Wmma(WmmaInstruction),
    Bitcast(UnaryInstruction),
    AtomicLoad(UnaryInstruction),
    AtomicStore(UnaryInstruction),
    AtomicSwap(BinaryInstruction),
    AtomicAdd(BinaryInstruction),
    AtomicSub(BinaryInstruction),
    AtomicMax(BinaryInstruction),
    AtomicMin(BinaryInstruction),
    AtomicAnd(BinaryInstruction),
    AtomicOr(BinaryInstruction),
    AtomicXor(BinaryInstruction),
    AtomicCAS {
        input: Variable,
        cmp: Variable,
        val: Variable,
        out: Variable,
    },
}

impl Display for Instruction {
    fn fmt(&self, f: &mut std::fmt::Formatter<'_>) -> std::fmt::Result {
        match self {
            Instruction::Return => f.write_str("return;"),
            Instruction::Break => f.write_str("break;"),
            Instruction::DeclareVariable { var } => match var {
                Variable::WmmaFragment {
                    id: _,
                    frag,
                    depth: _,
                } => f.write_fmt(format_args!("{frag} {var};\n")),
                _ => {
                    let item = var.item();
                    f.write_fmt(format_args!("{item} {var};\n"))
                }
            },
            Instruction::Add(it) => Add::format(f, &it.lhs, &it.rhs, &it.out),
            Instruction::Slice {
                input,
                start,
                end,
                out,
            } => {
                let item = out.item();
                f.write_fmt(format_args!("uint {out}_length = {end} - {start};\n"))?;
                f.write_fmt(format_args!("{item} *{out} = {input} + {start};\n"))
            }
            Instruction::Mul(it) => Mul::format(f, &it.lhs, &it.rhs, &it.out),
            Instruction::Div(it) => Div::format(f, &it.lhs, &it.rhs, &it.out),
            Instruction::Sub(it) => Sub::format(f, &it.lhs, &it.rhs, &it.out),
            Instruction::Modulo(inst) => Modulo::format(f, &inst.lhs, &inst.rhs, &inst.out),
            Instruction::BitwiseOr(it) => BitwiseOr::format(f, &it.lhs, &it.rhs, &it.out),
            Instruction::BitwiseAnd(it) => BitwiseAnd::format(f, &it.lhs, &it.rhs, &it.out),
            Instruction::BitwiseXor(it) => BitwiseXor::format(f, &it.lhs, &it.rhs, &it.out),
            Instruction::ShiftLeft(it) => ShiftLeft::format(f, &it.lhs, &it.rhs, &it.out),
            Instruction::ShiftRight(it) => ShiftRight::format(f, &it.lhs, &it.rhs, &it.out),
            Instruction::Index(it) => Index::format(f, &it.lhs, &it.rhs, &it.out),
            Instruction::IndexAssign(it) => IndexAssign::format(f, &it.lhs, &it.rhs, &it.out),
            Instruction::CheckedIndexAssign(it) => {
                IndexAssign::format(f, &it.lhs, &it.rhs, &it.out)
            }
            Instruction::Assign(it) => Assign::format(f, &it.input, &it.out),
            Instruction::RangeLoop {
                i,
                start,
                end,
                step,
                instructions,
            } => {
                let increment = step
                    .map(|step| format!("{i} += {step}"))
                    .unwrap_or_else(|| format!("++{i}"));

                f.write_fmt(format_args!(
                    "
for (uint {i} = {start}; {i} < {end}; {increment}) {{
"
                ))?;
                for instruction in instructions {
                    f.write_fmt(format_args!("{instruction}"))?;
                }

                f.write_str("}\n")
            }

            Instruction::Loop { instructions } => {
                f.write_fmt(format_args!("while (true) {{\n"))?;
                for i in instructions {
                    f.write_fmt(format_args!("{i}"))?;
                }
                f.write_str("}\n")
            }
            Instruction::If { cond, instructions } => {
                f.write_fmt(format_args!("if ({cond}) {{\n"))?;
                for i in instructions {
                    f.write_fmt(format_args!("{i}"))?;
                }
                f.write_str("}\n")
            }
            Instruction::IfElse {
                cond,
                instructions_if,
                instructions_else,
            } => {
                f.write_fmt(format_args!("if ({cond}) {{\n"))?;
                for i in instructions_if {
                    f.write_fmt(format_args!("{i}"))?;
                }
                f.write_str("} else {\n")?;
                for i in instructions_else {
                    f.write_fmt(format_args!("{i}"))?;
                }
                f.write_str("}\n")
            }
            Instruction::Stride { dim, position, out } => f.write_fmt(format_args!(
                "{out} = info[({position} * rank_2) + {dim} + 1];\n"
            )),
            Instruction::Shape { dim, position, out } => f.write_fmt(format_args!(
                "{out} = info[({position} * rank_2) + rank + {dim} + 1];\n"
            )),
            Instruction::Equal(it) => Equal::format(f, &it.lhs, &it.rhs, &it.out),
            Instruction::NotEqual(it) => NotEqual::format(f, &it.lhs, &it.rhs, &it.out),
            Instruction::Lower(it) => Lower::format(f, &it.lhs, &it.rhs, &it.out),
            Instruction::Greater(it) => Greater::format(f, &it.lhs, &it.rhs, &it.out),
            Instruction::LowerEqual(it) => LowerEqual::format(f, &it.lhs, &it.rhs, &it.out),
            Instruction::GreaterEqual(it) => GreaterEqual::format(f, &it.lhs, &it.rhs, &it.out),
            Instruction::Erf(it) => Erf::format(f, &it.input, &it.out),
            Instruction::Abs(it) => Abs::format(f, &it.input, &it.out),
            Instruction::Exp(it) => Exp::format(f, &it.input, &it.out),
            Instruction::Log(it) => Log::format(f, &it.input, &it.out),
            Instruction::Log1p(it) => Log1p::format(f, &it.input, &it.out),
            Instruction::Cos(it) => Cos::format(f, &it.input, &it.out),
            Instruction::Sin(it) => Sin::format(f, &it.input, &it.out),
            Instruction::Tanh(it) => Tanh::format(f, &it.input, &it.out),
            Instruction::Powf(it) => Powf::format(f, &it.lhs, &it.rhs, &it.out),
            Instruction::Sqrt(it) => Sqrt::format(f, &it.input, &it.out),
            Instruction::Max(it) => Max::format(f, &it.lhs, &it.rhs, &it.out),
            Instruction::Min(it) => Min::format(f, &it.lhs, &it.rhs, &it.out),
            Instruction::Not(it) => Not::format(f, &it.input, &it.out),
            Instruction::Or(it) => Or::format(f, &it.lhs, &it.rhs, &it.out),
            Instruction::And(it) => And::format(f, &it.lhs, &it.rhs, &it.out),
            Instruction::Clamp {
                input,
                min_value,
                max_value,
                out,
            } => Clamp::format(f, input, min_value, max_value, out),
            Instruction::SyncThreads => f.write_str("__syncthreads();\n"),
<<<<<<< HEAD
=======
            Instruction::ThreadFence => f.write_str("__threadfence();\n"),
            Instruction::Round(it) => Round::format(f, &it.input, &it.out),
>>>>>>> f086ffaa
            Instruction::Ceil(it) => Ceil::format(f, &it.input, &it.out),
            Instruction::Floor(it) => Floor::format(f, &it.input, &it.out),
            Instruction::SliceLength { input, out } => {
                f.write_fmt(format_args!("{out} = {input}_length;\n"))
            }
            Instruction::Length {
                input,
                out,
                num_inputs,
                num_outputs,
            } => {
                let offset = num_inputs + num_outputs;
                let index = match input {
                    Variable::GlobalInputArray(index, _) => *index as usize,
                    Variable::GlobalOutputArray(index, _) => *index as usize + num_inputs,
                    _ => panic!("Can only know the len of a global array."),
                } + 1;
                let factor = input.item().vectorization;

                if factor == 1 {
                    return f.write_fmt(format_args!(
                        "{out} = info[({offset} * 2 * info[0]) + {index}];\n"
                    ));
                }

                f.write_fmt(format_args!(
                    "{out} = info[({offset} * 2 * info[0]) + {index}] / {factor};\n"
                ))
            }
            Instruction::Wrap(it) => f.write_fmt(format_args!("{it}")),
            Instruction::Fma { a, b, c, out } => Fma::format(f, a, b, c, out),
            Instruction::Wmma(it) => f.write_fmt(format_args!("{it}")),
            Instruction::Bitcast(UnaryInstruction { input, out }) => {
                match (input.elem(), out.elem()) {
                    (Elem::F32, Elem::I32) => {
                        f.write_fmt(format_args!("{out} = __float_as_int({input});\n"))
                    }
                    (Elem::F32, Elem::U32) => {
                        f.write_fmt(format_args!("{out} = __float_as_uint({input});\n"))
                    }
                    (Elem::F16, Elem::I32) => {
                        f.write_fmt(format_args!("{out} = __half_as_short({input});\n"))
                    }
                    (Elem::F16, Elem::U32) => {
                        f.write_fmt(format_args!("{out} = __half_as_ushort({input});\n"))
                    }
                    (Elem::BF16, Elem::I32) => {
                        f.write_fmt(format_args!("{out} = __bfloat16_as_short({input});\n"))
                    }
                    (Elem::BF16, Elem::U32) => {
                        f.write_fmt(format_args!("{out} = __bfloat16_as_ushort({input});\n"))
                    }
                    (Elem::I32, Elem::F32) => {
                        f.write_fmt(format_args!("{out} = __int_as_float({input});\n"))
                    }
                    (Elem::I32, Elem::F16) => {
                        f.write_fmt(format_args!("{out} = __short_as_half({input});\n"))
                    }
                    (Elem::I32, Elem::BF16) => {
                        f.write_fmt(format_args!("{out} = __short_as_bfloat16({input});\n"))
                    }
                    (Elem::U32, Elem::F32) => {
                        f.write_fmt(format_args!("{out} = __uint_as_float({input});\n"))
                    }
                    (Elem::U32, Elem::F16) => {
                        f.write_fmt(format_args!("{out} = __ushort_as_half({input});\n"))
                    }
                    (Elem::U32, Elem::BF16) => {
                        f.write_fmt(format_args!("{out} = __ushort_as_bfloat16({input});\n"))
                    }
                    _ => panic!("Unsupported type for bitcasting"),
                }
            }
            Instruction::AtomicCAS {
                input,
                cmp,
                val,
                out,
            } => f.write_fmt(format_args!("{out} = atomicCAS({input}, {cmp}, {val});\n")),
            Instruction::AtomicSwap(BinaryInstruction { lhs, rhs, out }) => {
                f.write_fmt(format_args!("{out} = atomicExch({lhs}, {rhs});\n"))
            }
            Instruction::AtomicAdd(BinaryInstruction { lhs, rhs, out }) => {
                f.write_fmt(format_args!("{out} = atomicAdd({lhs}, {rhs});\n"))
            }
            Instruction::AtomicSub(BinaryInstruction { lhs, rhs, out }) => {
                f.write_fmt(format_args!("{out} = atomicSub({lhs}, {rhs});\n"))
            }
            Instruction::AtomicMax(BinaryInstruction { lhs, rhs, out }) => {
                f.write_fmt(format_args!("{out} = atomicMax({lhs}, {rhs});\n"))
            }
            Instruction::AtomicMin(BinaryInstruction { lhs, rhs, out }) => {
                f.write_fmt(format_args!("{out} = atomicMin({lhs}, {rhs});\n"))
            }
            Instruction::AtomicAnd(BinaryInstruction { lhs, rhs, out }) => {
                f.write_fmt(format_args!("{out} = atomicAnd({lhs}, {rhs});\n"))
            }
            Instruction::AtomicOr(BinaryInstruction { lhs, rhs, out }) => {
                f.write_fmt(format_args!("{out} = atomicOr({lhs}, {rhs});\n"))
            }
            Instruction::AtomicXor(BinaryInstruction { lhs, rhs, out }) => {
                f.write_fmt(format_args!("{out} = atomicXor({lhs}, {rhs});\n"))
            }
            Instruction::AtomicLoad(UnaryInstruction { input, out }) => {
                f.write_fmt(format_args!("{out} = atomicAdd({input}, 0);\n"))
            }
            Instruction::AtomicStore(UnaryInstruction { input, out }) => {
                f.write_fmt(format_args!("atomicExch({out}, {input});\n"))
            }
            Instruction::Remainder(inst) => Remainder::format(f, &inst.lhs, &inst.rhs, &inst.out),
        }
    }
}

struct Fma;

impl Fma {
    fn format(
        f: &mut core::fmt::Formatter<'_>,
        a: &Variable,
        b: &Variable,
        c: &Variable,
        out: &Variable,
    ) -> core::fmt::Result {
        let num = out.item().vectorization;

        for i in 0..num {
            let ai = a.index(i);
            let bi = b.index(i);
            let ci = c.index(i);
            let outi = out.index(i);

            f.write_fmt(format_args!("{outi} = fma({ai}, {bi}, {ci});\n"))?;
        }

        Ok(())
    }
}

struct Clamp;

impl Clamp {
    fn format(
        f: &mut core::fmt::Formatter<'_>,
        input: &Variable,
        min_value: &Variable,
        max_value: &Variable,
        out: &Variable,
    ) -> core::fmt::Result {
        let input = input.optimized();
        let min_value = min_value.optimized();
        let max_value = max_value.optimized();
        let out = out.optimized();
        let num = out.item().vectorization;

        for i in 0..num {
            let inputi = input.index(i);
            let mini = min_value.index(i);
            let maxi = max_value.index(i);
            let outi = out.index(i);

            f.write_fmt(format_args!(
                "{outi} = max({mini}, min({maxi}, {inputi}));\n"
            ))?;
        }

        Ok(())
    }
}

struct Remainder;

impl Remainder {
    fn format(
        f: &mut core::fmt::Formatter<'_>,
        lhs: &Variable,
        rhs: &Variable,
        out: &Variable,
    ) -> core::fmt::Result {
        let lhs = lhs.optimized();
        let rhs = rhs.optimized();
        let out = out.optimized();
        let num = out.item().vectorization;

        for i in 0..num {
            let lhsi = lhs.index(i);
            let rhsi = rhs.index(i);
            let outi = out.index(i);

            f.write_fmt(format_args!(
                "{outi} = {lhsi} - {rhsi} * floor({lhsi} / {rhsi});\n"
            ))?;
        }

        Ok(())
    }
}<|MERGE_RESOLUTION|>--- conflicted
+++ resolved
@@ -115,11 +115,8 @@
         out: Variable,
     },
     SyncThreads,
-<<<<<<< HEAD
-=======
     ThreadFence,
     Round(UnaryInstruction),
->>>>>>> f086ffaa
     Ceil(UnaryInstruction),
     Floor(UnaryInstruction),
     Wrap(WarpInstruction),
@@ -271,11 +268,8 @@
                 out,
             } => Clamp::format(f, input, min_value, max_value, out),
             Instruction::SyncThreads => f.write_str("__syncthreads();\n"),
-<<<<<<< HEAD
-=======
             Instruction::ThreadFence => f.write_str("__threadfence();\n"),
             Instruction::Round(it) => Round::format(f, &it.input, &it.out),
->>>>>>> f086ffaa
             Instruction::Ceil(it) => Ceil::format(f, &it.input, &it.out),
             Instruction::Floor(it) => Floor::format(f, &it.input, &it.out),
             Instruction::SliceLength { input, out } => {
