--- conflicted
+++ resolved
@@ -290,7 +290,6 @@
             Instruction::Wrap(it) => f.write_fmt(format_args!("{it}")),
             Instruction::Fma { a, b, c, out } => Fma::format(f, a, b, c, out),
             Instruction::Wmma(it) => f.write_fmt(format_args!("{it}")),
-<<<<<<< HEAD
             Instruction::Bitcast(UnaryInstruction { input, out }) => {
                 match (input.elem(), out.elem()) {
                     (Elem::F32, Elem::I32) => {
@@ -368,9 +367,7 @@
             Instruction::DerefAssign(UnaryInstruction { input, out }) => {
                 f.write_fmt(format_args!("*{out} = {input};\n"))
             }
-=======
             Instruction::Remainder(inst) => Remainder::format(f, &inst.lhs, &inst.rhs, &inst.out),
->>>>>>> c3ef4755
         }
     }
 }
