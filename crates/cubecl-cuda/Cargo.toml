[package]
authors = ["nathanielsimard <nathaniel.simard.42@gmail.com>"]
categories = ["science"]
description = "CUDA runtime for CubeCL"
edition.workspace = true
keywords = ["gpu", "cuda"]
license.workspace = true
name = "cubecl-cuda"
readme.workspace = true
repository = "https://github.com/tracel-ai/cubecl/tree/main/crates/cubecl-cuda"
version.workspace = true

[features]
default = [
  "cubecl-runtime/default",
  "cubecl-common/default",
  "cubecl-core/default",
  "cudarc/cuda-12050",
]
std = ["cubecl-runtime/std", "cubecl-common/std", "cubecl-core/std"]

[dependencies]
cubecl-common = { path = "../cubecl-common", version = "0.2.0" }
cubecl-core = { path = "../cubecl-core", version = "0.2.0" }
cubecl-runtime = { path = "../cubecl-runtime", version = "0.2.0", default-features = false, features = [
  "channel-mutex",
] }

bytemuck = { workspace = true }
<<<<<<< HEAD
cudarc = { version = "0.12", features = ["cuda-version-from-build-system"] }
=======
cudarc = { version = "0.12", features = ["std", "driver", "cuda-version-from-build-system"], default-features = false }
>>>>>>> f086ffaa

derive-new = { workspace = true }
half = { workspace = true }
log = { workspace = true }

[dev-dependencies]
cubecl-core = { path = "../cubecl-core", version = "0.2.0", features = [
  "export_tests",
] }
cubecl-linalg = { path = "../cubecl-linalg", version = "0.2.0", features = [
  "export_tests",
] }
pretty_assertions = { workspace = true }<|MERGE_RESOLUTION|>--- conflicted
+++ resolved
@@ -27,11 +27,11 @@
 ] }
 
 bytemuck = { workspace = true }
-<<<<<<< HEAD
-cudarc = { version = "0.12", features = ["cuda-version-from-build-system"] }
-=======
-cudarc = { version = "0.12", features = ["std", "driver", "cuda-version-from-build-system"], default-features = false }
->>>>>>> f086ffaa
+cudarc = { version = "0.12", features = [
+  "std",
+  "driver",
+  "cuda-version-from-build-system",
+], default-features = false }
 
 derive-new = { workspace = true }
 half = { workspace = true }
