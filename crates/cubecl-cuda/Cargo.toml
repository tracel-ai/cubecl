[package]
authors = ["nathanielsimard <nathaniel.simard.42@gmail.com>"]
categories = ["science"]
description = "CUDA runtime for CubeCL"
edition.workspace = true
keywords = ["gpu", "cuda"]
license.workspace = true
name = "cubecl-cuda"
readme.workspace = true
repository = "https://github.com/tracel-ai/cubecl/tree/main/crates/cubecl-cuda"
version.workspace = true

[features]
<<<<<<< HEAD
cache-ptx = ["cubecl-common/cache"]
=======
compilation-cache = ["cubecl-common/cache"]
>>>>>>> 3f63d9b3
default = [
    "std",
    "cubecl-runtime/default",
    "cubecl-common/default",
    "cubecl-core/default",
    "cudarc/cuda-12050",
    "cudarc/dynamic-loading",
]
std = ["cubecl-runtime/std", "cubecl-common/std", "cubecl-core/std"]

[dependencies]
cubecl-common = { path = "../cubecl-common", version = "0.6.0", default-features = false }
cubecl-core = { path = "../cubecl-core", version = "0.6.0", default-features = false }
cubecl-cpp = { path = "../cubecl-cpp", version = "0.6.0", default-features = false, features = [
    "cuda",
] }
cubecl-runtime = { path = "../cubecl-runtime", version = "0.6.0", default-features = false, features = [
    "channel-mutex",
] }

bytemuck = { workspace = true }
cudarc = { version = "0.16.1", features = [
    "std",
    "driver",
    "cuda-version-from-build-system",
], default-features = false }

derive-new = { workspace = true }
half = { workspace = true }
log = { workspace = true }
serde = { workspace = true }

[dev-dependencies]
cubecl-core = { path = "../cubecl-core", version = "0.6.0", features = [
    "export_tests",
] }
cubecl-linalg = { path = "../cubecl-linalg", version = "0.6.0", features = [
    "export_tests",
] }
cubecl-reduce = { path = "../cubecl-reduce", version = "0.6.0", features = [
    "export_tests",
] }
cubecl-std = { path = "../cubecl-std", version = "0.6.0", features = [
    "export_tests",
] }
paste = { workspace = true }
pretty_assertions = { workspace = true }<|MERGE_RESOLUTION|>--- conflicted
+++ resolved
@@ -11,11 +11,7 @@
 version.workspace = true
 
 [features]
-<<<<<<< HEAD
-cache-ptx = ["cubecl-common/cache"]
-=======
 compilation-cache = ["cubecl-common/cache"]
->>>>>>> 3f63d9b3
 default = [
     "std",
     "cubecl-runtime/default",
