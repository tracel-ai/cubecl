--- conflicted
+++ resolved
@@ -28,7 +28,6 @@
                 let result = self.append_operation_with_result(operation);
                 self.insert_variable(out, result);
             }
-<<<<<<< HEAD
             Arithmetic::ArcCos(acos) => {
                 // Arc operations are only available through the ods::math module,
                 // which can not be properly loaded at the moment.
@@ -134,10 +133,9 @@
                     self.location,
                 ));
                 self.insert_variable(out, result);*/
-=======
+            }
             Arithmetic::SaturatingAdd(_) => {
                 unreachable!("Should be removed by preprocessor")
->>>>>>> da0e292c
             }
             Arithmetic::Ceil(ceil) => {
                 let value = self.get_variable(ceil.input);
@@ -560,7 +558,6 @@
                 let result = self.append_operation_with_result(operation);
                 self.insert_variable(out, result);
             }
-<<<<<<< HEAD
             Arithmetic::Tan(tan) => {
                 // Tan operations are only available through the ods::math module,
                 // which can not be properly loaded at the moment.
@@ -575,10 +572,9 @@
                     self.location,
                 ));
                 self.insert_variable(out, result);*/
-=======
+            }
             Arithmetic::SaturatingSub(_) => {
                 unreachable!("Should be removed by preprocessor")
->>>>>>> da0e292c
             }
             Arithmetic::Tanh(tanh) => {
                 let input = self.get_variable(tanh.input);
