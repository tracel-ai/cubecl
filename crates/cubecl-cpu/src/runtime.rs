--- conflicted
+++ resolved
@@ -107,10 +107,6 @@
     }
 
     fn device_count() -> usize {
-<<<<<<< HEAD
-        0
-=======
         1
->>>>>>> b675beff
     }
 }