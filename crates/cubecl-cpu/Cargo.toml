--- conflicted
+++ resolved
@@ -99,39 +99,23 @@
 conv_tests_tma = ["cubecl-convolution/conv_tests_tma"]
 
 [dependencies]
-<<<<<<< HEAD
-cubecl-common = { path = "../cubecl-common", version = "=0.9.0-pre.3", default-features = false }
-cubecl-convolution = { path = "../cubecl-convolution", version = "=0.9.0-pre.3", features = [
+cubecl-common = { path = "../cubecl-common", version = "=0.9.0-pre.4", default-features = false }
+cubecl-convolution = { path = "../cubecl-convolution", version = "=0.9.0-pre.4", features = [
     "export_tests",
 ] }
-cubecl-core = { path = "../cubecl-core", version = "=0.9.0-pre.3", default-features = false }
-cubecl-matmul = { path = "../cubecl-matmul", version = "=0.9.0-pre.3", features = [
+cubecl-core = { path = "../cubecl-core", version = "=0.9.0-pre.4", default-features = false }
+cubecl-matmul = { path = "../cubecl-matmul", version = "=0.9.0-pre.4", features = [
     "export_tests",
 ] }
-cubecl-opt = { path = "../cubecl-opt", version = "=0.9.0-pre.3", default-features = false }
-cubecl-reduce = { path = "../cubecl-reduce", version = "=0.9.0-pre.3", features = [
-=======
-cubecl-common = { path = "../cubecl-common", version = "=0.9.0-pre.4", default-features = false }
-cubecl-std = { path = "../cubecl-std", version = "=0.9.0-pre.4", default-features = false }
-cubecl-core = { path = "../cubecl-core", version = "=0.9.0-pre.4", default-features = false }
+cubecl-opt = { path = "../cubecl-opt", version = "=0.9.0-pre.4", default-features = false }
+cubecl-reduce = { path = "../cubecl-reduce", version = "=0.9.0-pre.4", features = [
+    "export_tests",
+] }
 cubecl-runtime = { path = "../cubecl-runtime", version = "=0.9.0-pre.4", default-features = false, features = [
     "channel-mutex",
 ] }
-cubecl-opt = { path = "../cubecl-opt", version = "=0.9.0-pre.4", default-features = false }
-cubecl-matmul = { path = "../cubecl-matmul", version = "=0.9.0-pre.4", features = [
-    "export_tests",
-] }
-cubecl-convolution = { path = "../cubecl-convolution", version = "=0.9.0-pre.4", features = [
-    "export_tests",
-] }
-cubecl-reduce = { path = "../cubecl-reduce", version = "=0.9.0-pre.4", features = [
->>>>>>> 90997cb6
-    "export_tests",
-] }
-cubecl-runtime = { path = "../cubecl-runtime", version = "=0.9.0-pre.3", default-features = false, features = [
-    "channel-mutex",
-] }
-cubecl-std = { path = "../cubecl-std", version = "=0.9.0-pre.3", default-features = false }
+cubecl-std = { path = "../cubecl-std", version = "=0.9.0-pre.4", default-features = false }
+
 
 bytemuck = { workspace = true }
 derive-new = { workspace = true }
@@ -145,17 +129,10 @@
 cubecl-core = { path = "../cubecl-core", version = "=0.9.0-pre.4", features = [
     "export_tests",
 ] }
-<<<<<<< HEAD
-cubecl-random = { path = "../cubecl-random", version = "=0.9.0-pre.3", features = [
+cubecl-random = { path = "../cubecl-random", version = "=0.9.0-pre.4", features = [
     "export_tests",
 ] }
-cubecl-reduce = { path = "../cubecl-reduce", version = "=0.9.0-pre.3", features = [
-=======
 cubecl-reduce = { path = "../cubecl-reduce", version = "=0.9.0-pre.4", features = [
-    "export_tests",
-] }
-cubecl-random = { path = "../cubecl-random", version = "=0.9.0-pre.4", features = [
->>>>>>> 90997cb6
     "export_tests",
 ] }
 cubecl-std = { path = "../cubecl-std", version = "=0.9.0-pre.4", features = [
