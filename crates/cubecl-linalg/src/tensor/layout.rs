--- conflicted
+++ resolved
@@ -17,13 +17,8 @@
     HighlyPermuted,
 }
 
-<<<<<<< HEAD
-/// Return the layout of a matrix given the strides.
-pub fn matrix_layout(strides: &[usize]) -> MatrixBatchLayout {
-=======
 /// Return the layout of a matrix batch given the strides.
 pub fn matrix_batch_layout(strides: &[usize]) -> MatrixBatchLayout {
->>>>>>> baa4d4d4
     let rank = strides.len();
     if rank <= 1 {
         return MatrixBatchLayout::Contiguous;
@@ -76,21 +71,13 @@
     #[test]
     fn layout_is_contiguous() {
         let strides = &[8, 4, 2, 1];
-<<<<<<< HEAD
-        assert_eq!(matrix_layout(strides), MatrixBatchLayout::Contiguous);
-=======
         assert_eq!(matrix_batch_layout(strides), MatrixBatchLayout::Contiguous);
->>>>>>> baa4d4d4
     }
 
     #[test]
     fn vector_is_contiguous() {
         let strides = &[1];
-<<<<<<< HEAD
-        assert_eq!(matrix_layout(strides), MatrixBatchLayout::Contiguous)
-=======
         assert_eq!(matrix_batch_layout(strides), MatrixBatchLayout::Contiguous)
->>>>>>> baa4d4d4
     }
 
     #[test]
@@ -138,69 +125,49 @@
     #[test]
     fn layout_has_batch_swapped_with_row() {
         let strides = &[8, 2, 4, 1];
-<<<<<<< HEAD
-        assert_eq!(matrix_layout(strides), MatrixBatchLayout::HighlyPermuted);
-=======
-        assert_eq!(
-            matrix_batch_layout(strides),
-            MatrixBatchLayout::HighlyPermuted
-        );
->>>>>>> baa4d4d4
+        assert_eq!(
+            matrix_batch_layout(strides),
+            MatrixBatchLayout::HighlyPermuted
+        );
     }
 
     #[test]
     fn layout_has_batch_swapped_with_col() {
         let strides = &[1, 4, 2, 8];
-<<<<<<< HEAD
-        assert_eq!(matrix_layout(strides), MatrixBatchLayout::HighlyPermuted);
-=======
-        assert_eq!(
-            matrix_batch_layout(strides),
-            MatrixBatchLayout::HighlyPermuted
-        );
->>>>>>> baa4d4d4
+        assert_eq!(
+            matrix_batch_layout(strides),
+            MatrixBatchLayout::HighlyPermuted
+        );
     }
 
     #[test]
     fn layout_has_multiple_broadcasted_dims() {
         // E.g., tensor w/ shape [1, 4] expanded to [2, 3, 4]
         let strides = &[0, 0, 1];
-<<<<<<< HEAD
-        assert_eq!(matrix_layout(strides), MatrixBatchLayout::HighlyPermuted);
-=======
-        assert_eq!(
-            matrix_batch_layout(strides),
-            MatrixBatchLayout::HighlyPermuted
-        );
->>>>>>> baa4d4d4
+        assert_eq!(
+            matrix_batch_layout(strides),
+            MatrixBatchLayout::HighlyPermuted
+        );
     }
 
     #[test]
     fn layout_has_row_broadcasted() {
         // E.g., tensor w/ shape [1, 4] expanded to [3, 4]
         let strides = &[0, 1];
-<<<<<<< HEAD
-        assert_eq!(matrix_layout(strides), MatrixBatchLayout::HighlyPermuted);
-=======
-        assert_eq!(
-            matrix_batch_layout(strides),
-            MatrixBatchLayout::HighlyPermuted
-        );
->>>>>>> baa4d4d4
+        assert_eq!(
+            matrix_batch_layout(strides),
+            MatrixBatchLayout::HighlyPermuted
+        );
     }
 
     #[test]
     fn layout_has_col_broadcasted() {
         // E.g., tensor w/ shape [2, 1] expanded to [2, 3]
         let strides = &[1, 0];
-<<<<<<< HEAD
-        assert_eq!(matrix_layout(strides), MatrixBatchLayout::HighlyPermuted);
-=======
-        assert_eq!(
-            matrix_batch_layout(strides),
-            MatrixBatchLayout::HighlyPermuted
-        );
->>>>>>> baa4d4d4
+        assert_eq!(
+            matrix_batch_layout(strides),
+            MatrixBatchLayout::HighlyPermuted
+        );
     }
 
     #[test]
