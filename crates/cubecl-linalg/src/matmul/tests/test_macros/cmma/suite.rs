use crate::matmul::components::stage::STAGE_BUFFERING;
use crate::matmul::components::{CompleteStageTiling, MatmulProblem, MatrixLayout};
use crate::matmul::components::{MatmulSelection, MatmulSize};
use crate::matmul::kernels::matmul::Algorithm;
use crate::matmul::tests::cmma_matmul::matmul_test_launcher::test_matmul_algorithm;
use crate::matmul::tests::cmma_matmul::tma_test_launcher::test_tma_matmul_algorithm;
use crate::matmul::tests::test_utils::TestPrecision;
use cubecl_core::Runtime;

pub fn test_algo<A: Algorithm, P: TestPrecision, R: Runtime>(
    layouts: (MatrixLayout, MatrixLayout),
    tile_shape: MatmulSize,
    tile_count: MatmulSize,
    problem: MatmulSize,
) {
    let client = R::client(&Default::default());
    let plane_dim = match client
        .properties()
        .hardware_properties()
        .defined_plane_size()
    {
        Some(val) => val,
        None => {
            println!("Can't run test without a fixed plane size.");
            return;
        }
    };

    let problem = MatmulProblem {
        m: problem.m as usize,
        n: problem.n as usize,
        k: problem.k as usize,
        batches: (vec![2], vec![2]),
        lhs_layout: layouts.0,
        rhs_layout: layouts.1,
        lhs_line_size: 1, // Will be changed
        rhs_line_size: 1, // Will be changed
        out_line_size: 1, // Will be changed
    };

    let selection = MatmulSelection {
        tile_shape,
        tile_count,
        plane_dim,
    };
    let config_input = CompleteStageTiling {
        tile_shape: selection.tile_shape,
        tile_count: selection.tile_count,
    };

    test_matmul_algorithm::<A, P, R>(client, problem, (config_input, STAGE_BUFFERING), selection);
}

pub fn test_algo_tma<A: Algorithm, P: TestPrecision, R: Runtime>(
    layouts: (MatrixLayout, MatrixLayout),
    tile_shape: MatmulSize,
    tile_count: MatmulSize,
    problem: MatmulSize,
) {
    let client = R::client(&Default::default());
    let plane_dim = match client
        .properties()
        .hardware_properties()
        .defined_plane_size()
    {
        Some(val) => val,
        None => {
            println!("Can't run test without a fixed plane size.");
            return;
        }
    };

    let problem = MatmulProblem {
        m: problem.m as usize,
        n: problem.n as usize,
        k: problem.k as usize,
        batches: (vec![2], vec![2]),
        lhs_layout: layouts.0,
        rhs_layout: layouts.1,
        lhs_line_size: 1, // Will be changed
        rhs_line_size: 1, // Will be changed
        out_line_size: 1, // Will be changed
    };

    let selection = MatmulSelection {
        tile_shape,
        tile_count,
        plane_dim,
    };
    let config_input = CompleteStageTiling {
        tile_shape: selection.tile_shape,
        tile_count: selection.tile_count,
    };

    test_tma_matmul_algorithm::<A, P, R>(
        client,
        problem,
        (config_input, STAGE_BUFFERING), // TODO support double buffering
        selection,
    );
}

#[allow(missing_docs)]
#[macro_export]
macro_rules! matmul_standard_tests {
    (standard; $lhs_layout:ident, $rhs_layout:ident, $tile:expr, $stage:expr, $problem:expr) => {
        use $crate::matmul::components::global::load::{
            AsyncFullCyclicLoading, AsyncFullMaximizeSliceLengthLoading, AsyncFullMaximizeUnitCountLoading,
            SyncFullStridedLoading, AsyncFullCooperativeLoading,
        };
        use $crate::matmul::components::stage::ColMajorTilingOrder;
        use $crate::matmul::kernels::matmul::double_buffering::DoubleBufferingAlgorithm;
        use $crate::matmul::kernels::matmul::double_buffering_barrier::DoubleBufferingBarrierAlgorithm;
        use $crate::matmul::kernels::matmul::simple::SimpleAlgorithm;
        use $crate::matmul::kernels::matmul::simple_barrier::SimpleBarrierAlgorithm;
        use $crate::matmul::kernels::matmul::simple_pipelined::SimplePipelinedAlgorithm;
        use $crate::matmul::kernels::matmul::specialized::SpecializedAlgorithm;

        #[test]
        pub fn simple_coalesced() {
            cubecl_linalg::matmul::tests::test_algo::<SimpleAlgorithm<TMM>, Precision, TestRuntime>(
                (MatrixLayout::$lhs_layout, MatrixLayout::$rhs_layout),
                $tile,
                $stage,
                $problem,
            );
        }

        #[test]
        pub fn simple_strided() {
            cubecl_linalg::matmul::tests::test_algo::<
                SimpleAlgorithm<TMM, SyncFullStridedLoading, SyncFullStridedLoading>,
                Precision,
                TestRuntime,
            >(
                (MatrixLayout::$lhs_layout, MatrixLayout::$rhs_layout),
                $tile,
                $stage,
                $problem,
            );
        }

        #[test]
        pub fn simple_pipelined() {
            cubecl_linalg::matmul::tests::test_algo::<
                SimplePipelinedAlgorithm<TMM>,
                Precision,
                TestRuntime,
            >(
                (MatrixLayout::$lhs_layout, MatrixLayout::$rhs_layout),
                $tile,
                $stage,
                $problem,
            );
        }

        #[test]
        pub fn simple_barrier_cooperative() {
            cubecl_linalg::matmul::tests::test_algo::<
                SimpleBarrierAlgorithm<TMM, AsyncFullCooperativeLoading>,
                Precision,
                TestRuntime,
            >(
                (MatrixLayout::$lhs_layout, MatrixLayout::$rhs_layout),
                $tile,
                $stage,
                $problem,
            );
        }

        #[test]
        pub fn simple_barrier_cyclic() {
            cubecl_linalg::matmul::tests::test_algo::<
                SimpleBarrierAlgorithm<TMM, AsyncFullCyclicLoading<ColMajorTilingOrder>>,
                Precision,
                TestRuntime,
            >(
                (MatrixLayout::$lhs_layout, MatrixLayout::$rhs_layout),
                $tile,
                $stage,
                $problem,
            );
        }

        #[test]
        pub fn simple_barrier_maximize_slice_length() {
            cubecl_linalg::matmul::tests::test_algo::<
                SimpleBarrierAlgorithm<TMM, AsyncFullMaximizeSliceLengthLoading>,
                Precision,
                TestRuntime,
            >(
                (MatrixLayout::$lhs_layout, MatrixLayout::$rhs_layout),
                $tile,
                $stage,
                $problem,
            );
        }

        #[test]
        pub fn simple_barrier_maximize_unit_count() {
            cubecl_linalg::matmul::tests::test_algo::<
                SimpleBarrierAlgorithm<TMM, AsyncFullMaximizeUnitCountLoading>,
                Precision,
                TestRuntime,
            >(
                (MatrixLayout::$lhs_layout, MatrixLayout::$rhs_layout),
                $tile,
                $stage,
                $problem,
            );
        }

        #[test]
        pub fn specialized() {
            cubecl_linalg::matmul::tests::test_algo::<
                SpecializedAlgorithm<TMM>,
                Precision,
                TestRuntime,
            >(
                (MatrixLayout::$lhs_layout, MatrixLayout::$rhs_layout),
                $tile,
                $stage,
                $problem,
            );
        }

        #[test]
        pub fn double_buffering() {
            cubecl_linalg::matmul::tests::test_algo::<
                DoubleBufferingAlgorithm<TMM>,
                Precision,
                TestRuntime,
            >(
                (MatrixLayout::$lhs_layout, MatrixLayout::$rhs_layout),
                $tile,
                $stage,
                $problem,
            );
        }
    };

    (tma; $lhs_layout:ident, $rhs_layout:ident, $tile:expr, $stage:expr, $problem:expr) => {
        use $crate::matmul::kernels::matmul::simple_tma::SimpleTmaAlgorithm;

        #[test]
        pub fn simple_tma() {
            cubecl_linalg::matmul::tests::test_algo_tma::<
                SimpleTmaAlgorithm<TMM>,
                Precision,
                TestRuntime,
            >(
                (MatrixLayout::$lhs_layout, MatrixLayout::$rhs_layout),
                $tile,
                $stage,
                $problem,
            );
        }
    };

    ($kind: ident) => {
        use $crate::matmul::components::{MatmulSize, MatrixLayout};

        mod row_major {
            use super::*;

            mod row_major {
                use super::*;
                $crate::matmul_standard_tests!($kind; RowMajor, RowMajor);
            }

            mod col_major {
                use super::*;
                $crate::matmul_standard_tests!($kind; RowMajor, ColMajor);
            }
        }

        mod col_major {
            use super::*;

            mod row_major {
                use super::*;
                $crate::matmul_standard_tests!($kind; ColMajor, RowMajor);
            }

            mod col_major {
                use super::*;
                $crate::matmul_standard_tests!($kind; ColMajor, ColMajor);
            }
        }
    };

    ($kind: ident; $lhs_layout:ident, $rhs_layout:ident) => {
        mod t8x8x8 {
            use super::*;
            $crate::matmul_standard_tests!(
                $kind;
                $lhs_layout,
                $rhs_layout,
                MatmulSize { m: 8, n: 8, k: 8 }
            );
        }

        mod t16x16x16 {
            use super::*;
            $crate::matmul_standard_tests!(
                $kind;
                $lhs_layout,
                $rhs_layout,
                MatmulSize {
                    m: 16,
                    n: 16,
                    k: 16
                }
            );
        }

        mod t32x8x16 {
            use super::*;
            $crate::matmul_standard_tests!(
                $kind;
                $lhs_layout,
                $rhs_layout,
                MatmulSize { m: 32, n: 8, k: 16 }
            );
        }

        mod t8x32x16 {
            use super::*;
            $crate::matmul_standard_tests!(
                $kind;
                $lhs_layout,
                $rhs_layout,
                MatmulSize { m: 8, n: 32, k: 16 }
            );
        }

        mod t16x16x8 {
            use super::*;
            $crate::matmul_standard_tests!(
                $kind;
                $lhs_layout,
                $rhs_layout,
                MatmulSize { m: 16, n: 16, k: 8 }
            );
        }
    };

    ($kind: ident; $lhs_layout:ident, $rhs_layout:ident, $tile:expr) => {
        mod s1x1x1 {
            use super::*;
            $crate::matmul_standard_tests!(
                $kind;
                $lhs_layout,
                $rhs_layout,
                $tile,
                MatmulSize { m: 1, n: 1, k: 1 }
            );
        }

        mod s8x8x1 {
            use super::*;
            $crate::matmul_standard_tests!(
                $kind;
                $lhs_layout,
                $rhs_layout,
                $tile,
                MatmulSize { m: 8, n: 8, k: 1 }
            );
        }

        mod s2x2x2 {
            use super::*;
            $crate::matmul_standard_tests!(
                $kind;
                $lhs_layout,
                $rhs_layout,
                $tile,
                MatmulSize { m: 2, n: 2, k: 2 }
            );
        }

        mod s4x4x2 {
            use super::*;
            $crate::matmul_standard_tests!(
                $kind;
                $lhs_layout,
                $rhs_layout,
                $tile,
                MatmulSize { m: 4, n: 4, k: 2 }
            );
        }
    };

    ($kind: ident; $lhs_layout:ident, $rhs_layout:ident, $tile:expr, $stage:expr) => {
        mod p16x16x16 {
            use super::*;
            $crate::matmul_standard_tests!(
                $kind;
                $lhs_layout,
                $rhs_layout,
                $tile,
                $stage,
                MatmulSize {
                    m: 16,
                    n: 16,
                    k: 16
                }
            );
        }

        mod p32x32x32 {
            use super::*;
            $crate::matmul_standard_tests!(
                $kind;
                $lhs_layout,
                $rhs_layout,
                $tile,
                $stage,
                MatmulSize {
                    m: 32,
                    n: 32,
                    k: 32
                }
            );
        }

        mod p64x32x32 {
            use super::*;
            $crate::matmul_standard_tests!(
                $kind;
                $lhs_layout,
                $rhs_layout,
                $tile,
                $stage,
                MatmulSize {
                    m: 64,
                    n: 32,
                    k: 32
                }
            );
        }

        mod p32x32x64 {
            use super::*;
            $crate::matmul_standard_tests!(
                $kind;
                $lhs_layout,
                $rhs_layout,
                $tile,
                $stage,
                MatmulSize {
                    m: 32,
                    n: 32,
                    k: 64
                }
            );
        }

        mod p100x100x100 {
            use super::*;
            $crate::matmul_standard_tests!(
                $kind;
                $lhs_layout,
                $rhs_layout,
                $tile,
                $stage,
                MatmulSize {
                    m: 100,
                    n: 100,
                    k: 100
                }
            );
        }

        mod p20x20x16 {
            use super::*;
            $crate::matmul_standard_tests!(
                $kind;
                $lhs_layout,
                $rhs_layout,
                $tile,
                $stage,
                MatmulSize {
                    m: 20,
                    n: 20,
                    k: 16
                }
            );
        }

        mod p23x1x17 {
            use super::*;
            $crate::matmul_standard_tests!(
                $kind;
                $lhs_layout,
                $rhs_layout,
                $tile,
                $stage,
                MatmulSize { m: 23, n: 1, k: 17 }
            );
        }

        mod p256x256x256 {
            use super::*;
            $crate::matmul_standard_tests!(
                $kind;
                $lhs_layout,
                $rhs_layout,
                $tile,
                $stage,
                MatmulSize {
                    m: 256,
                    n: 256,
                    k: 256
                }
            );
        }
    };

<<<<<<< HEAD
    ($lhs_layout:ident, $rhs_layout:ident, $tile:expr, $stage:expr, $problem:expr) => {
        use $crate::matmul::components::global::load::{
            AsyncFullCyclicLoading, AsyncFullMaximizeSliceLengthLoading, AsyncFullMaximizeUnitCountLoading,
            SyncFullStridedLoading, SyncFullTilewiseLoading, AsyncFullCooperativeLoading,
        };
        use $crate::matmul::components::stage::{ColMajorTilingOrder, RowMajorTilingOrder};
        use $crate::matmul::kernels::matmul::double_buffering::DoubleBufferingAlgorithm;
        use $crate::matmul::kernels::matmul::double_buffering_barrier::DoubleBufferingBarrierAlgorithm;
        use $crate::matmul::kernels::matmul::simple::SimpleAlgorithm;
        use $crate::matmul::kernels::matmul::simple_barrier::SimpleBarrierAlgorithm;
        use $crate::matmul::kernels::matmul::simple_pipelined::SimplePipelinedAlgorithm;
        use $crate::matmul::kernels::matmul::specialized::SpecializedAlgorithm;

        #[test]
        pub fn simple_coalesced() {
            cubecl_linalg::matmul::tests::test_algo::<SimpleAlgorithm<TMM>, Precision, TestRuntime>(
                (MatrixLayout::$lhs_layout, MatrixLayout::$rhs_layout),
                $tile,
                $stage,
                $problem,
            );
        }

        #[test]
        pub fn simple_strided() {
            cubecl_linalg::matmul::tests::test_algo::<
                SimpleAlgorithm<TMM, SyncFullStridedLoading, SyncFullStridedLoading>,
                Precision,
                TestRuntime,
            >(
                (MatrixLayout::$lhs_layout, MatrixLayout::$rhs_layout),
                $tile,
                $stage,
                $problem,
            );
        }

        #[test]
        pub fn simple_tilewise() {
            cubecl_linalg::matmul::tests::test_algo::<
                SimpleAlgorithm<TMM, SyncFullTilewiseLoading<ColMajorTilingOrder>, SyncFullTilewiseLoading<RowMajorTilingOrder>>,
                Precision,
                TestRuntime,
            >(
                (MatrixLayout::$lhs_layout, MatrixLayout::$rhs_layout),
                $tile,
                $stage,
                $problem,
            );
        }

        #[test]
        pub fn simple_pipelined() {
            cubecl_linalg::matmul::tests::test_algo::<
                SimplePipelinedAlgorithm<TMM>,
                Precision,
                TestRuntime,
            >(
                (MatrixLayout::$lhs_layout, MatrixLayout::$rhs_layout),
                $tile,
                $stage,
                $problem,
            );
        }

        #[test]
        pub fn simple_barrier_cooperative() {
            cubecl_linalg::matmul::tests::test_algo::<
                SimpleBarrierAlgorithm<TMM, AsyncFullCooperativeLoading>,
                Precision,
                TestRuntime,
            >(
                (MatrixLayout::$lhs_layout, MatrixLayout::$rhs_layout),
                $tile,
                $stage,
                $problem,
            );
        }

        #[test]
        pub fn simple_barrier_cyclic() {
            cubecl_linalg::matmul::tests::test_algo::<
                SimpleBarrierAlgorithm<TMM, AsyncFullCyclicLoading<ColMajorTilingOrder>>,
                Precision,
                TestRuntime,
            >(
                (MatrixLayout::$lhs_layout, MatrixLayout::$rhs_layout),
                $tile,
                $stage,
                $problem,
            );
        }

        #[test]
        pub fn simple_barrier_maximize_slice_length() {
            cubecl_linalg::matmul::tests::test_algo::<
                SimpleBarrierAlgorithm<TMM, AsyncFullMaximizeSliceLengthLoading>,
                Precision,
                TestRuntime,
            >(
                (MatrixLayout::$lhs_layout, MatrixLayout::$rhs_layout),
                $tile,
                $stage,
                $problem,
            );
        }

        #[test]
        pub fn simple_barrier_maximize_unit_count() {
            cubecl_linalg::matmul::tests::test_algo::<
                SimpleBarrierAlgorithm<TMM, AsyncFullMaximizeUnitCountLoading>,
                Precision,
                TestRuntime,
            >(
                (MatrixLayout::$lhs_layout, MatrixLayout::$rhs_layout),
                $tile,
                $stage,
                $problem,
            );
        }

        #[test]
        pub fn specialized() {
            cubecl_linalg::matmul::tests::test_algo::<
                SpecializedAlgorithm<TMM>,
                Precision,
                TestRuntime,
            >(
                (MatrixLayout::$lhs_layout, MatrixLayout::$rhs_layout),
                $tile,
                $stage,
                $problem,
            );
        }

        #[test]
        pub fn double_buffering() {
            cubecl_linalg::matmul::tests::test_algo::<
                DoubleBufferingAlgorithm<TMM>,
                Precision,
                TestRuntime,
            >(
                (MatrixLayout::$lhs_layout, MatrixLayout::$rhs_layout),
                $tile,
                $stage,
                $problem,
            );
        }
    };
=======

>>>>>>> bd2f7efc
}<|MERGE_RESOLUTION|>--- conflicted
+++ resolved
@@ -106,421 +106,6 @@
     (standard; $lhs_layout:ident, $rhs_layout:ident, $tile:expr, $stage:expr, $problem:expr) => {
         use $crate::matmul::components::global::load::{
             AsyncFullCyclicLoading, AsyncFullMaximizeSliceLengthLoading, AsyncFullMaximizeUnitCountLoading,
-            SyncFullStridedLoading, AsyncFullCooperativeLoading,
-        };
-        use $crate::matmul::components::stage::ColMajorTilingOrder;
-        use $crate::matmul::kernels::matmul::double_buffering::DoubleBufferingAlgorithm;
-        use $crate::matmul::kernels::matmul::double_buffering_barrier::DoubleBufferingBarrierAlgorithm;
-        use $crate::matmul::kernels::matmul::simple::SimpleAlgorithm;
-        use $crate::matmul::kernels::matmul::simple_barrier::SimpleBarrierAlgorithm;
-        use $crate::matmul::kernels::matmul::simple_pipelined::SimplePipelinedAlgorithm;
-        use $crate::matmul::kernels::matmul::specialized::SpecializedAlgorithm;
-
-        #[test]
-        pub fn simple_coalesced() {
-            cubecl_linalg::matmul::tests::test_algo::<SimpleAlgorithm<TMM>, Precision, TestRuntime>(
-                (MatrixLayout::$lhs_layout, MatrixLayout::$rhs_layout),
-                $tile,
-                $stage,
-                $problem,
-            );
-        }
-
-        #[test]
-        pub fn simple_strided() {
-            cubecl_linalg::matmul::tests::test_algo::<
-                SimpleAlgorithm<TMM, SyncFullStridedLoading, SyncFullStridedLoading>,
-                Precision,
-                TestRuntime,
-            >(
-                (MatrixLayout::$lhs_layout, MatrixLayout::$rhs_layout),
-                $tile,
-                $stage,
-                $problem,
-            );
-        }
-
-        #[test]
-        pub fn simple_pipelined() {
-            cubecl_linalg::matmul::tests::test_algo::<
-                SimplePipelinedAlgorithm<TMM>,
-                Precision,
-                TestRuntime,
-            >(
-                (MatrixLayout::$lhs_layout, MatrixLayout::$rhs_layout),
-                $tile,
-                $stage,
-                $problem,
-            );
-        }
-
-        #[test]
-        pub fn simple_barrier_cooperative() {
-            cubecl_linalg::matmul::tests::test_algo::<
-                SimpleBarrierAlgorithm<TMM, AsyncFullCooperativeLoading>,
-                Precision,
-                TestRuntime,
-            >(
-                (MatrixLayout::$lhs_layout, MatrixLayout::$rhs_layout),
-                $tile,
-                $stage,
-                $problem,
-            );
-        }
-
-        #[test]
-        pub fn simple_barrier_cyclic() {
-            cubecl_linalg::matmul::tests::test_algo::<
-                SimpleBarrierAlgorithm<TMM, AsyncFullCyclicLoading<ColMajorTilingOrder>>,
-                Precision,
-                TestRuntime,
-            >(
-                (MatrixLayout::$lhs_layout, MatrixLayout::$rhs_layout),
-                $tile,
-                $stage,
-                $problem,
-            );
-        }
-
-        #[test]
-        pub fn simple_barrier_maximize_slice_length() {
-            cubecl_linalg::matmul::tests::test_algo::<
-                SimpleBarrierAlgorithm<TMM, AsyncFullMaximizeSliceLengthLoading>,
-                Precision,
-                TestRuntime,
-            >(
-                (MatrixLayout::$lhs_layout, MatrixLayout::$rhs_layout),
-                $tile,
-                $stage,
-                $problem,
-            );
-        }
-
-        #[test]
-        pub fn simple_barrier_maximize_unit_count() {
-            cubecl_linalg::matmul::tests::test_algo::<
-                SimpleBarrierAlgorithm<TMM, AsyncFullMaximizeUnitCountLoading>,
-                Precision,
-                TestRuntime,
-            >(
-                (MatrixLayout::$lhs_layout, MatrixLayout::$rhs_layout),
-                $tile,
-                $stage,
-                $problem,
-            );
-        }
-
-        #[test]
-        pub fn specialized() {
-            cubecl_linalg::matmul::tests::test_algo::<
-                SpecializedAlgorithm<TMM>,
-                Precision,
-                TestRuntime,
-            >(
-                (MatrixLayout::$lhs_layout, MatrixLayout::$rhs_layout),
-                $tile,
-                $stage,
-                $problem,
-            );
-        }
-
-        #[test]
-        pub fn double_buffering() {
-            cubecl_linalg::matmul::tests::test_algo::<
-                DoubleBufferingAlgorithm<TMM>,
-                Precision,
-                TestRuntime,
-            >(
-                (MatrixLayout::$lhs_layout, MatrixLayout::$rhs_layout),
-                $tile,
-                $stage,
-                $problem,
-            );
-        }
-    };
-
-    (tma; $lhs_layout:ident, $rhs_layout:ident, $tile:expr, $stage:expr, $problem:expr) => {
-        use $crate::matmul::kernels::matmul::simple_tma::SimpleTmaAlgorithm;
-
-        #[test]
-        pub fn simple_tma() {
-            cubecl_linalg::matmul::tests::test_algo_tma::<
-                SimpleTmaAlgorithm<TMM>,
-                Precision,
-                TestRuntime,
-            >(
-                (MatrixLayout::$lhs_layout, MatrixLayout::$rhs_layout),
-                $tile,
-                $stage,
-                $problem,
-            );
-        }
-    };
-
-    ($kind: ident) => {
-        use $crate::matmul::components::{MatmulSize, MatrixLayout};
-
-        mod row_major {
-            use super::*;
-
-            mod row_major {
-                use super::*;
-                $crate::matmul_standard_tests!($kind; RowMajor, RowMajor);
-            }
-
-            mod col_major {
-                use super::*;
-                $crate::matmul_standard_tests!($kind; RowMajor, ColMajor);
-            }
-        }
-
-        mod col_major {
-            use super::*;
-
-            mod row_major {
-                use super::*;
-                $crate::matmul_standard_tests!($kind; ColMajor, RowMajor);
-            }
-
-            mod col_major {
-                use super::*;
-                $crate::matmul_standard_tests!($kind; ColMajor, ColMajor);
-            }
-        }
-    };
-
-    ($kind: ident; $lhs_layout:ident, $rhs_layout:ident) => {
-        mod t8x8x8 {
-            use super::*;
-            $crate::matmul_standard_tests!(
-                $kind;
-                $lhs_layout,
-                $rhs_layout,
-                MatmulSize { m: 8, n: 8, k: 8 }
-            );
-        }
-
-        mod t16x16x16 {
-            use super::*;
-            $crate::matmul_standard_tests!(
-                $kind;
-                $lhs_layout,
-                $rhs_layout,
-                MatmulSize {
-                    m: 16,
-                    n: 16,
-                    k: 16
-                }
-            );
-        }
-
-        mod t32x8x16 {
-            use super::*;
-            $crate::matmul_standard_tests!(
-                $kind;
-                $lhs_layout,
-                $rhs_layout,
-                MatmulSize { m: 32, n: 8, k: 16 }
-            );
-        }
-
-        mod t8x32x16 {
-            use super::*;
-            $crate::matmul_standard_tests!(
-                $kind;
-                $lhs_layout,
-                $rhs_layout,
-                MatmulSize { m: 8, n: 32, k: 16 }
-            );
-        }
-
-        mod t16x16x8 {
-            use super::*;
-            $crate::matmul_standard_tests!(
-                $kind;
-                $lhs_layout,
-                $rhs_layout,
-                MatmulSize { m: 16, n: 16, k: 8 }
-            );
-        }
-    };
-
-    ($kind: ident; $lhs_layout:ident, $rhs_layout:ident, $tile:expr) => {
-        mod s1x1x1 {
-            use super::*;
-            $crate::matmul_standard_tests!(
-                $kind;
-                $lhs_layout,
-                $rhs_layout,
-                $tile,
-                MatmulSize { m: 1, n: 1, k: 1 }
-            );
-        }
-
-        mod s8x8x1 {
-            use super::*;
-            $crate::matmul_standard_tests!(
-                $kind;
-                $lhs_layout,
-                $rhs_layout,
-                $tile,
-                MatmulSize { m: 8, n: 8, k: 1 }
-            );
-        }
-
-        mod s2x2x2 {
-            use super::*;
-            $crate::matmul_standard_tests!(
-                $kind;
-                $lhs_layout,
-                $rhs_layout,
-                $tile,
-                MatmulSize { m: 2, n: 2, k: 2 }
-            );
-        }
-
-        mod s4x4x2 {
-            use super::*;
-            $crate::matmul_standard_tests!(
-                $kind;
-                $lhs_layout,
-                $rhs_layout,
-                $tile,
-                MatmulSize { m: 4, n: 4, k: 2 }
-            );
-        }
-    };
-
-    ($kind: ident; $lhs_layout:ident, $rhs_layout:ident, $tile:expr, $stage:expr) => {
-        mod p16x16x16 {
-            use super::*;
-            $crate::matmul_standard_tests!(
-                $kind;
-                $lhs_layout,
-                $rhs_layout,
-                $tile,
-                $stage,
-                MatmulSize {
-                    m: 16,
-                    n: 16,
-                    k: 16
-                }
-            );
-        }
-
-        mod p32x32x32 {
-            use super::*;
-            $crate::matmul_standard_tests!(
-                $kind;
-                $lhs_layout,
-                $rhs_layout,
-                $tile,
-                $stage,
-                MatmulSize {
-                    m: 32,
-                    n: 32,
-                    k: 32
-                }
-            );
-        }
-
-        mod p64x32x32 {
-            use super::*;
-            $crate::matmul_standard_tests!(
-                $kind;
-                $lhs_layout,
-                $rhs_layout,
-                $tile,
-                $stage,
-                MatmulSize {
-                    m: 64,
-                    n: 32,
-                    k: 32
-                }
-            );
-        }
-
-        mod p32x32x64 {
-            use super::*;
-            $crate::matmul_standard_tests!(
-                $kind;
-                $lhs_layout,
-                $rhs_layout,
-                $tile,
-                $stage,
-                MatmulSize {
-                    m: 32,
-                    n: 32,
-                    k: 64
-                }
-            );
-        }
-
-        mod p100x100x100 {
-            use super::*;
-            $crate::matmul_standard_tests!(
-                $kind;
-                $lhs_layout,
-                $rhs_layout,
-                $tile,
-                $stage,
-                MatmulSize {
-                    m: 100,
-                    n: 100,
-                    k: 100
-                }
-            );
-        }
-
-        mod p20x20x16 {
-            use super::*;
-            $crate::matmul_standard_tests!(
-                $kind;
-                $lhs_layout,
-                $rhs_layout,
-                $tile,
-                $stage,
-                MatmulSize {
-                    m: 20,
-                    n: 20,
-                    k: 16
-                }
-            );
-        }
-
-        mod p23x1x17 {
-            use super::*;
-            $crate::matmul_standard_tests!(
-                $kind;
-                $lhs_layout,
-                $rhs_layout,
-                $tile,
-                $stage,
-                MatmulSize { m: 23, n: 1, k: 17 }
-            );
-        }
-
-        mod p256x256x256 {
-            use super::*;
-            $crate::matmul_standard_tests!(
-                $kind;
-                $lhs_layout,
-                $rhs_layout,
-                $tile,
-                $stage,
-                MatmulSize {
-                    m: 256,
-                    n: 256,
-                    k: 256
-                }
-            );
-        }
-    };
-
-<<<<<<< HEAD
-    ($lhs_layout:ident, $rhs_layout:ident, $tile:expr, $stage:expr, $problem:expr) => {
-        use $crate::matmul::components::global::load::{
-            AsyncFullCyclicLoading, AsyncFullMaximizeSliceLengthLoading, AsyncFullMaximizeUnitCountLoading,
             SyncFullStridedLoading, SyncFullTilewiseLoading, AsyncFullCooperativeLoading,
         };
         use $crate::matmul::components::stage::{ColMajorTilingOrder, RowMajorTilingOrder};
@@ -667,7 +252,284 @@
             );
         }
     };
-=======
-
->>>>>>> bd2f7efc
+
+    (tma; $lhs_layout:ident, $rhs_layout:ident, $tile:expr, $stage:expr, $problem:expr) => {
+        use $crate::matmul::kernels::matmul::simple_tma::SimpleTmaAlgorithm;
+
+        #[test]
+        pub fn simple_tma() {
+            cubecl_linalg::matmul::tests::test_algo_tma::<
+                SimpleTmaAlgorithm<TMM>,
+                Precision,
+                TestRuntime,
+            >(
+                (MatrixLayout::$lhs_layout, MatrixLayout::$rhs_layout),
+                $tile,
+                $stage,
+                $problem,
+            );
+        }
+    };
+
+    ($kind: ident) => {
+        use $crate::matmul::components::{MatmulSize, MatrixLayout};
+
+        mod row_major {
+            use super::*;
+
+            mod row_major {
+                use super::*;
+                $crate::matmul_standard_tests!($kind; RowMajor, RowMajor);
+            }
+
+            mod col_major {
+                use super::*;
+                $crate::matmul_standard_tests!($kind; RowMajor, ColMajor);
+            }
+        }
+
+        mod col_major {
+            use super::*;
+
+            mod row_major {
+                use super::*;
+                $crate::matmul_standard_tests!($kind; ColMajor, RowMajor);
+            }
+
+            mod col_major {
+                use super::*;
+                $crate::matmul_standard_tests!($kind; ColMajor, ColMajor);
+            }
+        }
+    };
+
+    ($kind: ident; $lhs_layout:ident, $rhs_layout:ident) => {
+        mod t8x8x8 {
+            use super::*;
+            $crate::matmul_standard_tests!(
+                $kind;
+                $lhs_layout,
+                $rhs_layout,
+                MatmulSize { m: 8, n: 8, k: 8 }
+            );
+        }
+
+        mod t16x16x16 {
+            use super::*;
+            $crate::matmul_standard_tests!(
+                $kind;
+                $lhs_layout,
+                $rhs_layout,
+                MatmulSize {
+                    m: 16,
+                    n: 16,
+                    k: 16
+                }
+            );
+        }
+
+        mod t32x8x16 {
+            use super::*;
+            $crate::matmul_standard_tests!(
+                $kind;
+                $lhs_layout,
+                $rhs_layout,
+                MatmulSize { m: 32, n: 8, k: 16 }
+            );
+        }
+
+        mod t8x32x16 {
+            use super::*;
+            $crate::matmul_standard_tests!(
+                $kind;
+                $lhs_layout,
+                $rhs_layout,
+                MatmulSize { m: 8, n: 32, k: 16 }
+            );
+        }
+
+        mod t16x16x8 {
+            use super::*;
+            $crate::matmul_standard_tests!(
+                $kind;
+                $lhs_layout,
+                $rhs_layout,
+                MatmulSize { m: 16, n: 16, k: 8 }
+            );
+        }
+    };
+
+    ($kind: ident; $lhs_layout:ident, $rhs_layout:ident, $tile:expr) => {
+        mod s1x1x1 {
+            use super::*;
+            $crate::matmul_standard_tests!(
+                $kind;
+                $lhs_layout,
+                $rhs_layout,
+                $tile,
+                MatmulSize { m: 1, n: 1, k: 1 }
+            );
+        }
+
+        mod s8x8x1 {
+            use super::*;
+            $crate::matmul_standard_tests!(
+                $kind;
+                $lhs_layout,
+                $rhs_layout,
+                $tile,
+                MatmulSize { m: 8, n: 8, k: 1 }
+            );
+        }
+
+        mod s2x2x2 {
+            use super::*;
+            $crate::matmul_standard_tests!(
+                $kind;
+                $lhs_layout,
+                $rhs_layout,
+                $tile,
+                MatmulSize { m: 2, n: 2, k: 2 }
+            );
+        }
+
+        mod s4x4x2 {
+            use super::*;
+            $crate::matmul_standard_tests!(
+                $kind;
+                $lhs_layout,
+                $rhs_layout,
+                $tile,
+                MatmulSize { m: 4, n: 4, k: 2 }
+            );
+        }
+    };
+
+    ($kind: ident; $lhs_layout:ident, $rhs_layout:ident, $tile:expr, $stage:expr) => {
+        mod p16x16x16 {
+            use super::*;
+            $crate::matmul_standard_tests!(
+                $kind;
+                $lhs_layout,
+                $rhs_layout,
+                $tile,
+                $stage,
+                MatmulSize {
+                    m: 16,
+                    n: 16,
+                    k: 16
+                }
+            );
+        }
+
+        mod p32x32x32 {
+            use super::*;
+            $crate::matmul_standard_tests!(
+                $kind;
+                $lhs_layout,
+                $rhs_layout,
+                $tile,
+                $stage,
+                MatmulSize {
+                    m: 32,
+                    n: 32,
+                    k: 32
+                }
+            );
+        }
+
+        mod p64x32x32 {
+            use super::*;
+            $crate::matmul_standard_tests!(
+                $kind;
+                $lhs_layout,
+                $rhs_layout,
+                $tile,
+                $stage,
+                MatmulSize {
+                    m: 64,
+                    n: 32,
+                    k: 32
+                }
+            );
+        }
+
+        mod p32x32x64 {
+            use super::*;
+            $crate::matmul_standard_tests!(
+                $kind;
+                $lhs_layout,
+                $rhs_layout,
+                $tile,
+                $stage,
+                MatmulSize {
+                    m: 32,
+                    n: 32,
+                    k: 64
+                }
+            );
+        }
+
+        mod p100x100x100 {
+            use super::*;
+            $crate::matmul_standard_tests!(
+                $kind;
+                $lhs_layout,
+                $rhs_layout,
+                $tile,
+                $stage,
+                MatmulSize {
+                    m: 100,
+                    n: 100,
+                    k: 100
+                }
+            );
+        }
+
+        mod p20x20x16 {
+            use super::*;
+            $crate::matmul_standard_tests!(
+                $kind;
+                $lhs_layout,
+                $rhs_layout,
+                $tile,
+                $stage,
+                MatmulSize {
+                    m: 20,
+                    n: 20,
+                    k: 16
+                }
+            );
+        }
+
+        mod p23x1x17 {
+            use super::*;
+            $crate::matmul_standard_tests!(
+                $kind;
+                $lhs_layout,
+                $rhs_layout,
+                $tile,
+                $stage,
+                MatmulSize { m: 23, n: 1, k: 17 }
+            );
+        }
+
+        mod p256x256x256 {
+            use super::*;
+            $crate::matmul_standard_tests!(
+                $kind;
+                $lhs_layout,
+                $rhs_layout,
+                $tile,
+                $stage,
+                MatmulSize {
+                    m: 256,
+                    n: 256,
+                    k: 256
+                }
+            );
+        }
+    };
+
+
 }