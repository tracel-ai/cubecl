--- conflicted
+++ resolved
@@ -527,14 +527,35 @@
         }
 
         #[test]
-<<<<<<< HEAD
         pub fn test_tile_t16x16x16_row_col() {
             matmul_test!(
                 test_tile_16_16_16,
-=======
-        pub fn test_plane_mma_t16x16x16_lhs_layout_switch() {
-            matmul_test!(
-                test_plane_mma_t16x16x16_rhs_layout_switch,
+                MatmulProblem {
+                    m: 16,
+                    n: 16,
+                    k: 16,
+                    batches: vec![],
+                    lhs_layout: MatrixLayout::RowMajor,
+                    rhs_layout: MatrixLayout::ColMajor,
+                    lhs_line_size: 4,
+                    rhs_line_size: 4,
+                    out_line_size: 4,
+                    _element: PhantomData,
+                },
+                CubeDim::new(32, 1, 1),
+                CubeCount::Static(1, 1, 1),
+                S1x1x1,
+                $i_16x16x16,
+                AdvancedConfig::default()
+            );
+
+            test_tile_16_16_16::<TestRuntime>(&Default::default())
+        }
+
+        #[test]
+        pub fn test_tile_t16x16x16_lhs_layout_switch() {
+            matmul_test!(
+                test_tile_t16x16x16_rhs_layout_switch,
                 MatmulProblem {
                     m: 16,
                     n: 16,
@@ -557,14 +578,13 @@
                 }
             );
 
-            test_plane_mma_t16x16x16_rhs_layout_switch::<TestRuntime>(&Default::default())
-        }
-
-        #[test]
-        pub fn test_plane_mma_t16x16x16_rhs_layout_switch() {
-            matmul_test!(
-                test_plane_mma_t16x16x16_rhs_layout_switch,
->>>>>>> 191a35fb
+            test_tile_t16x16x16_rhs_layout_switch::<TestRuntime>(&Default::default())
+        }
+
+        #[test]
+        pub fn test_tile_t16x16x16_rhs_layout_switch() {
+            matmul_test!(
+                test_tile_t16x16x16_rhs_layout_switch,
                 MatmulProblem {
                     m: 16,
                     n: 16,
@@ -587,13 +607,13 @@
                 }
             );
 
-            test_plane_mma_t16x16x16_rhs_layout_switch::<TestRuntime>(&Default::default())
-        }
-
-        #[test]
-        pub fn test_plane_mma_t16x16x16_col_rhs_layout_switch() {
-            matmul_test!(
-                test_plane_mma_t16x16x16_rhs_layout_switch,
+            test_tile_t16x16x16_rhs_layout_switch::<TestRuntime>(&Default::default())
+        }
+
+        #[test]
+        pub fn test_tile_t16x16x16_col_rhs_layout_switch() {
+            matmul_test!(
+                test_tile_t16x16x16_rhs_layout_switch,
                 MatmulProblem {
                     m: 16,
                     n: 16,
@@ -616,13 +636,13 @@
                 }
             );
 
-            test_plane_mma_t16x16x16_rhs_layout_switch::<TestRuntime>(&Default::default())
-        }
-
-        #[test]
-        pub fn test_plane_mma_t32x8x16_lhs_layout_switch_row_to_col() {
-            matmul_test!(
-                test_plane_mma_t32x8x16_lhs_layout_switch_row_to_col,
+            test_tile_t16x16x16_rhs_layout_switch::<TestRuntime>(&Default::default())
+        }
+
+        #[test]
+        pub fn test_tile_t32x8x16_lhs_layout_switch_row_to_col() {
+            matmul_test!(
+                test_tile_t32x8x16_lhs_layout_switch_row_to_col,
                 MatmulProblem {
                     m: 32,
                     n: 8,
@@ -644,13 +664,13 @@
                     ..Default::default()
                 }
             );
-            test_plane_mma_t32x8x16_lhs_layout_switch_row_to_col::<TestRuntime>(&Default::default())
-        }
-
-        #[test]
-        pub fn test_plane_mma_t32x8x16_lhs_layout_switch_col_to_row() {
-            matmul_test!(
-                test_plane_mma_t32x8x16_lhs_layout_switch_col_to_row,
+            test_tile_t32x8x16_lhs_layout_switch_row_to_col::<TestRuntime>(&Default::default())
+        }
+
+        #[test]
+        pub fn test_tile_t32x8x16_lhs_layout_switch_col_to_row() {
+            matmul_test!(
+                test_tile_t32x8x16_lhs_layout_switch_col_to_row,
                 MatmulProblem {
                     m: 32,
                     n: 8,
@@ -672,13 +692,13 @@
                     ..Default::default()
                 }
             );
-            test_plane_mma_t32x8x16_lhs_layout_switch_col_to_row::<TestRuntime>(&Default::default())
-        }
-
-        #[test]
-        pub fn test_plane_mma_t32x8x16_rhs_layout_switch_row_to_col() {
-            matmul_test!(
-                test_plane_mma_t32x8x16_rhs_layout_switch_row_to_col,
+            test_tile_t32x8x16_lhs_layout_switch_col_to_row::<TestRuntime>(&Default::default())
+        }
+
+        #[test]
+        pub fn test_tile_t32x8x16_rhs_layout_switch_row_to_col() {
+            matmul_test!(
+                test_tile_t32x8x16_rhs_layout_switch_row_to_col,
                 MatmulProblem {
                     m: 32,
                     n: 8,
@@ -700,13 +720,13 @@
                     ..Default::default()
                 }
             );
-            test_plane_mma_t32x8x16_rhs_layout_switch_row_to_col::<TestRuntime>(&Default::default())
-        }
-
-        #[test]
-        pub fn test_plane_mma_t32x8x16_rhs_layout_switch_col_to_row() {
-            matmul_test!(
-                test_plane_mma_t32x8x16_rhs_layout_switch_col_to_row,
+            test_tile_t32x8x16_rhs_layout_switch_row_to_col::<TestRuntime>(&Default::default())
+        }
+
+        #[test]
+        pub fn test_tile_t32x8x16_rhs_layout_switch_col_to_row() {
+            matmul_test!(
+                test_tile_t32x8x16_rhs_layout_switch_col_to_row,
                 MatmulProblem {
                     m: 32,
                     n: 8,
@@ -728,14 +748,14 @@
                     ..Default::default()
                 }
             );
-            test_plane_mma_t32x8x16_rhs_layout_switch_col_to_row::<TestRuntime>(&Default::default())
-        }
-
-
-        #[test]
-        pub fn test_plane_mma_t8x32x16_lhs_layout_switch_row_to_col() {
-            matmul_test!(
-                test_plane_mma_t8x32x16_lhs_layout_switch_row_to_col,
+            test_tile_t32x8x16_rhs_layout_switch_col_to_row::<TestRuntime>(&Default::default())
+        }
+
+
+        #[test]
+        pub fn test_tile_t8x32x16_lhs_layout_switch_row_to_col() {
+            matmul_test!(
+                test_tile_t8x32x16_lhs_layout_switch_row_to_col,
                 MatmulProblem {
                     m: 8,
                     n: 32,
@@ -757,13 +777,13 @@
                     ..Default::default()
                 }
             );
-            test_plane_mma_t8x32x16_lhs_layout_switch_row_to_col::<TestRuntime>(&Default::default())
-        }
-
-        #[test]
-        pub fn test_plane_mma_t8x32x16_lhs_layout_switch_col_to_row() {
-            matmul_test!(
-                test_plane_mma_t8x32x16_lhs_layout_switch_col_to_row,
+            test_tile_t8x32x16_lhs_layout_switch_row_to_col::<TestRuntime>(&Default::default())
+        }
+
+        #[test]
+        pub fn test_tile_t8x32x16_lhs_layout_switch_col_to_row() {
+            matmul_test!(
+                test_tile_t8x32x16_lhs_layout_switch_col_to_row,
                 MatmulProblem {
                     m: 8,
                     n: 32,
@@ -785,13 +805,13 @@
                     ..Default::default()
                 }
             );
-            test_plane_mma_t8x32x16_lhs_layout_switch_col_to_row::<TestRuntime>(&Default::default())
-        }
-
-        #[test]
-        pub fn test_plane_mma_t8x32x16_rhs_layout_switch_row_to_col() {
-            matmul_test!(
-                test_plane_mma_t8x32x16_rhs_layout_switch_row_to_col,
+            test_tile_t8x32x16_lhs_layout_switch_col_to_row::<TestRuntime>(&Default::default())
+        }
+
+        #[test]
+        pub fn test_tile_t8x32x16_rhs_layout_switch_row_to_col() {
+            matmul_test!(
+                test_tile_t8x32x16_rhs_layout_switch_row_to_col,
                 MatmulProblem {
                     m: 8,
                     n: 32,
@@ -813,13 +833,13 @@
                     ..Default::default()
                 }
             );
-            test_plane_mma_t8x32x16_rhs_layout_switch_row_to_col::<TestRuntime>(&Default::default())
-        }
-
-        #[test]
-        pub fn test_plane_mma_t8x32x16_rhs_layout_switch_col_to_row() {
-            matmul_test!(
-                test_plane_mma_t8x32x16_rhs_layout_switch_col_to_row,
+            test_tile_t8x32x16_rhs_layout_switch_row_to_col::<TestRuntime>(&Default::default())
+        }
+
+        #[test]
+        pub fn test_tile_t8x32x16_rhs_layout_switch_col_to_row() {
+            matmul_test!(
+                test_tile_t8x32x16_rhs_layout_switch_col_to_row,
                 MatmulProblem {
                     m: 8,
                     n: 32,
@@ -841,7 +861,7 @@
                     ..Default::default()
                 }
             );
-            test_plane_mma_t8x32x16_rhs_layout_switch_col_to_row::<TestRuntime>(&Default::default())
+            test_tile_t8x32x16_rhs_layout_switch_col_to_row::<TestRuntime>(&Default::default())
         }
 
         #[test]
@@ -873,32 +893,6 @@
         }
 
         #[test]
-        pub fn test_plane_mma_t16x16x16_col_row() {
-            matmul_test!(
-                test_plane_mma_t16x16x16_col_row,
-                MatmulProblem {
-                    m: 16,
-                    n: 16,
-                    k: 16,
-                    batches: vec![],
-                    lhs_layout: MatrixLayout::ColMajor,
-                    rhs_layout: MatrixLayout::RowMajor,
-                    lhs_line_size: 4,
-                    rhs_line_size: 4,
-                    out_line_size: 4,
-                    _element: PhantomData,
-                },
-                CubeDim::new(32, 1, 1),
-                CubeCount::Static(1, 1, 1),
-                S1x1x1,
-                $i_16x16x16,
-                AdvancedConfig::default()
-            );
-
-            test_tile_16_16_16::<TestRuntime>(&Default::default())
-        }
-
-        #[test]
         pub fn test_tile_t16x16x16_col_row() {
             matmul_test!(
                 test_tile_t16x16x16_col_row,
