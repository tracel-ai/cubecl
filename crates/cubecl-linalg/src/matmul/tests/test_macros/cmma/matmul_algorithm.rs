--- conflicted
+++ resolved
@@ -20,56 +20,40 @@
         $plane_dim:expr
     ) => {
         #[test]
-<<<<<<< HEAD
         pub fn bo1_gpc128x256x256_s4x4x2_t16x16x16_cc_ln4_transposed_cube_count() {
             let problem = MatmulProblem {
                 m: 128,
                 n: 256,
                 k: 256,
-                batches: vec![],
+                batches: (vec![], vec![]),
                 lhs_layout: MatrixLayout::ColMajor,
                 rhs_layout: MatrixLayout::ColMajor,
-=======
-        pub fn bo4_4x3_gh16x16x16_s1x1x1_t16x16x16_rr_ln4() {
-            let problem = MatmulProblem {
-                m: 16,
-                n: 16,
-                k: 16,
-                batches: (vec![1, 4], vec![4, 3]),
-                lhs_layout: MatrixLayout::RowMajor,
-                rhs_layout: MatrixLayout::RowMajor,
->>>>>>> 82ae5bce
-                lhs_line_size: 4,
-                rhs_line_size: 4,
-                out_line_size: 4,
-            };
-
-            struct Test {}
-            impl matmul::Algorithm<$eg> for Test {
-                const PLANE_DIM: u32 = $plane_dim;
-                type EG = $eg;
-                type ES = $es;
-                type EA = $ea;
-
-                type TileMatmul = $t_16x16x16<Self::ES, Self::EA>;
-                type StageMatmul = stage::multi_buffer::Matmul<
-                    Self::ES,
-                    Self::EG,
-                    Self::EA,
-                    Self::TileMatmul,
-<<<<<<< HEAD
+                lhs_line_size: 4,
+                rhs_line_size: 4,
+                out_line_size: 4,
+            };
+
+            struct Test {}
+            impl matmul::Algorithm<$eg> for Test {
+                const PLANE_DIM: u32 = $plane_dim;
+                type EG = $eg;
+                type ES = $es;
+                type EA = $ea;
+
+                type TileMatmul = $t_16x16x16<Self::ES, Self::EA>;
+                type StageMatmul = stage::multi_buffer::Matmul<
+                    Self::ES,
+                    Self::EG,
+                    Self::EA,
+                    Self::TileMatmul,
                     S4x4x2,
-=======
-                    S1x1x1,
->>>>>>> 82ae5bce
-                >;
-                type GlobalMatmul =
-                    global::homogeneous::Matmul<Self::EG, Self::ES, Self::StageMatmul>;
-                type BatchMatmul = batch::one_to_one::Matmul<
-                    Self::EG,
-                    Self::ES,
-                    Self::GlobalMatmul,
-<<<<<<< HEAD
+                >;
+                type GlobalMatmul =
+                    global::homogeneous::Matmul<Self::EG, Self::ES, Self::StageMatmul>;
+                type BatchMatmul = batch::one_to_one::Matmul<
+                    Self::EG,
+                    Self::ES,
+                    Self::GlobalMatmul,
                     batch::TransposedDispatch,
                 >;
 
@@ -84,7 +68,53 @@
 
                     use cubecl_linalg::matmul::components::batch::CubeCountDispatch;
                     batch::TransposedDispatch::cube_count(cubes_needed_m, cubes_needed_n, 1u32)
-=======
+                }
+            }
+
+            let advanced_config = AdvancedConfig::default();
+
+            test_matmul_algorithm::<Test, $eg, $es, TestRuntime>(
+                problem,
+                advanced_config,
+                &<<TestRuntime as Runtime>::Device>::default(),
+            );
+        }
+
+        #[test]
+        pub fn bo4_4x3_gh16x16x16_s1x1x1_t16x16x16_rr_ln4() {
+            let problem = MatmulProblem {
+                m: 16,
+                n: 16,
+                k: 16,
+                batches: (vec![1, 4], vec![4, 3]),
+                lhs_layout: MatrixLayout::RowMajor,
+                rhs_layout: MatrixLayout::RowMajor,
+                lhs_line_size: 4,
+                rhs_line_size: 4,
+                out_line_size: 4,
+            };
+
+            struct Test {}
+            impl matmul::Algorithm<$eg> for Test {
+                const PLANE_DIM: u32 = $plane_dim;
+                type EG = $eg;
+                type ES = $es;
+                type EA = $ea;
+
+                type TileMatmul = $t_16x16x16<Self::ES, Self::EA>;
+                type StageMatmul = stage::multi_buffer::Matmul<
+                    Self::ES,
+                    Self::EG,
+                    Self::EA,
+                    Self::TileMatmul,
+                    S1x1x1,
+                >;
+                type GlobalMatmul =
+                    global::homogeneous::Matmul<Self::EG, Self::ES, Self::StageMatmul>;
+                type BatchMatmul = batch::one_to_one::Matmul<
+                    Self::EG,
+                    Self::ES,
+                    Self::GlobalMatmul,
                     batch::NaturalDispatch,
                 >;
 
@@ -94,7 +124,6 @@
 
                 fn cube_count(_problem: &MatmulProblem) -> CubeCount {
                     CubeCount::Static(1, 1, 16)
->>>>>>> 82ae5bce
                 }
             }
 
