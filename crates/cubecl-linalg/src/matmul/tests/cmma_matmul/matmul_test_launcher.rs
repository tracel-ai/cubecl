use std::fmt::Display;

<<<<<<< HEAD
use cubecl_core::ir::Elem;
use cubecl_core::ir::FloatKind;
use cubecl_core::prelude::*;
=======
>>>>>>> b08b3152
use cubecl_core::server::Handle;
use cubecl_core::CubeElement;
use cubecl_core::Feature;
use cubecl_core::{
    ir::{Elem, FloatKind},
    prelude::*,
};

use crate::matmul::components::batch;
use crate::matmul::components::Ident;
use crate::matmul::components::MatmulProblem;
use crate::matmul::components::MatrixLayout;
use crate::matmul::kernels::cmma_matmul;
use crate::matmul::tests::test_utils::CastInto;
use crate::tensor::TensorHandle;

use crate::matmul::tests::test_utils::assert_equals_approx;
use crate::matmul::tests::test_utils::generate_random_data;
use crate::matmul::tests::test_utils::matmul_cpu_reference;

struct TensorRawParts<F: Float + CubeElement> {
    handle: Handle,
    shape: Vec<usize>,
    strides: Vec<usize>,
    original_data: Option<Vec<F>>,
}

/// Test the correctness of the specified Matmul on the given device,
/// against a naive CPU implementation over the given problem
pub fn test_matmul_internal<MM, EG, ES, EA, B, R>(
    problem: MatmulProblem<EG>,
    cube_dim: CubeDim,
    cube_count: CubeCount,
    config: MM::Config,
    device: &R::Device,
) where
    EG: Float + CubeElement + Display + CastInto<ES>,
    ES: Float + CubeElement + Display + CastInto<EA>,
    EA: Float + CubeElement + Display + CastInto<EG>,
    MM: batch::Matmul<EG>,
    B: batch::Config,
    R: Runtime,
{
    let client: ComputeClient<<R as Runtime>::Server, <R as Runtime>::Channel> = R::client(device);

    if !(client.properties().feature_enabled(Feature::Subcube)
        && client
            .properties()
            .feature_enabled(Feature::Type(EG::as_elem())))
    {
        // Can't execute the test.
        return;
    }

    let lhs = tensor_raw_parts::<EG, R>(&client, &problem, Ident::Lhs);
    let rhs = tensor_raw_parts::<EG, R>(&client, &problem, Ident::Rhs);
    let out = tensor_raw_parts::<EG, R>(&client, &problem, Ident::Out);

    unsafe {
        MM::launch_unchecked(
            &client,
            cube_dim,
            cube_count,
            TensorArg::<R>::from_raw_parts::<EG>(
                &lhs.handle,
                &lhs.strides,
                &lhs.shape,
                problem.lhs_line_size,
            ),
            TensorArg::<R>::from_raw_parts::<EG>(
                &rhs.handle,
                &rhs.strides,
                &rhs.shape,
                problem.rhs_line_size,
            ),
            TensorArg::<R>::from_raw_parts::<EG>(
                &out.handle,
                &out.strides,
                &out.shape,
                problem.out_line_size,
            ),
            config,
        );
    }

    assert_result::<EG, ES, EA, R>(
        &lhs.original_data.unwrap(),
        &rhs.original_data.unwrap(),
        &problem,
        &client,
        out.handle,
        if let Elem::Float(FloatKind::F32) = ES::as_elem() {
            10e-5
        } else {
            10e-2
        },
    );
}

/// Test the correctness of the high-level Matmul on the given device,
/// against a naive CPU implementation over the given problem
pub fn test_matmul_launch<EG: Float + CubeElement + Display + CastInto<EG>, R: Runtime>(
    problem: MatmulProblem<EG>,
    disable_cmma: bool,
    device: &R::Device,
) {
    let client: ComputeClient<<R as Runtime>::Server, <R as Runtime>::Channel> = R::client(device);

    if !(client.properties().feature_enabled(Feature::Subcube)
        && client
            .properties()
            .feature_enabled(Feature::Type(EG::as_elem())))
    {
        // Can't execute the test.
        return;
    }

    let lhs = tensor_raw_parts::<EG, R>(&client, &problem, Ident::Lhs);
    let rhs = tensor_raw_parts::<EG, R>(&client, &problem, Ident::Rhs);
    let out = tensor_raw_parts::<EG, R>(&client, &problem, Ident::Out);

    let out = cmma_matmul::launch::<R, EG>(
        &client,
        TensorHandle::new(lhs.shape, lhs.strides, lhs.handle),
        TensorHandle::new(rhs.shape, rhs.strides, rhs.handle),
        TensorHandle::new(out.shape, out.strides, out.handle),
        disable_cmma,
    );

    assert_result::<EG, EG, EG, R>(
        &lhs.original_data.unwrap(),
        &rhs.original_data.unwrap(),
        &problem,
        &client,
        out.handle,
        10e-2, // We cannot assume inner precision, so we use permissive epsilon
    );
}

fn tensor_raw_parts<EG: Float + CubeElement, R: Runtime>(
    client: &ComputeClient<R::Server, R::Channel>,
    problem: &MatmulProblem<EG>,
    ident: Ident,
) -> TensorRawParts<EG> {
    match ident {
        Ident::Lhs => {
            let original_data: Vec<EG> = generate_random_data(tensor_size(problem, Ident::Lhs));
            let data = match problem.lhs_layout {
                MatrixLayout::RowMajor => original_data.clone(),
                MatrixLayout::ColMajor => {
                    transpose::<EG>(&original_data, problem.num_batches(), problem.m, problem.k)
                }
            };

            TensorRawParts {
                handle: client.create(EG::as_bytes(&data)),
                shape: shape(problem, Ident::Lhs),
                strides: strides(problem, Ident::Lhs),
                original_data: Some(original_data),
            }
        }
        Ident::Rhs => {
            let original_data: Vec<EG> = generate_random_data(tensor_size(problem, Ident::Rhs));
            let data = match problem.rhs_layout {
                MatrixLayout::RowMajor => original_data.clone(),
                MatrixLayout::ColMajor => {
                    transpose::<EG>(&original_data, problem.num_batches(), problem.k, problem.n)
                }
            };

            TensorRawParts {
                handle: client.create(EG::as_bytes(&data)),
                shape: shape(problem, Ident::Rhs),
                strides: strides(problem, Ident::Rhs),
                original_data: Some(original_data),
            }
        }
        Ident::Out => {
            let handle = client.empty(tensor_size(problem, Ident::Out) * EG::as_elem().size());
            let shape = shape(problem, Ident::Out);
            let strides = strides(problem, Ident::Out);

            TensorRawParts {
                handle,
                shape,
                strides,
                original_data: None,
            }
        }
    }
}

fn transpose<E: Copy>(array: &[E], batches: usize, rows: usize, cols: usize) -> Vec<E> {
    let mut result = vec![array[0]; array.len()];
    for b in 0..batches {
        for i in 0..rows {
            for j in 0..cols {
                result[(b * rows * cols) + j * rows + i] = array[(b * rows * cols) + i * cols + j];
            }
        }
    }
    result
}

<<<<<<< HEAD
fn assert_result<
    EG: Float + CubeElement + Display + CastInto<ES>,
    ES: Float + CubeElement + CastInto<EA>,
    EA: Float + CubeElement + CastInto<EG>,
    R: Runtime,
>(
    lhs: &Vec<EG>,
    rhs: &Vec<EG>,
=======
fn assert_result<EG: Float + CubeElement + Display, R: Runtime>(
    lhs: &[EG],
    rhs: &[EG],
>>>>>>> b08b3152
    problem: &MatmulProblem<EG>,
    client: &ComputeClient<R::Server, R::Channel>,
    out: Handle,
    epsilon: f32,
) {
<<<<<<< HEAD
    let expected = matmul_cpu_reference::<EG, ES, EA>(lhs, rhs, problem);
=======
    let maybe_cmma = client.properties().feature_enabled(Feature::Cmma {
        a: Elem::Float(FloatKind::F16),
        b: Elem::Float(FloatKind::F16),
        c: EG::as_elem(),
        m: 16,
        k: 16,
        n: 16,
    });

    // Need to compensate for the temporary conversion to f16/tf32
    let epsilon = match maybe_cmma {
        true => 10e-5 / EG::EPSILON.to_f32().unwrap() * half::f16::EPSILON.to_f32(),
        false => 10e-5,
    };

    let expected = matmul_cpu_reference(lhs, rhs, problem);
>>>>>>> b08b3152
    if let Err(e) = assert_equals_approx::<R, EG>(client, out, &expected, epsilon) {
        panic!("{}", e);
    }
}

/// Returns the total number of elements for the identified tensor, inferred by the problem definition
fn tensor_size<EG: Numeric>(problem: &MatmulProblem<EG>, ident: Ident) -> usize {
    match ident {
        Ident::Lhs => problem.num_batches() * problem.m * problem.k,
        Ident::Rhs => problem.num_batches() * problem.k * problem.n,
        Ident::Out => problem.num_batches() * problem.m * problem.n,
    }
}

/// Returns the shape of the identified tensor, inferred by the problem definition
fn shape<EG: Numeric>(problem: &MatmulProblem<EG>, ident: Ident) -> Vec<usize> {
    problem
        .batches
        .iter()
        .cloned()
        .chain(match ident {
            Ident::Lhs => vec![problem.m, problem.k],
            Ident::Rhs => vec![problem.k, problem.n],
            Ident::Out => vec![problem.m, problem.n],
        })
        .collect()
}

/// Returns the stride of the identified tensor, inferred by the problem definition
pub(crate) fn strides<EG: Numeric>(problem: &MatmulProblem<EG>, ident: Ident) -> Vec<usize> {
    let mut strides = Vec::with_capacity(problem.batches.len() + 2);

    let (last_batch, x, y) = match ident {
        Ident::Lhs => match problem.lhs_layout {
            MatrixLayout::RowMajor => (problem.m * problem.k, problem.k, 1),
            MatrixLayout::ColMajor => (problem.m * problem.k, 1, problem.m),
        },
        Ident::Rhs => match problem.rhs_layout {
            MatrixLayout::RowMajor => (problem.k * problem.n, problem.n, 1),
            MatrixLayout::ColMajor => (problem.k * problem.n, 1, problem.k),
        },
        Ident::Out => (problem.m * problem.n, problem.n, 1),
    };

    strides.push(y);
    strides.push(x);

    if !problem.batches.is_empty() {
        strides.push(last_batch);

        for b in problem.batches.iter().rev().take(problem.batches.len() - 1) {
            strides.push(last_batch * b)
        }
    }

    strides.into_iter().rev().collect()
}<|MERGE_RESOLUTION|>--- conflicted
+++ resolved
@@ -1,11 +1,5 @@
 use std::fmt::Display;
 
-<<<<<<< HEAD
-use cubecl_core::ir::Elem;
-use cubecl_core::ir::FloatKind;
-use cubecl_core::prelude::*;
-=======
->>>>>>> b08b3152
 use cubecl_core::server::Handle;
 use cubecl_core::CubeElement;
 use cubecl_core::Feature;
@@ -97,11 +91,6 @@
         &problem,
         &client,
         out.handle,
-        if let Elem::Float(FloatKind::F32) = ES::as_elem() {
-            10e-5
-        } else {
-            10e-2
-        },
     );
 }
 
@@ -141,7 +130,6 @@
         &problem,
         &client,
         out.handle,
-        10e-2, // We cannot assume inner precision, so we use permissive epsilon
     );
 }
 
@@ -210,28 +198,18 @@
     result
 }
 
-<<<<<<< HEAD
 fn assert_result<
     EG: Float + CubeElement + Display + CastInto<ES>,
     ES: Float + CubeElement + CastInto<EA>,
     EA: Float + CubeElement + CastInto<EG>,
     R: Runtime,
 >(
-    lhs: &Vec<EG>,
-    rhs: &Vec<EG>,
-=======
-fn assert_result<EG: Float + CubeElement + Display, R: Runtime>(
     lhs: &[EG],
     rhs: &[EG],
->>>>>>> b08b3152
     problem: &MatmulProblem<EG>,
     client: &ComputeClient<R::Server, R::Channel>,
     out: Handle,
-    epsilon: f32,
 ) {
-<<<<<<< HEAD
-    let expected = matmul_cpu_reference::<EG, ES, EA>(lhs, rhs, problem);
-=======
     let maybe_cmma = client.properties().feature_enabled(Feature::Cmma {
         a: Elem::Float(FloatKind::F16),
         b: Elem::Float(FloatKind::F16),
@@ -248,7 +226,6 @@
     };
 
     let expected = matmul_cpu_reference(lhs, rhs, problem);
->>>>>>> b08b3152
     if let Err(e) = assert_equals_approx::<R, EG>(client, out, &expected, epsilon) {
         panic!("{}", e);
     }
