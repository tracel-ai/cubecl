use std::fmt::Display;

use cubecl_core::prelude::*;
use cubecl_core::server::Handle;
use cubecl_core::CubeElement;
use cubecl_core::Feature;

use crate::matmul::components::Ident;
use crate::matmul::components::MatmulLaunch;
use crate::matmul::components::MatmulProblem;
use crate::matmul::components::MatrixLayout;
<<<<<<< HEAD
use crate::matmul::kernels::matmul;
use crate::matmul::kernels::matmul::AdvancedConfig;
use crate::matmul::kernels::matmul::Algorithm;
=======
use crate::matmul::kernels::cmma_matmul;
use crate::matmul::tests::test_utils::CastInto;
>>>>>>> 3882ed25
use crate::tensor::TensorHandle;

use crate::matmul::tests::test_utils::assert_equals_approx;
use crate::matmul::tests::test_utils::generate_random_data;
use crate::matmul::tests::test_utils::matmul_cpu_reference;

struct TensorRawParts<F: Float + CubeElement> {
    handle: Handle,
    shape: Vec<usize>,
    strides: Vec<usize>,
    original_data: Option<Vec<F>>,
}

/// Test the correctness of the specified Matmul on the given device,
/// against a naive CPU implementation over the given problem
<<<<<<< HEAD

pub fn test_matmul_internal<A, EG, R>(
    problem: MatmulProblem,
    advanced_config: AdvancedConfig,
    device: &R::Device,
) where
    A: Algorithm<EG>,
    EG: Float + CubeElement + Display,
=======
pub fn test_matmul_internal<MM, EG, ES, B, R>(
    problem: MatmulProblem<EG>,
    cube_dim: CubeDim,
    cube_count: CubeCount,
    config: MM::Config,
    device: &R::Device,
) where
    EG: Float + CubeElement + Display + CastInto<ES>,
    ES: Float + CubeElement + Display + CastInto<EG>,
    MM: batch::Matmul<EG>,
    B: batch::Config,
>>>>>>> 3882ed25
    R: Runtime,
{
    let client: ComputeClient<<R as Runtime>::Server, <R as Runtime>::Channel> = R::client(device);

    if A::check_availability::<R>(&client).is_err() {
        // Can't execute the test.
        return;
    }

    let lhs = tensor_raw_parts::<EG, R>(&client, &problem, Ident::Lhs);
    let rhs = tensor_raw_parts::<EG, R>(&client, &problem, Ident::Rhs);
    let out = tensor_raw_parts::<EG, R>(&client, &problem, Ident::Out);

    let cube_dim = A::cube_dim();
    let cube_count = A::cube_count(&problem);
    let config = A::make_config(&problem, &cube_dim, &cube_count, &advanced_config);

    unsafe {
        A::BatchMatmul::launch_unchecked(
            &client,
            cube_dim,
            cube_count,
            TensorArg::<R>::from_raw_parts::<EG>(
                &lhs.handle,
                &lhs.strides,
                &lhs.shape,
                problem.lhs_line_size,
            ),
            TensorArg::<R>::from_raw_parts::<EG>(
                &rhs.handle,
                &rhs.strides,
                &rhs.shape,
                problem.rhs_line_size,
            ),
            TensorArg::<R>::from_raw_parts::<EG>(
                &out.handle,
                &out.strides,
                &out.shape,
                problem.out_line_size,
            ),
            config,
        );
    }

    assert_result::<EG, ES, R>(
        &lhs.original_data.unwrap(),
        &rhs.original_data.unwrap(),
        &problem,
        &client,
        out.handle,
        None,
    );
}

/// Test the correctness of the high-level Matmul on the given device,
/// against a naive CPU implementation over the given problem
<<<<<<< HEAD
pub fn test_matmul_launch<EG: Float + CubeElement + Display, R: Runtime>(
    problem: MatmulProblem,
=======
pub fn test_matmul_launch<EG: Float + CubeElement + Display + CastInto<EG>, R: Runtime>(
    problem: MatmulProblem<EG>,
>>>>>>> 3882ed25
    disable_cmma: bool,
    device: &R::Device,
) {
    let client: ComputeClient<<R as Runtime>::Server, <R as Runtime>::Channel> = R::client(device);

    if !(client.properties().feature_enabled(Feature::Subcube)
        && client
            .properties()
            .feature_enabled(Feature::Type(EG::as_elem())))
    {
        // Can't execute the test.
        return;
    }

    let lhs = tensor_raw_parts::<EG, R>(&client, &problem, Ident::Lhs);
    let rhs = tensor_raw_parts::<EG, R>(&client, &problem, Ident::Rhs);
    let out = tensor_raw_parts::<EG, R>(&client, &problem, Ident::Out);

    let out = matmul::launch::<R, EG>(
        &client,
        TensorHandle::new(lhs.shape, lhs.strides, lhs.handle),
        TensorHandle::new(rhs.shape, rhs.strides, rhs.handle),
        TensorHandle::new(out.shape, out.strides, out.handle),
        disable_cmma,
    );

    assert_result::<EG, EG, R>(
        &lhs.original_data.unwrap(),
        &rhs.original_data.unwrap(),
        &problem,
        &client,
        out.handle,
        // We cannot assume the inner precision of the matmul, therefore we need a permissive epsilon
        Some(10e-2),
    );
}

fn tensor_raw_parts<EG: Float + CubeElement, R: Runtime>(
    client: &ComputeClient<R::Server, R::Channel>,
    problem: &MatmulProblem,
    ident: Ident,
) -> TensorRawParts<EG> {
    match ident {
        Ident::Lhs => {
            let original_data: Vec<EG> = generate_random_data(tensor_size(problem, Ident::Lhs));
            let data = match problem.lhs_layout {
                MatrixLayout::RowMajor => original_data.clone(),
                MatrixLayout::ColMajor => {
                    transpose::<EG>(&original_data, problem.num_batches(), problem.m, problem.k)
                }
            };

            TensorRawParts {
                handle: client.create(EG::as_bytes(&data)),
                shape: shape(problem, Ident::Lhs),
                strides: strides(problem, Ident::Lhs),
                original_data: Some(original_data),
            }
        }
        Ident::Rhs => {
            let original_data: Vec<EG> = generate_random_data(tensor_size(problem, Ident::Rhs));
            let data = match problem.rhs_layout {
                MatrixLayout::RowMajor => original_data.clone(),
                MatrixLayout::ColMajor => {
                    transpose::<EG>(&original_data, problem.num_batches(), problem.k, problem.n)
                }
            };

            TensorRawParts {
                handle: client.create(EG::as_bytes(&data)),
                shape: shape(problem, Ident::Rhs),
                strides: strides(problem, Ident::Rhs),
                original_data: Some(original_data),
            }
        }
        Ident::Out => {
            let handle = client.empty(tensor_size(problem, Ident::Out) * EG::as_elem().size());
            let shape = shape(problem, Ident::Out);
            let strides = strides(problem, Ident::Out);

            TensorRawParts {
                handle,
                shape,
                strides,
                original_data: None,
            }
        }
    }
}

fn transpose<E: Copy>(array: &[E], batches: usize, rows: usize, cols: usize) -> Vec<E> {
    let mut result = vec![array[0]; array.len()];
    for b in 0..batches {
        for i in 0..rows {
            for j in 0..cols {
                result[(b * rows * cols) + j * rows + i] = array[(b * rows * cols) + i * cols + j];
            }
        }
    }
    result
}

fn assert_result<
    EG: Float + CubeElement + Display + CastInto<ES>,
    ES: Float + CubeElement + CastInto<EG>,
    R: Runtime,
>(
    lhs: &[EG],
    rhs: &[EG],
    problem: &MatmulProblem,
    client: &ComputeClient<R::Server, R::Channel>,
    out: Handle,
    epsilon: Option<f32>,
) {
    let epsilon = match epsilon {
        Some(epsilon) => epsilon,
        None => {
            let maybe_cmma = client.properties().feature_enabled(Feature::Cmma {
                a: ES::as_elem(),
                b: ES::as_elem(),
                c: EG::as_elem(),
                m: 16,
                k: 16,
                n: 16,
            });

            // Need to compensate for the temporary conversion to f16/tf32
            match maybe_cmma {
                true => 10e-5 / EG::EPSILON.to_f32().unwrap() * half::f16::EPSILON.to_f32(),
                false => 10e-5,
            }
        }
    };

    let expected = matmul_cpu_reference(lhs, rhs, problem);
    if let Err(e) = assert_equals_approx::<R, EG>(client, out, &expected, epsilon) {
        panic!("{}", e);
    }
}

/// Returns the total number of elements for the identified tensor, inferred by the problem definition
fn tensor_size(problem: &MatmulProblem, ident: Ident) -> usize {
    match ident {
        Ident::Lhs => problem.num_batches() * problem.m * problem.k,
        Ident::Rhs => problem.num_batches() * problem.k * problem.n,
        Ident::Out => problem.num_batches() * problem.m * problem.n,
    }
}

/// Returns the shape of the identified tensor, inferred by the problem definition
fn shape(problem: &MatmulProblem, ident: Ident) -> Vec<usize> {
    problem
        .batches
        .iter()
        .cloned()
        .chain(match ident {
            Ident::Lhs => vec![problem.m, problem.k],
            Ident::Rhs => vec![problem.k, problem.n],
            Ident::Out => vec![problem.m, problem.n],
        })
        .collect()
}

/// Returns the stride of the identified tensor, inferred by the problem definition
pub(crate) fn strides(problem: &MatmulProblem, ident: Ident) -> Vec<usize> {
    let mut strides = Vec::with_capacity(problem.batches.len() + 2);

    let (last_batch, x, y) = match ident {
        Ident::Lhs => match problem.lhs_layout {
            MatrixLayout::RowMajor => (problem.m * problem.k, problem.k, 1),
            MatrixLayout::ColMajor => (problem.m * problem.k, 1, problem.m),
        },
        Ident::Rhs => match problem.rhs_layout {
            MatrixLayout::RowMajor => (problem.k * problem.n, problem.n, 1),
            MatrixLayout::ColMajor => (problem.k * problem.n, 1, problem.k),
        },
        Ident::Out => (problem.m * problem.n, problem.n, 1),
    };

    strides.push(y);
    strides.push(x);

    if !problem.batches.is_empty() {
        strides.push(last_batch);

        for b in problem.batches.iter().rev().take(problem.batches.len() - 1) {
            strides.push(last_batch * b)
        }
    }

    strides.into_iter().rev().collect()
}<|MERGE_RESOLUTION|>--- conflicted
+++ resolved
@@ -9,14 +9,10 @@
 use crate::matmul::components::MatmulLaunch;
 use crate::matmul::components::MatmulProblem;
 use crate::matmul::components::MatrixLayout;
-<<<<<<< HEAD
 use crate::matmul::kernels::matmul;
 use crate::matmul::kernels::matmul::AdvancedConfig;
 use crate::matmul::kernels::matmul::Algorithm;
-=======
-use crate::matmul::kernels::cmma_matmul;
 use crate::matmul::tests::test_utils::CastInto;
->>>>>>> 3882ed25
 use crate::tensor::TensorHandle;
 
 use crate::matmul::tests::test_utils::assert_equals_approx;
@@ -32,28 +28,14 @@
 
 /// Test the correctness of the specified Matmul on the given device,
 /// against a naive CPU implementation over the given problem
-<<<<<<< HEAD
-
-pub fn test_matmul_internal<A, EG, R>(
+pub fn test_matmul_internal<A, EG, ES, R>(
     problem: MatmulProblem,
     advanced_config: AdvancedConfig,
     device: &R::Device,
 ) where
     A: Algorithm<EG>,
-    EG: Float + CubeElement + Display,
-=======
-pub fn test_matmul_internal<MM, EG, ES, B, R>(
-    problem: MatmulProblem<EG>,
-    cube_dim: CubeDim,
-    cube_count: CubeCount,
-    config: MM::Config,
-    device: &R::Device,
-) where
     EG: Float + CubeElement + Display + CastInto<ES>,
     ES: Float + CubeElement + Display + CastInto<EG>,
-    MM: batch::Matmul<EG>,
-    B: batch::Config,
->>>>>>> 3882ed25
     R: Runtime,
 {
     let client: ComputeClient<<R as Runtime>::Server, <R as Runtime>::Channel> = R::client(device);
@@ -110,13 +92,8 @@
 
 /// Test the correctness of the high-level Matmul on the given device,
 /// against a naive CPU implementation over the given problem
-<<<<<<< HEAD
-pub fn test_matmul_launch<EG: Float + CubeElement + Display, R: Runtime>(
+pub fn test_matmul_launch<EG: Float + CubeElement + Display + CastInto<EG>, R: Runtime>(
     problem: MatmulProblem,
-=======
-pub fn test_matmul_launch<EG: Float + CubeElement + Display + CastInto<EG>, R: Runtime>(
-    problem: MatmulProblem<EG>,
->>>>>>> 3882ed25
     disable_cmma: bool,
     device: &R::Device,
 ) {
