use std::marker::PhantomData;

use cubecl_core::CubeElement;
use cubecl_core::prelude::*;
use cubecl_core::tensor_line_size_parallel;

use crate::matmul::components::Ident;
use crate::matmul::components::MatmulProblem;
use crate::matmul::components::MatmulSelection;
use crate::matmul::components::MatrixLayout;
use crate::matmul::components::{MatmulConfigFactory, global::args::TensorMapArgs};
use crate::matmul::components::{
    MatmulLaunch,
    global::args::{ConcreteInputsFactory, TensorMapInputs},
};
use crate::matmul::kernels::matmul::Algorithm;
use crate::matmul::tests::test_utils::Sample;
use crate::matmul::tests::test_utils::TestPrecision;

use super::matmul_test_launcher::{TensorRawParts, shape, tensor_size, transpose};

/// Test the correctness of the specified Matmul on the given device,
/// against a naive CPU implementation over the given problem
pub fn test_tma_matmul_algorithm<A, P, R>(
    client: ComputeClient<R::Server, R::Channel>,
    mut problem: MatmulProblem,
    input: <A::BatchMatmul as MatmulConfigFactory>::Input,
    selection: MatmulSelection,
) where
    A: Algorithm,
    P: TestPrecision,
    R: Runtime,
{
    let env = std::env::var("MATMUL_TEST_MODE");

    let panic_on_launch_err = match env {
        Ok(val) => match val.as_str() {
            "panic" => true,
            "skip" => false,
            _ => false,
        },
        Err(_) => false,
    };
    let lhs = tensor_raw_parts::<P, R>(&client, &problem, Ident::Lhs);
    let rhs = tensor_raw_parts::<P, R>(&client, &problem, Ident::Rhs);
    let out = tensor_raw_parts::<P, R>(&client, &problem, Ident::Out);

    // No point vectorizing when we never deal with individual values anyways
    problem.lhs_line_size = 1;
    problem.rhs_line_size = 1;
    problem.out_line_size = tensor_line_size_parallel(
        R::line_size_elem(&P::EG::as_elem_native_unchecked()),
        &out.shape,
        &out.strides,
        out.strides.len() - 1,
    );

    let cube_dim = A::cube_dim(&selection);
    let cube_count = A::cube_count(&selection, &problem);

    let config = match A::make_config(input, &problem, &cube_dim, &cube_count, P::QUANTIZED) {
        Ok(config) => config,
        Err(err) => {
            let msg = format!("Can't launch the test: {err:?}");
            if panic_on_launch_err {
                panic!("{msg}");
            } else {
                println!("{msg}");
                return;
            }
        }
    };

    if let Err(err) = A::check_availability::<R, (P::EG, P::ES, f32, P::EG)>(&client, &config) {
        let msg = format!("Skipped - not supported: {err:?}");
        if panic_on_launch_err {
            panic!("{msg}")
        } else {
            println!("{msg}");
            client.flush();
            return;
        }
    }

    let elem_size = size_of::<P::EG>();
    let lhs_handle = TensorHandleRef {
        handle: &lhs.handle,
        strides: &lhs.strides,
        shape: &lhs.shape,
        elem_size,
        runtime: PhantomData,
    };
    let rhs_handle = TensorHandleRef {
        handle: &rhs.handle,
        strides: &rhs.strides,
        shape: &rhs.shape,
        elem_size,
        runtime: PhantomData,
    };

    let inputs =
        TensorMapInputs::create(&lhs_handle, &None, &rhs_handle, &None, &selection, &problem);
    let output = unsafe {
        TensorArg::<R>::from_raw_parts::<P::EG>(
            &out.handle,
            &out.strides,
            &out.shape,
            problem.out_line_size,
        )
    };

    unsafe {
        A::BatchMatmul::launch_unchecked::<((P::EG, P::ES, P::EA, P::EG), TensorMapArgs), R>(
            &client,
            cube_dim,
            cube_count,
            inputs,
            output,
            ScalarArg::new(problem.k as u32),
            config,
        );
    }

    P::assert_result::<R>(
        &lhs.original_data.unwrap(),
        lhs.quant_params,
        &rhs.original_data.unwrap(),
        rhs.quant_params,
        &problem,
        &client,
        out.handle,
        out.quant_params,
        &out.shape,
        &out.strides,
    );
}

fn tensor_raw_parts<P: TestPrecision, R: Runtime>(
    client: &ComputeClient<R::Server, R::Channel>,
    problem: &MatmulProblem,
    ident: Ident,
) -> TensorRawParts<P::EG> {
    match ident {
        Ident::Lhs => {
<<<<<<< HEAD
            let mut shape = shape(problem, ident);

            let handle = P::EG::sample::<R>(client, &shape, 1234);

            let data = client.read_one(handle.handle.binding());
            let data = P::EG::from_bytes(&data);
            let mut original_data = data.to_owned();

            if let Some(params) = P::quantization_params(Ident::Lhs) {
                original_data.extend_from_slice(&params.scaling);
                let zero = P::EG::from_int(0);
                original_data.extend_from_slice(&[zero, zero, zero, params.zero_offset]);
            }
=======
            let original_data = P::EG::sample(tensor_size(problem, Ident::Lhs), 1234);
>>>>>>> b6c65f74

            let rank = shape.len();

            let data = match problem.lhs_layout {
                MatrixLayout::RowMajor => original_data.clone(),
                MatrixLayout::ColMajor => {
                    shape.swap(rank - 1, rank - 2);
                    transpose::<P::EG>(&original_data, problem.num_batches(), problem.m, problem.k)
                }
            };

            let (handle, mut strides) =
                client.create_tensor(P::EG::as_bytes(&data), &shape, size_of::<P::EG>());

            if matches!(problem.lhs_layout, MatrixLayout::ColMajor) {
                shape.swap(rank - 1, rank - 2);
                strides.swap(rank - 1, rank - 2);
            }

            TensorRawParts {
                handle,
                scale: None,
                shape,
                strides,
                original_data: Some(original_data),
                quant_params: None,
            }
        }
        Ident::Rhs => {
<<<<<<< HEAD
            let mut shape = shape(problem, ident);

            let handle = P::EG::sample::<R>(client, &shape, 5678);

            let data = client.read_one(handle.handle.binding());
            let data = P::EG::from_bytes(&data);
            let mut original_data = data.to_owned();

            if let Some(params) = P::quantization_params(Ident::Rhs) {
                original_data.extend_from_slice(&params.scaling);
                let zero = P::EG::from_int(0);
                original_data.extend_from_slice(&[zero, zero, zero, params.zero_offset]);
            }
=======
            let original_data = P::EG::sample(tensor_size(problem, Ident::Rhs), 5678);
>>>>>>> b6c65f74

            let rank = shape.len();

            let data = match problem.rhs_layout {
                MatrixLayout::RowMajor => original_data.clone(),
                MatrixLayout::ColMajor => {
                    shape.swap(rank - 1, rank - 2);
                    transpose::<P::EG>(&original_data, problem.num_batches(), problem.k, problem.n)
                }
            };

            let (handle, mut strides) =
                client.create_tensor(P::EG::as_bytes(&data), &shape, size_of::<P::EG>());

            if matches!(problem.rhs_layout, MatrixLayout::ColMajor) {
                shape.swap(rank - 1, rank - 2);
                strides.swap(rank - 1, rank - 2);
            }

            TensorRawParts {
                handle,
                scale: None,
                shape,
                strides,
                original_data: Some(original_data),
                quant_params: None,
            }
        }
        Ident::Out => {
            let zero = P::EG::from_int(0);

            let data = vec![zero; tensor_size(problem, Ident::Out)];

            let shape = shape(problem, Ident::Out);
            let (handle, strides) =
                client.create_tensor(P::EG::as_bytes(&data), &shape, size_of::<P::EG>());
            TensorRawParts {
                handle,
                scale: None,
                shape,
                strides,
                original_data: None,
                quant_params: None,
            }
        }
    }
}<|MERGE_RESOLUTION|>--- conflicted
+++ resolved
@@ -142,7 +142,6 @@
 ) -> TensorRawParts<P::EG> {
     match ident {
         Ident::Lhs => {
-<<<<<<< HEAD
             let mut shape = shape(problem, ident);
 
             let handle = P::EG::sample::<R>(client, &shape, 1234);
@@ -150,15 +149,6 @@
             let data = client.read_one(handle.handle.binding());
             let data = P::EG::from_bytes(&data);
             let mut original_data = data.to_owned();
-
-            if let Some(params) = P::quantization_params(Ident::Lhs) {
-                original_data.extend_from_slice(&params.scaling);
-                let zero = P::EG::from_int(0);
-                original_data.extend_from_slice(&[zero, zero, zero, params.zero_offset]);
-            }
-=======
-            let original_data = P::EG::sample(tensor_size(problem, Ident::Lhs), 1234);
->>>>>>> b6c65f74
 
             let rank = shape.len();
 
@@ -188,7 +178,6 @@
             }
         }
         Ident::Rhs => {
-<<<<<<< HEAD
             let mut shape = shape(problem, ident);
 
             let handle = P::EG::sample::<R>(client, &shape, 5678);
@@ -196,16 +185,7 @@
             let data = client.read_one(handle.handle.binding());
             let data = P::EG::from_bytes(&data);
             let mut original_data = data.to_owned();
-
-            if let Some(params) = P::quantization_params(Ident::Rhs) {
-                original_data.extend_from_slice(&params.scaling);
-                let zero = P::EG::from_int(0);
-                original_data.extend_from_slice(&[zero, zero, zero, params.zero_offset]);
-            }
-=======
-            let original_data = P::EG::sample(tensor_size(problem, Ident::Rhs), 5678);
->>>>>>> b6c65f74
-
+            
             let rank = shape.len();
 
             let data = match problem.rhs_layout {
