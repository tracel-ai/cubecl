use cubecl_core::prelude::TensorHandleRef;
use cubecl_core::{Runtime, client::ComputeClient};

use crate::matmul::components::stage::{StageVectorization, TilesPerPartition};
use crate::matmul::components::{
    InputRuntimeArg, MatmulLineSizes, MatmulPrecision, OutputRuntimeArg, TilingScheme,
};
use crate::matmul::kernels::matmul::{Algorithm, GlobalInput, StageInput};
use crate::matmul::{
    components::{
        InputArg, MatmulProblem, MatmulSpec, OutputArg,
        global::args::{ConcreteInputsFactory, ConcreteOutputFactory},
    },
    kernels::{MatmulLaunchError, matmul::base::matmul_cube_preparation},
};
use cubecl_core::frontend::CubePrimitive;

pub trait MatmulSelection {
<<<<<<< HEAD
    fn tiling_scheme(&self) -> &TilingScheme;
=======
    fn tile_shape(&self) -> MatmulSize;
    fn tile_count(&self) -> MatmulSize;
    fn tiles_per_partition(&self) -> TilesPerPartition;
>>>>>>> 56c142d5
}

/// Select which kernel to launch for the given Algorithm.
///
/// Only works for concrete tensor inputs and output.
#[allow(clippy::result_large_err, clippy::too_many_arguments)]
pub fn select_kernel_concrete<MS: MatmulSpec, R: Runtime, A: Algorithm>(
    client: &ComputeClient<R::Server, R::Channel>,
    lhs: &TensorHandleRef<'_, R>,
    lhs_scale: &Option<TensorHandleRef<'_, R>>,
    rhs: &TensorHandleRef<'_, R>,
    rhs_scale: &Option<TensorHandleRef<'_, R>>,
    out: &TensorHandleRef<'_, R>,
    problem: MatmulProblem,
    line_sizes: Option<MatmulLineSizes>,
    plane_dim: u32,
) -> Result<(), MatmulLaunchError>
where
    InputArg<MS>: ConcreteInputsFactory,
    OutputArg<MS>: ConcreteOutputFactory,
{
    let selection = A::selection::<R>(
        client,
        &problem,
        plane_dim,
        <MS::Precision as MatmulPrecision>::ES::as_elem_native_unchecked(),
        <MS::Precision as MatmulPrecision>::EA::as_elem_native_unchecked(),
    );

    let line_sizes = line_sizes.unwrap_or(A::line_sizes(
        &problem,
        R::line_size_elem(&<MS::Precision as MatmulPrecision>::EI::as_elem_native_unchecked()),
        R::line_size_elem(&<MS::Precision as MatmulPrecision>::EO::as_elem_native_unchecked()),
        &selection,
    ));

    let vectorization = StageVectorization {
        stage_line_size: 0,
        stage_elem_padding: 0,
    };
    matmul_cube_preparation::<MS, R, A>(
        client,
        <InputArg<MS> as ConcreteInputsFactory>::create(
            lhs,
            lhs_scale,
            rhs,
            rhs_scale,
            &selection,
            &problem,
            &line_sizes,
        ),
        <OutputArg<MS> as ConcreteOutputFactory>::create(out, &selection, &problem, &line_sizes),
        problem,
        &line_sizes,
        GlobalInput {
            stage_input: StageInput {
                tiling_scheme: selection.tiling_scheme().clone(),
                stage_buffering: A::stage_buffering_strategy(),
                stage_vectorization: vectorization,
                num_stages: A::num_stages(),
<<<<<<< HEAD
=======
                tiles_per_partition: selection.tiles_per_partition(),
>>>>>>> 56c142d5
            },
            loading_precompute_strategy: A::loading_precompute_strategy(),
            loader_mode: A::loader_mode(),
        },
        selection,
    )
}

/// Select which kernel to launch for the given Algorithm.
pub fn select_kernel_virtual<'a, MS: MatmulSpec, R: Runtime, A: Algorithm>(
    client: &ComputeClient<R::Server, R::Channel>,
    input: InputRuntimeArg<'a, MS, R>,
    output: OutputRuntimeArg<'a, MS, R>,
    problem: MatmulProblem,
    line_sizes: Option<MatmulLineSizes>,
    plane_dim: u32,
) -> Result<(), MatmulLaunchError> {
    let selection = A::selection::<R>(
        client,
        &problem,
        plane_dim,
        <MS::Precision as MatmulPrecision>::ES::as_elem_native_unchecked(),
        <MS::Precision as MatmulPrecision>::EA::as_elem_native_unchecked(),
    );

    let line_sizes = line_sizes.unwrap_or(A::line_sizes(
        &problem,
        R::line_size_elem(&<MS::Precision as MatmulPrecision>::EI::as_elem_native_unchecked()),
        R::line_size_elem(&<MS::Precision as MatmulPrecision>::EO::as_elem_native_unchecked()),
        &selection,
    ));

    let vectorization = StageVectorization {
        stage_line_size: 0,
        stage_elem_padding: 0,
    };
    matmul_cube_preparation::<MS, R, A>(
        client,
        input,
        output,
        problem,
        &line_sizes,
        GlobalInput {
            stage_input: StageInput {
                tiling_scheme: selection.tiling_scheme().clone(),
                stage_buffering: A::stage_buffering_strategy(),
                stage_vectorization: vectorization,
                num_stages: A::num_stages(),
<<<<<<< HEAD
=======
                tiles_per_partition: selection.tiles_per_partition(),
>>>>>>> 56c142d5
            },
            loading_precompute_strategy: A::loading_precompute_strategy(),
            loader_mode: A::loader_mode(),
        },
        selection,
    )
}<|MERGE_RESOLUTION|>--- conflicted
+++ resolved
@@ -16,13 +16,7 @@
 use cubecl_core::frontend::CubePrimitive;
 
 pub trait MatmulSelection {
-<<<<<<< HEAD
     fn tiling_scheme(&self) -> &TilingScheme;
-=======
-    fn tile_shape(&self) -> MatmulSize;
-    fn tile_count(&self) -> MatmulSize;
-    fn tiles_per_partition(&self) -> TilesPerPartition;
->>>>>>> 56c142d5
 }
 
 /// Select which kernel to launch for the given Algorithm.
@@ -83,10 +77,6 @@
                 stage_buffering: A::stage_buffering_strategy(),
                 stage_vectorization: vectorization,
                 num_stages: A::num_stages(),
-<<<<<<< HEAD
-=======
-                tiles_per_partition: selection.tiles_per_partition(),
->>>>>>> 56c142d5
             },
             loading_precompute_strategy: A::loading_precompute_strategy(),
             loader_mode: A::loader_mode(),
@@ -135,10 +125,6 @@
                 stage_buffering: A::stage_buffering_strategy(),
                 stage_vectorization: vectorization,
                 num_stages: A::num_stages(),
-<<<<<<< HEAD
-=======
-                tiles_per_partition: selection.tiles_per_partition(),
->>>>>>> 56c142d5
             },
             loading_precompute_strategy: A::loading_precompute_strategy(),
             loader_mode: A::loader_mode(),
