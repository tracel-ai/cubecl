use super::base;
use cubecl_core::prelude::*;
use std::marker::PhantomData;

use crate::matmul::components::{
    MatmulProblem, MatmulSelection,
    batch::{self, CubeCountDispatch, CubeDispatch},
<<<<<<< HEAD
    global::{self, single_stage::AsyncFullLoadingStrategy},
    stage, tile, MatmulProblem, MatmulSelection,
=======
    global::{self, loader::r#async::AsyncLoadingStrategy},
    stage, tile,
>>>>>>> 33b743d2
};

pub struct SimpleBarrierAlgorithm<
    TMM,
    L: AsyncFullLoadingStrategy,
    Dispatch = batch::TransposedDispatch,
> {
    pub _tmm: PhantomData<TMM>,
    pub _l: PhantomData<L>,
    pub _dispatch: PhantomData<Dispatch>,
}

impl<TMM, L, Dispatch> base::Algorithm for SimpleBarrierAlgorithm<TMM, L, Dispatch>
where
    TMM: tile::TileMatmulFamily,
    L: AsyncFullLoadingStrategy,
    Dispatch: CubeDispatch + CubeCountDispatch,
{
    type TileMatmul = TMM;
    type StageMatmul = stage::multi_buffer::MultiBufferMatmulFamily<Self::TileMatmul>;
    type GlobalMatmul =
        global::single_stage::simple::SimpleBarrierMatmulFamily<Self::StageMatmul, L, L>;

    type BatchMatmul = batch::one_to_one::OneToOneMatmulFamily<Self::GlobalMatmul, Dispatch>;

    fn cube_dim(selection: &MatmulSelection) -> CubeDim {
        CubeDim::new(selection.plane_dim, selection.tile_count.m, 1)
    }

    fn cube_count(selection: &MatmulSelection, problem: &MatmulProblem) -> CubeCount {
        let m_stage = selection.tile_count.m * selection.tile_shape.m;
        let n_stage = selection.tile_count.n * selection.tile_shape.n;
        let cubes_for_m = (problem.m as u32 + m_stage - 1) / m_stage;
        let cubes_for_n = (problem.n as u32 + n_stage - 1) / n_stage;

        Dispatch::cube_count(cubes_for_m, cubes_for_n, problem.num_batches() as u32)
    }
}<|MERGE_RESOLUTION|>--- conflicted
+++ resolved
@@ -5,13 +5,8 @@
 use crate::matmul::components::{
     MatmulProblem, MatmulSelection,
     batch::{self, CubeCountDispatch, CubeDispatch},
-<<<<<<< HEAD
     global::{self, single_stage::AsyncFullLoadingStrategy},
-    stage, tile, MatmulProblem, MatmulSelection,
-=======
-    global::{self, loader::r#async::AsyncLoadingStrategy},
     stage, tile,
->>>>>>> 33b743d2
 };
 
 pub struct SimpleBarrierAlgorithm<
