--- conflicted
+++ resolved
@@ -218,12 +218,9 @@
     let (rows_per_plane, stage_size_m, stage_size_n) =
         change_rows_per_plane(stage_size, instruction_m, problem.m);
 
-<<<<<<< HEAD
-=======
     // Makes all rows the length of plane_dim
     let k = plane_dim / instruction_k as u32;
 
->>>>>>> 4f581b4a
     MatmulSelection {
         tile_shape: MatmulSize {
             m: instruction_m as u32,
@@ -233,11 +230,7 @@
         tile_count: MatmulSize {
             m: stage_size_m as u32,
             n: stage_size_n as u32,
-<<<<<<< HEAD
-            k: 2,
-=======
             k,
->>>>>>> 4f581b4a
         },
         plane_dim,
         rows_per_plane: rows_per_plane as u32,
