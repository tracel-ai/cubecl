--- conflicted
+++ resolved
@@ -51,15 +51,9 @@
         plane_dim: u32,
     ) -> Result<(), MatmulLaunchError> {
         let selection = matmul_selection::<TMM, MS, R>(client, &problem, plane_dim);
-<<<<<<< HEAD
-        let config_input = CommonStageInput {
-            tile: TMM::input(selection.tile),
-            num_stages: selection.num_stages,
-=======
         let config_input = CompleteStageTiling {
             tile_shape: selection.tile_shape,
             tile_count: selection.tile_count,
->>>>>>> cb227a69
         };
 
         matmul_cube_preparation::<MS, R, StandardAlgorithm<TMM>>(
@@ -86,15 +80,9 @@
         plane_dim: u32,
     ) -> Result<(), MatmulLaunchError> {
         let selection = matmul_selection::<TMM, MS, R>(client, &problem, plane_dim);
-<<<<<<< HEAD
-        let config_input = CommonStageInput {
-            tile: TMM::input(selection.tile),
-            num_stages: selection.num_stages,
-=======
         let config_input = CompleteStageTiling {
             tile_shape: selection.tile_shape,
             tile_count: selection.tile_count,
->>>>>>> cb227a69
         };
 
         matmul_cube_preparation::<MS, R, PipelinedAlgorithm<TMM>>(
@@ -121,15 +109,9 @@
         plane_dim: u32,
     ) -> Result<(), MatmulLaunchError> {
         let selection = matmul_selection::<TMM, MS, R>(client, &problem, plane_dim);
-<<<<<<< HEAD
-        let config_input = CommonStageInput {
-            tile: TMM::input(selection.tile),
-            num_stages: selection.num_stages,
-=======
         let config_input = CompleteStageTiling {
             tile_shape: selection.tile_shape,
             tile_count: selection.tile_count,
->>>>>>> cb227a69
         };
 
         matmul_cube_preparation::<MS, R, SpecializedAlgorithm<TMM>>(
@@ -262,11 +244,7 @@
             n: instruction_n as u32,
             k: instruction_k as u32,
         },
-<<<<<<< HEAD
-        num_stages: MatmulSize {
-=======
         tile_count: MatmulSize {
->>>>>>> cb227a69
             m: stage_size_m_n as u32,
             n: stage_size_m_n as u32,
             k: 2,
