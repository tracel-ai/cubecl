--- conflicted
+++ resolved
@@ -28,21 +28,12 @@
     type Selection = MatmulSelection;
 
     fn cube_dim(selection: &MatmulSelection) -> CubeDim {
-<<<<<<< HEAD
-        CubeDim::new(selection.plane_dim, selection.num_stages.m, 1)
-    }
-
-    fn cube_count(selection: &MatmulSelection, problem: &MatmulProblem) -> CubeCount {
-        let m_stage = selection.num_stages.m * selection.tile.m;
-        let n_stage = selection.num_stages.n * selection.tile.n;
-=======
         CubeDim::new(selection.plane_dim, selection.tile_count.m, 1)
     }
 
     fn cube_count(selection: &MatmulSelection, problem: &MatmulProblem) -> CubeCount {
         let m_stage = selection.tile_count.m * selection.tile_shape.m;
         let n_stage = selection.tile_count.n * selection.tile_shape.n;
->>>>>>> cb227a69
         let cubes_for_m = (problem.m as u32 + m_stage - 1) / m_stage;
         let cubes_for_n = (problem.n as u32 + n_stage - 1) / n_stage;
 
