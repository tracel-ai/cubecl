use std::marker::PhantomData;

use cubecl_core::prelude::*;

use crate::matmul::components::batch::CubeCountDispatch;
use crate::matmul::components::stage::{self, StageSize};
use crate::matmul::components::tile;
use crate::matmul::components::MatmulProblem;
use crate::matmul::components::{batch, global};

use super::base;

type Dispatch = batch::SwizzleTransposedDispatch<2>;

pub struct StandardAlgorithm<
    EG: Numeric,
    ES: Numeric,
    EA: Numeric,
    Stage: StageSize,
    TMM: tile::Matmul<ES, EA>,
> {
    pub _eg: PhantomData<EG>,
    pub _es: PhantomData<ES>,
    pub _ea: PhantomData<EA>,
    pub _stage: PhantomData<Stage>,
    pub _tmm: PhantomData<TMM>,
}

impl<EG: Numeric, ES: Numeric, EA: Numeric, Stage: StageSize, TMM: tile::Matmul<ES, EA>>
    base::Algorithm<EG> for StandardAlgorithm<EG, ES, EA, Stage, TMM>
{
    const PLANE_DIM: u32 = 32;

    type EG = EG;
    type ES = ES;
    type EA = EA;

    type TileMatmul = TMM;

    type StageMatmul =
        stage::single_buffer::Matmul<Self::ES, Self::EG, Self::EA, Self::TileMatmul, Stage>;

<<<<<<< HEAD
    type GlobalMatmul = global::full_load::Matmul<
        Self::EG,
        Self::ES,
        Self::EA,
        Self::StageMatmul,
        global::full_load::CyclicLoading,
        global::full_load::CyclicLoading,
    >;
=======
    type GlobalMatmul =
        global::buffered::pipelined::Matmul<Self::EG, Self::ES, Self::EA, Self::StageMatmul>;
>>>>>>> 4f4da291

    type BatchMatmul = batch::one_to_one::Matmul<Self::EG, Self::ES, Self::GlobalMatmul, Dispatch>;

    fn cube_dim() -> CubeDim {
        CubeDim::new(Self::PLANE_DIM, Stage::NUM_M, 1)
    }

    fn cube_count(problem: &MatmulProblem) -> CubeCount {
        let m_stage = Stage::NUM_M * Self::TileMatmul::M;
        let n_stage = Stage::NUM_N * Self::TileMatmul::N;
        let cubes_for_m = (problem.m as u32 + m_stage - 1) / m_stage;
        let cubes_for_n = (problem.n as u32 + n_stage - 1) / n_stage;

        Dispatch::cube_count(cubes_for_m, cubes_for_n, problem.num_batches() as u32)
    }

    fn advanced_config() -> crate::matmul::kernels::matmul::AdvancedConfig {
        crate::matmul::kernels::matmul::AdvancedConfig {
            lhs_tiling_order: stage::TilingOrderConfig::ColMajor,
            rhs_tiling_order: stage::TilingOrderConfig::RowMajor,
            enforced_tile_layout: (None, None),
        }
    }
}<|MERGE_RESOLUTION|>--- conflicted
+++ resolved
@@ -40,19 +40,8 @@
     type StageMatmul =
         stage::single_buffer::Matmul<Self::ES, Self::EG, Self::EA, Self::TileMatmul, Stage>;
 
-<<<<<<< HEAD
-    type GlobalMatmul = global::full_load::Matmul<
-        Self::EG,
-        Self::ES,
-        Self::EA,
-        Self::StageMatmul,
-        global::full_load::CyclicLoading,
-        global::full_load::CyclicLoading,
-    >;
-=======
     type GlobalMatmul =
         global::buffered::pipelined::Matmul<Self::EG, Self::ES, Self::EA, Self::StageMatmul>;
->>>>>>> 4f4da291
 
     type BatchMatmul = batch::one_to_one::Matmul<Self::EG, Self::ES, Self::GlobalMatmul, Dispatch>;
 
