use std::cmp::max;

use cubecl_core as cubecl;

use cubecl_core::{AutotuneKey, ir::Elem};
use serde::{Deserialize, Serialize};

use crate::tensor::{MatrixLayout, matrix_layout};

#[derive(Hash, Eq, PartialEq, Debug, Clone, Serialize, Deserialize, AutotuneKey)]
/// Autotune key representative of matmul versions
pub struct MatmulAutotuneKey {
    round: bool,     // True when all matmul dims are multiples of 64
    broadcast: bool, // True when there are differences in batch size
    #[autotune(anchor)]
    m: usize,
    #[autotune(anchor)]
    k: usize,
    #[autotune(anchor)]
    n: usize,
    #[autotune(anchor(exp(max = 256)))]
    batch: usize,
    elem_inputs: Elem,
    elem_stage: Elem,
    elem_output: Elem,
    matrix_layout_lhs: MatrixLayout,
    matrix_layout_rhs: MatrixLayout,
}

impl MatmulAutotuneKey {
    /// Create the autotune key based on the shape of both lhs and rhs as well as the element type
    /// used for the calculation.
    pub fn generate(
        lhs_shape: &[usize],
        rhs_shape: &[usize],
        lhs_strides: &[usize],
        rhs_strides: &[usize],
        elem_inputs: Elem,
        elem_state: Elem,
        elem_output: Elem,
    ) -> Self {
        let ndims = lhs_shape.len();
        let m = lhs_shape[ndims - 2];
        let k = lhs_shape[ndims - 1];
        let n = rhs_shape[ndims - 1];

        let mut broadcast = false;
        let mut batch_product_lhs = 1;
        let mut batch_product_rhs = 1;

        for b in 0..ndims - 2 {
            batch_product_lhs *= lhs_shape[b];
            batch_product_rhs *= rhs_shape[b];
            if lhs_shape[b] != rhs_shape[b] {
                broadcast = true;
            }
        }
        let batch_product = max(batch_product_lhs, batch_product_rhs);

        let round = m % 64 == 0 && k % 64 == 0 && n % 64 == 0;

        let matrix_layout_lhs = matrix_layout(lhs_strides);
        let matrix_layout_rhs = matrix_layout(rhs_strides);

        Self::new(
            round,
            broadcast,
            m,
            k,
            n,
            batch_product,
            elem_inputs,
            elem_state,
            elem_output,
            matrix_layout_lhs,
            matrix_layout_rhs,
        )
    }
}

#[cfg(test)]
mod tests {
    use cubecl_core::ir::FloatKind;

    use super::*;

    #[test]
    fn matmul_autotune_key_all_same_and_round() {
        let lhs_shape = [4, 512, 512];
        let rhs_shape = [4, 512, 512];
        // Not useful for the test.
        let lhs_strides = [1, 1, 1];
        let rhs_strides = [1, 1, 1];
        let elem = Elem::Float(FloatKind::F32);
        let key = MatmulAutotuneKey::generate(
            &lhs_shape,
            &rhs_shape,
            &lhs_strides,
            &rhs_strides,
            elem,
            elem,
            elem,
        );

        assert!(key.round);
        assert!(!key.broadcast);
        assert_eq!(key.m, 512);
        assert_eq!(key.k, 512);
        assert_eq!(key.n, 512);
    }

    #[test]
    fn matmul_autotune_key_all_different() {
        let lhs_shape = [2, 3, 511, 512];
        let rhs_shape = [3, 2, 512, 513];
        // Not useful for the test.
        let lhs_strides = [1, 1, 1, 1];
        let rhs_strides = [1, 1, 1, 1];
        let elem = Elem::Float(FloatKind::F32);
        let key = MatmulAutotuneKey::generate(
            &lhs_shape,
            &rhs_shape,
            &lhs_strides,
            &rhs_strides,
            elem,
            elem,
            elem,
        );

        assert!(!key.round);
        assert!(key.broadcast);
        assert_eq!(key.m, 512);
        assert_eq!(key.k, 512);
<<<<<<< HEAD
        assert_eq!(key.n, 512);
=======
        assert_eq!(key.n, 1024);
>>>>>>> 41f3d474
        assert_eq!(key.batch, 8);
    }

    #[test]
    fn matmul_autotune_key_large_batch() {
        let lhs_shape = [128, 512, 511, 512];
        let rhs_shape = [200, 400, 512, 513];
        // Not useful for the test.
        let lhs_strides = [1, 1, 1, 1];
        let rhs_strides = [1, 1, 1, 1];
        let elem = Elem::Float(FloatKind::F32);
        let key = MatmulAutotuneKey::generate(
            &lhs_shape,
            &rhs_shape,
            &lhs_strides,
            &rhs_strides,
            elem,
            elem,
            elem,
        );

        assert_eq!(key.batch, 256);
    }
}<|MERGE_RESOLUTION|>--- conflicted
+++ resolved
@@ -131,11 +131,7 @@
         assert!(key.broadcast);
         assert_eq!(key.m, 512);
         assert_eq!(key.k, 512);
-<<<<<<< HEAD
-        assert_eq!(key.n, 512);
-=======
         assert_eq!(key.n, 1024);
->>>>>>> 41f3d474
         assert_eq!(key.batch, 8);
     }
 
