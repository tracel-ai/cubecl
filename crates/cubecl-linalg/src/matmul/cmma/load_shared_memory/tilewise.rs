--- conflicted
+++ resolved
@@ -39,12 +39,7 @@
 
         let smem_tile_width = I::smem_width(comptime_info) / tile_size;
         let smem_tile_height = I::smem_height(comptime_info) / tile_size;
-<<<<<<< HEAD
-        let tile_row = T::tile_row(coop_id, smem_tile_width, smem_tile_height);
-        let tile_col = T::tile_col(coop_id, smem_tile_width, smem_tile_height);
-=======
         let (tile_row, tile_col) = T::to_row_col(coop_id, smem_tile_width, smem_tile_height);
->>>>>>> a685a3c5
 
         let lane_row_step = coop_dim * tensor_vec / tile_size;
         let lane_row_offset = ids.lane / num_units_per_row;
