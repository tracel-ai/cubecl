use cubecl_core as cubecl;
use cubecl_core::prelude::*;

use super::{
    base::{RuntimeCmmaInfo, SharedMemories},
    compute_loop::compute_loop,
    config::ComptimeCmmaInfo,
    load_shared_memory::load_to_shared_memories,
    write_output::{base::OutputWriter, large_smem::LargeSmemWriter, reuse_smem::ReuseSmemWriter},
};

#[cube]
pub(crate) fn block_loop<F: Float, FC: Float>(
    lhs: &Tensor<F>,
    rhs: &Tensor<F>,
    out: &mut Tensor<F>,
    shared_memories: SharedMemories<FC>,
<<<<<<< HEAD
    accumulators: Accumulators<F>,
    #[comptime] config: CmmaConfig,
    dims: Dimensions,
) {
    let block_size_k = config.block_size_k;
    let n_loops = (dims.k + block_size_k - 1) / block_size_k;

    for block in 0..n_loops {
        offsets.k = block * block_size_k;
=======
    mut accumulators: Sequence<cmma::Matrix<F>>,
    runtime_info: RuntimeCmmaInfo,
    comptime_info: Comptime<ComptimeCmmaInfo>,
) {
    let block_size_k = Comptime::runtime(Comptime::map(comptime_info, |c| c.block_size_k));
    let write_out_reuse_smem = Comptime::map(comptime_info, |c| c.write_out_reuse_smem);

    // Equals ceil(dims.k / block_size_k)
    let dims = runtime_info.dims;
    let num_loops = (dims.k + block_size_k - 1) / block_size_k;
>>>>>>> ff6302a2

    for block in range(0u32, num_loops, Comptime::new(false)) {
        let k_offset = block * block_size_k;

        load_to_shared_memories::<F, FC>(
            lhs,
            rhs,
            k_offset,
            shared_memories,
            runtime_info,
            comptime_info,
        );

        sync_units();

        compute_loop::<F, FC>(
            shared_memories,
            &mut accumulators,
            runtime_info.ids,
            comptime_info,
        );

        sync_units();
    }

    if Comptime::get(write_out_reuse_smem) {
        ReuseSmemWriter::write_to_output(out, accumulators, runtime_info, comptime_info);
    } else {
        LargeSmemWriter::write_to_output(out, accumulators, runtime_info, comptime_info);
    }
}<|MERGE_RESOLUTION|>--- conflicted
+++ resolved
@@ -15,30 +15,18 @@
     rhs: &Tensor<F>,
     out: &mut Tensor<F>,
     shared_memories: SharedMemories<FC>,
-<<<<<<< HEAD
-    accumulators: Accumulators<F>,
-    #[comptime] config: CmmaConfig,
-    dims: Dimensions,
-) {
-    let block_size_k = config.block_size_k;
-    let n_loops = (dims.k + block_size_k - 1) / block_size_k;
-
-    for block in 0..n_loops {
-        offsets.k = block * block_size_k;
-=======
     mut accumulators: Sequence<cmma::Matrix<F>>,
     runtime_info: RuntimeCmmaInfo,
-    comptime_info: Comptime<ComptimeCmmaInfo>,
+    #[comptime] comptime_info: ComptimeCmmaInfo,
 ) {
-    let block_size_k = Comptime::runtime(Comptime::map(comptime_info, |c| c.block_size_k));
-    let write_out_reuse_smem = Comptime::map(comptime_info, |c| c.write_out_reuse_smem);
+    let block_size_k = comptime_info.block_size_k;
+    let write_out_reuse_smem = comptime_info.write_out_reuse_smem;
 
     // Equals ceil(dims.k / block_size_k)
     let dims = runtime_info.dims;
     let num_loops = (dims.k + block_size_k - 1) / block_size_k;
->>>>>>> ff6302a2
 
-    for block in range(0u32, num_loops, Comptime::new(false)) {
+    for block in 0..num_loops {
         let k_offset = block * block_size_k;
 
         load_to_shared_memories::<F, FC>(
@@ -62,7 +50,7 @@
         sync_units();
     }
 
-    if Comptime::get(write_out_reuse_smem) {
+    if write_out_reuse_smem {
         ReuseSmemWriter::write_to_output(out, accumulators, runtime_info, comptime_info);
     } else {
         LargeSmemWriter::write_to_output(out, accumulators, runtime_info, comptime_info);
