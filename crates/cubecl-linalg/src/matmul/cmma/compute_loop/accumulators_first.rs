use cubecl_core as cubecl;
use cubecl_core::prelude::*;

use crate::matmul::cmma::{
    base::{Fragments, Ids, SharedMemories},
    compute_loop::base::{
        get_smem_position_lhs, get_smem_position_rhs, load_into_fragment, ComputeLoop,
    },
    config::ComptimeCmmaInfo,
};

pub(crate) struct AllAccumulatorsFirstComputeLoop {}

#[cube]
impl ComputeLoop for AllAccumulatorsFirstComputeLoop {
    fn compute_loop<F: Float, FC: Float>(
        shared_memories: SharedMemories<FC>,
        fragments: &mut Fragments<F, FC>,
        ids: Ids,
        #[comptime] comptime_info: ComptimeCmmaInfo,
    ) {
        // Comptime values
        let block_size_k = comptime_info.block_size_k;
        let block_size_n = comptime_info.block_size_n;
        let tile_size = comptime_info.tile_size;
        let unroll = comptime_info.unroll;
        let num_accumulators = comptime_info.num_accumulators;
        let num_buffers = block_size_k / tile_size;
<<<<<<< HEAD
        let smem_h = block_size_n / tile_size;
        let num_coop_per_row = smem_h / num_accumulators;
=======
        let num_coop_per_row = (block_size_n / tile_size) / num_accumulators;
        let reuse_lhs_fragment = comptime_info.reuse_lhs_fragment;
>>>>>>> cc140c65

        // Runtime values
        let tile_row = ids.coop / num_coop_per_row;
        let tile_col_base = (ids.coop % num_coop_per_row) * num_accumulators;

        #[unroll(unroll)]
        for buffer_iter in 0..num_buffers {
            if reuse_lhs_fragment {
                load_into_fragment(
                    get_smem_position_lhs::<F, FC>(tile_row, buffer_iter, comptime_info),
                    shared_memories.lhs,
                    &fragments.lhs,
                    comptime_info,
                );
            }

            #[unroll]
            for accumulator_iter in 0..num_accumulators {
                if !reuse_lhs_fragment {
                    load_into_fragment(
                        tile_row * num_buffers + buffer_iter,
                        shared_memories.lhs,
                        &fragments.lhs,
                        comptime_info,
                    );
                }

                load_into_fragment(
                    get_smem_position_rhs::<F, FC>(
                        buffer_iter,
                        tile_col_base + accumulator_iter,
                        comptime_info,
                    ),
                    shared_memories.rhs,
                    &fragments.rhs,
                    comptime_info,
                );

                let accumulator = &fragments.accumulators.index(accumulator_iter);
                cmma::execute::<FC, FC, F, F>(
                    &fragments.lhs,
                    &fragments.rhs,
                    accumulator,
                    accumulator,
                );
            }
        }
    }
}<|MERGE_RESOLUTION|>--- conflicted
+++ resolved
@@ -26,13 +26,8 @@
         let unroll = comptime_info.unroll;
         let num_accumulators = comptime_info.num_accumulators;
         let num_buffers = block_size_k / tile_size;
-<<<<<<< HEAD
-        let smem_h = block_size_n / tile_size;
-        let num_coop_per_row = smem_h / num_accumulators;
-=======
         let num_coop_per_row = (block_size_n / tile_size) / num_accumulators;
         let reuse_lhs_fragment = comptime_info.reuse_lhs_fragment;
->>>>>>> cc140c65
 
         // Runtime values
         let tile_row = ids.coop / num_coop_per_row;
@@ -53,7 +48,7 @@
             for accumulator_iter in 0..num_accumulators {
                 if !reuse_lhs_fragment {
                     load_into_fragment(
-                        tile_row * num_buffers + buffer_iter,
+                        get_smem_position_lhs::<F, FC>(tile_row, buffer_iter, comptime_info),
                         shared_memories.lhs,
                         &fragments.lhs,
                         comptime_info,
