use cubecl_core::prelude::*;

use super::strategy::{
    BlockLoopStrategy, ComputeLoopOrderStrategy, CubeDispatchStrategy, SmemLoaderStrategy,
    WriteOutStrategy,
};

// It is assumed that CMMA uses 32 units to compute 16x16x16 tiles
// TODO put it in config and split tile size into three different parameters
// TODO add number of smem banks
pub(crate) const CMMA_COOP_DIM: usize = 32;
pub(crate) const CMMA_TILE_SIZE: usize = 16;

pub struct CmmaConfig {
    /// Corresponds to the number of tiles in the m dimension for a block
    pub b_m: usize,
    /// Corresponds to the number of tiles in the k dimension for a block
    pub b_k: usize,
    /// Corresponds to the number of tiles in the n dimension for a block
    pub b_n: usize,
    /// Whether to unroll loop over k within the shared memory
    pub unroll: bool,
    /// Whether to write all accumulators in different spots of a large shared memory or reuse the space
    pub write_out_strategy: WriteOutStrategy,
    /// Order in which to dispatch cubes
    pub cube_dispatch_strategy: CubeDispatchStrategy,
    /// Whether to iterate on buffers or accumulators first
    pub compute_loop_order_strategy: ComputeLoopOrderStrategy,
    /// How to load and read from LHS shared memory
    pub lhs_smem_loader_strategy: SmemLoaderStrategy,
    /// How to load and read from RHS shared memory
    pub rhs_smem_loader_strategy: SmemLoaderStrategy,
    /// How to parallelize the outer loop among different warps
    pub block_loop_strategy: BlockLoopStrategy,
}

impl Default for CmmaConfig {
    fn default() -> Self {
        Self::new(
<<<<<<< HEAD
            64,
            32,
            64,
=======
            128,
            16,
>>>>>>> 3f64db0e
            false,
            WriteOutStrategy::ReuseSmem,
            CubeDispatchStrategy::Swizzle,
            ComputeLoopOrderStrategy::AllAccumulatorsFirst(true),
            SmemLoaderStrategy::TilewiseRowMajor,
            SmemLoaderStrategy::TilewiseColMajor,
            BlockLoopStrategy::Standard(8),
        )
    }
}

impl CmmaConfig {
    #[allow(clippy::too_many_arguments)]
    pub(crate) fn new(
        b_m: usize,
        b_k: usize,
        b_n: usize,
        unroll: bool,
        write_out_strategy: WriteOutStrategy,
        cube_dispatch_strategy: CubeDispatchStrategy,
        compute_loop_order_strategy: ComputeLoopOrderStrategy,
        lhs_smem_loader_strategy: SmemLoaderStrategy,
        rhs_smem_loader_strategy: SmemLoaderStrategy,
        block_loop_strategy: BlockLoopStrategy,
    ) -> CmmaConfig {
        assert!(b_m % CMMA_TILE_SIZE == 0);
        assert!(b_k % CMMA_TILE_SIZE == 0);
        assert!(b_n % CMMA_TILE_SIZE == 0);

        CmmaConfig {
            b_m,
            b_k,
            b_n,
            unroll,
            write_out_strategy,
            cube_dispatch_strategy,
            compute_loop_order_strategy,
            lhs_smem_loader_strategy,
            rhs_smem_loader_strategy,
            block_loop_strategy,
        }
    }

    pub(crate) fn comptime_info(&self, m: usize, k: usize, n: usize) -> ComptimeCmmaInfo {
        let (compute_loop_order_strategy, reuse_lhs_fragment) =
            self.compute_loop_order_strategy.into();
        let (block_loop_strategy, num_compute_coops, num_load_coops) =
            self.block_loop_strategy.into();

        ComptimeCmmaInfo {
            block_size_m: self.b_m as u32,
            block_size_k: self.b_k as u32,
            block_size_n: self.b_n as u32,
            tile_size: CMMA_TILE_SIZE as u32,
            unroll: self.unroll,
            check_m_bounds: m % self.b_m != 0,
            check_k_bounds: k % self.b_k != 0,
            check_n_bounds: n % self.b_n != 0,
            coop_dim: CMMA_COOP_DIM as u32,
            num_compute_coops,
            num_load_coops,
            num_accumulators: (self.b_m * self.b_n / (CMMA_TILE_SIZE * CMMA_TILE_SIZE)) as u32
                / num_compute_coops,
            write_out_strategy: self.write_out_strategy.into(),
            cube_dispatch_strategy: self.cube_dispatch_strategy.into(),
            compute_loop_order_strategy,
            reuse_lhs_fragment,
            lhs_smem_loader_strategy: self.lhs_smem_loader_strategy.into(),
            rhs_smem_loader_strategy: self.rhs_smem_loader_strategy.into(),
            block_loop_strategy,
        }
    }

    pub(crate) fn cube_count<R: Runtime>(
        &self,
        output_shape: &[usize],
    ) -> CubeCount<<R as Runtime>::Server> {
        let rank = output_shape.len();
        let num_rows = *output_shape.get(rank - 2).unwrap();
        let num_cols = *output_shape.get(rank - 1).unwrap();

        let (cubes_x, cubes_y) = self
            .cube_dispatch_strategy
            .get_cube_dim(num_rows, num_cols, self.b_m, self.b_n);

        let mut num_iter = 1;
        for shape in output_shape.iter().take(rank - 2) {
            num_iter *= shape;
        }

        CubeCount::Static(cubes_x, cubes_y, num_iter as u32)
    }

    pub(crate) fn cube_dim(&self) -> CubeDim {
        CubeDim {
            x: CMMA_COOP_DIM as u32,
            y: self.block_loop_strategy.num_coops(),
            z: 1,
        }
    }

    pub(crate) fn available_vectorizations(&self) -> Vec<u8> {
        let vectorizations = vec![8, 4, 2];
        for v in vectorizations.iter() {
            assert!(CMMA_TILE_SIZE * CMMA_TILE_SIZE % (*v as usize * CMMA_COOP_DIM) == 0);
        }
        vectorizations
    }
}

impl Init for ComptimeCmmaInfo {
    fn init(self, _context: &mut CubeContext) -> Self {
        self
    }
}

#[derive(Clone, Copy, Hash, PartialEq, Eq, Debug)]
pub struct ComptimeCmmaInfo {
    /// Block size along dimension of lhs
    pub block_size_m: u32,
    /// Block size along common dimension
    pub block_size_k: u32,
    /// Block size along dimension of rhs
    pub block_size_n: u32,
    /// Tile size (dimension of one side). Should correspond to cmma supported tile size
    pub tile_size: u32,
    /// Bounds must be checked on lhs dimension
    pub check_m_bounds: bool,
    /// Bounds must be checked on common dimension
    pub check_k_bounds: bool,
    /// Bounds must be checked on rhs dimension
    pub check_n_bounds: bool,
    /// Unroll
    pub unroll: bool,
    /// The number of units that can collaborate
    pub coop_dim: u32,
    /// The number of collaboration groups for compute
    pub num_compute_coops: u32,
    /// The number of collaboration groups for loading
    pub num_load_coops: u32,
    /// Number of cmma per subcube performed in one pass
    pub num_accumulators: u32,
    /// 0 = large, 1 = reuse
    pub write_out_strategy: u32,
    /// 0 = RowMajor, 1 = ColMajor, 2 = Swizzle
    pub cube_dispatch_strategy: u32,
    /// 0 = all buffers first, 1 = all accumulators first
    pub compute_loop_order_strategy: u32,
    /// Whether to reuse lhs fragment (true) or to reload it (false)
    /// Available only with all accumulators first compute loop order
    pub reuse_lhs_fragment: bool,
    /// 0 = tilewise row major, 1 = tilewise col major
    /// 2 = continous row major, 3 = continuous col major
    pub lhs_smem_loader_strategy: u32,
    /// 0 = tilewise row major, 1 = tilewise col major
    /// 2 = continous row major, 3 = continuous col major
    pub rhs_smem_loader_strategy: u32,
    /// 0 same role, 1 = split roles halfway
    pub block_loop_strategy: u32,
}<|MERGE_RESOLUTION|>--- conflicted
+++ resolved
@@ -37,14 +37,9 @@
 impl Default for CmmaConfig {
     fn default() -> Self {
         Self::new(
-<<<<<<< HEAD
             64,
             32,
             64,
-=======
-            128,
-            16,
->>>>>>> 3f64db0e
             false,
             WriteOutStrategy::ReuseSmem,
             CubeDispatchStrategy::Swizzle,
