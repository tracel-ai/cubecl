use cubecl_core::prelude::*;

use crate::matmul::cmma::config::TileDimension;

use super::{
    strategy::{
        ComputeLoopOrderStrategy, MainLoopStrategy, RasterizationStrategy, SmemLoaderStrategy,
        WriteOutStrategy,
    },
    NumComputePlanesStrategy, TileDimensionStrategy, TilingOrderStrategy,
};

pub(crate) const CMMA_PLANE_DIM: u8 = 32;

pub struct CmmaConfig {
    /// Corresponds to the number of tiles in the m dimension for a block
    pub b_m: u32,
    /// Corresponds to the number of tiles in the k dimension for a block
    pub b_k: u32,
    /// Corresponds to the number of tiles in the n dimension for a block
    pub b_n: u32,
    /// Whether to unroll loop over k within the shared memory
    pub unroll: bool,
    /// Whether to write all accumulators in different spots of a large shared memory or reuse the space
    pub write_out_strategy: WriteOutStrategy,
    /// Order in which to dispatch cubes
    pub rasterization_strategy: RasterizationStrategy,
    /// Whether to iterate on buffers or accumulators first
    pub compute_loop_order_strategy: ComputeLoopOrderStrategy,
    /// How to load and read from LHS shared memory
    pub lhs_smem_loader_strategy: SmemLoaderStrategy,
    /// How to load and read from RHS shared memory
    pub rhs_smem_loader_strategy: SmemLoaderStrategy,
    /// How to parallelize the outer loop among different warps
    pub main_loop_strategy: MainLoopStrategy,
    pub tile_dimension_strategy: TileDimensionStrategy,
    pub num_compute_planes_strategy: NumComputePlanesStrategy,
}

impl Default for CmmaConfig {
    fn default() -> Self {
        Self::new(
            64,
            32,
            64,
            false,
            WriteOutStrategy::ReuseSmem,
            RasterizationStrategy::Swizzle,
            ComputeLoopOrderStrategy::AllAccumulatorsFirst(true),
            SmemLoaderStrategy::Tilewise(TilingOrderStrategy::RowMajor),
            SmemLoaderStrategy::Tilewise(TilingOrderStrategy::ColMajor),
            MainLoopStrategy::Standard,
            TileDimensionStrategy::M16K16N16,
            NumComputePlanesStrategy::NumTilesLhs,
        )
    }
}

impl CmmaConfig {
    #[allow(clippy::too_many_arguments)]
    pub(crate) fn new(
        b_m: u32,
        b_k: u32,
        b_n: u32,
        unroll: bool,
        write_out_strategy: WriteOutStrategy,
        rasterization_strategy: RasterizationStrategy,
        compute_loop_order_strategy: ComputeLoopOrderStrategy,
        lhs_smem_loader_strategy: SmemLoaderStrategy,
        rhs_smem_loader_strategy: SmemLoaderStrategy,
        main_loop_strategy: MainLoopStrategy,
        tile_dimension_strategy: TileDimensionStrategy,
        num_compute_planes_strategy: NumComputePlanesStrategy,
    ) -> CmmaConfig {
        // Don't modify things here
        CmmaConfig {
            b_m,
            b_k,
            b_n,
            unroll,
            write_out_strategy,
            rasterization_strategy,
            compute_loop_order_strategy,
            lhs_smem_loader_strategy,
            rhs_smem_loader_strategy,
            main_loop_strategy,
            tile_dimension_strategy,
            num_compute_planes_strategy,
        }
    }

    // TODO: bad
    fn get_num_compute_planes(&self) -> u32 {
        let tile_dim: TileDimension = self.tile_dimension_strategy.into();

        let num_tiles_m = self.b_m / tile_dim.m;
        let num_tiles_k = self.b_k / tile_dim.k;

        self.num_compute_planes_strategy
            .get_num_compute_planes(num_tiles_m, num_tiles_k)
    }

    pub(crate) fn comptime_info(&self, m: u32, k: u32, n: u32) -> ComptimeCmmaInfo {
        let tile_dim: TileDimension = self.tile_dimension_strategy.into();
        let t_m = tile_dim.m;
        let t_k = tile_dim.k;
        let t_n = tile_dim.n;

        assert!(self.b_m % t_m == 0);
        assert!(self.b_k % t_k == 0);
        assert!(self.b_n % t_n == 0);

        let num_tiles_m = self.b_m / t_m;
        let num_tiles_k = self.b_k / t_k;
        let num_tiles_n = self.b_n / t_n;

        let num_compute_planes = self
            .num_compute_planes_strategy
            .get_num_compute_planes(num_tiles_m, num_tiles_k);
        let num_accumulators = self.num_compute_planes_strategy.get_num_accumulators(
            num_tiles_m,
            num_tiles_k,
            num_tiles_n,
        );
        let num_buffers = num_tiles_k;

        let num_load_planes = self
            .main_loop_strategy
            .get_num_load_planes(num_compute_planes);

        if let SmemLoaderStrategy::Tilewise(_) = self.lhs_smem_loader_strategy {
            assert!(num_load_planes == num_tiles_m * num_tiles_k);
        }
        if let SmemLoaderStrategy::Tilewise(_) = self.rhs_smem_loader_strategy {
            assert!(num_load_planes == num_tiles_k * num_tiles_n);
        }

        assert!(
            num_tiles_k * num_tiles_n >= num_load_planes,
            "Otherwise can do out of bounds"
        );

        ComptimeCmmaInfo {
            block_size_m: self.b_m,
            block_size_k: self.b_k,
            block_size_n: self.b_n,
            tile_size_m: t_m,
            tile_size_k: t_k,
            tile_size_n: t_n,
            unroll: self.unroll,
            check_m_bounds: m % self.b_m != 0,
            check_k_bounds: k % self.b_k != 0,
            check_n_bounds: n % self.b_n != 0,
            plane_dim: CMMA_PLANE_DIM as u32,
            num_compute_planes,
            num_buffers,
            num_accumulators,
            write_out_strategy: self.write_out_strategy,
            rasterization_strategy: self.rasterization_strategy,
            compute_loop_order_strategy: self.compute_loop_order_strategy,
            lhs_smem_loader_strategy: self.lhs_smem_loader_strategy,
            rhs_smem_loader_strategy: self.rhs_smem_loader_strategy,
            main_loop_strategy: self.main_loop_strategy,
            num_compute_planes_strategy: self.num_compute_planes_strategy,
        }
    }

    pub(crate) fn cube_count<R: Runtime>(
        &self,
        output_shape: &[usize],
    ) -> CubeCount<<R as Runtime>::Server> {
        let rank = output_shape.len();
        let num_rows = *output_shape.get(rank - 2).unwrap();
        let num_cols = *output_shape.get(rank - 1).unwrap();

        let (cubes_x, cubes_y) = self
            .rasterization_strategy
            .get_cube_dim(num_rows, num_cols, self.b_m, self.b_n);

        let mut num_iter = 1;
        for shape in output_shape.iter().take(rank - 2) {
            num_iter *= shape;
        }

        CubeCount::Static(cubes_x, cubes_y, num_iter as u32)
    }

    pub(crate) fn cube_dim(&self) -> CubeDim {
        CubeDim {
            x: CMMA_PLANE_DIM as u32,
            y: self
                .main_loop_strategy
                .get_num_planes(self.get_num_compute_planes()),
            z: 1,
        }
    }

<<<<<<< HEAD
    pub(crate) fn available_vectorizations<R: Runtime>(&self) -> Vec<u8> {
        let vectorizations = R::supported_line_lengths();
        for v in vectorizations.iter() {
            assert!(CMMA_TILE_SIZE * CMMA_TILE_SIZE % (*v as usize * CMMA_COOP_DIM) == 0);
        }
        vectorizations.to_vec()
=======
    pub(crate) fn available_vectorizations(&self) -> Vec<u8> {
        vec![8, 4, 2]
>>>>>>> d83afb2a
    }
}

impl Init for ComptimeCmmaInfo {
    fn init(self, _context: &mut CubeContext) -> Self {
        self
    }
}

#[derive(Clone, Copy, Hash, PartialEq, Eq, Debug)]
pub struct ComptimeCmmaInfo {
    /// Block size along dimension of lhs
    pub block_size_m: u32,
    /// Block size along common dimension
    pub block_size_k: u32,
    /// Block size along dimension of rhs
    pub block_size_n: u32,
    /// Tile size along dimension m. Should correspond to cmma supported tile size
    pub tile_size_m: u32,
    /// Tile size along dimension k. Should correspond to cmma supported tile size
    pub tile_size_k: u32,
    /// Tile size along dimension n. Should correspond to cmma supported tile size
    pub tile_size_n: u32,
    /// Bounds must be checked on lhs dimension
    pub check_m_bounds: bool,
    /// Bounds must be checked on common dimension
    pub check_k_bounds: bool,
    /// Bounds must be checked on rhs dimension
    pub check_n_bounds: bool,
    /// Unroll
    pub unroll: bool,
    /// The number of units that can collaborate
    pub plane_dim: u32,
    /// The number of collaboration planes for compute
    pub num_compute_planes: u32,
    /// The number of buffers, should equal block_size_k / tile_size_k
    pub num_buffers: u32,
    /// Number of cmma per subcube performed in one pass
    pub num_accumulators: u32,
    pub write_out_strategy: WriteOutStrategy,
    pub rasterization_strategy: RasterizationStrategy,
    pub compute_loop_order_strategy: ComputeLoopOrderStrategy,
    pub lhs_smem_loader_strategy: SmemLoaderStrategy,
    pub rhs_smem_loader_strategy: SmemLoaderStrategy,
    pub main_loop_strategy: MainLoopStrategy,
    pub num_compute_planes_strategy: NumComputePlanesStrategy,
}<|MERGE_RESOLUTION|>--- conflicted
+++ resolved
@@ -193,19 +193,6 @@
                 .get_num_planes(self.get_num_compute_planes()),
             z: 1,
         }
-    }
-
-<<<<<<< HEAD
-    pub(crate) fn available_vectorizations<R: Runtime>(&self) -> Vec<u8> {
-        let vectorizations = R::supported_line_lengths();
-        for v in vectorizations.iter() {
-            assert!(CMMA_TILE_SIZE * CMMA_TILE_SIZE % (*v as usize * CMMA_COOP_DIM) == 0);
-        }
-        vectorizations.to_vec()
-=======
-    pub(crate) fn available_vectorizations(&self) -> Vec<u8> {
-        vec![8, 4, 2]
->>>>>>> d83afb2a
     }
 }
 
