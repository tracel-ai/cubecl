use super::block_loop::block_loop;
<<<<<<< HEAD
use super::config::CmmaConfig;
use cubecl::prelude::*;
use cubecl_core::{self as cubecl, CubeType};
=======
use super::config::ComptimeCmmaInfo;
>>>>>>> ff6302a2

#[cube(launch_unchecked)]
#[allow(unused_mut)]
pub fn cmma_kernel<F: Float, FC: Float>(
    lhs: &Tensor<F>,
    rhs: &Tensor<F>,
    out: &mut Tensor<F>,
<<<<<<< HEAD
    #[comptime] config: CmmaConfig,
=======
    comptime_info: Comptime<ComptimeCmmaInfo>,
>>>>>>> ff6302a2
) {
    let ids = get_ids();
    let dims = get_dims::<F>(lhs, rhs);
    let offsets = calculate_offsets::<F>(lhs, rhs, out, comptime_info);
    let runtime_info = RuntimeCmmaInfo { ids, dims, offsets };

    let shared_memories = make_shared_memories::<FC>(comptime_info);
    let accumulate = make_accumulators::<F>(comptime_info);
    block_loop::<F, FC>(
        lhs,
        rhs,
        out,
        shared_memories,
        accumulate,
        runtime_info,
        comptime_info,
    );
}

#[derive(CubeType, Copy, Clone)]
pub(crate) struct Dimensions {
    pub m: u32,
    pub k: u32,
    pub n: u32,
}

#[derive(CubeType, Copy, Clone)]
pub(crate) struct Ids {
    pub coop: UInt,
    pub lane: UInt,
}

#[derive(CubeType, Copy, Clone)]
pub(crate) struct RuntimeCmmaInfo {
    pub ids: Ids,
    pub dims: Dimensions,
    pub offsets: Offsets,
}

#[derive(CubeType, Copy, Clone)]
pub(crate) struct SharedMemories<FC: Float> {
    pub lhs: SharedMemory<FC>,
    pub rhs: SharedMemory<FC>,
}

#[derive(CubeType, Copy, Clone)]
/// Not divided by vectorization factor
///
/// Note: batch offsets take stride into account, but not the others
pub(crate) struct Offsets {
<<<<<<< HEAD
    pub batch_lhs: u32,
    pub batch_rhs: u32,
    pub batch_out: u32,
    pub cube_row: u32,
    pub cube_col: u32,
    pub k: u32,
=======
    pub batch_lhs: UInt,
    pub batch_rhs: UInt,
    pub batch_out: UInt,
    pub cube_row: UInt,
    pub cube_col: UInt,
>>>>>>> ff6302a2
}

#[cube]
fn get_dims<F: Float>(lhs: &Tensor<F>, rhs: &Tensor<F>) -> Dimensions {
    let rank = lhs.rank();
    let first_dim = rank - 2;
    let second_dim = rank - 1;
    let m = lhs.shape(first_dim);
    let k = lhs.shape(second_dim);
    let n = rhs.shape(second_dim);

    Dimensions { m, k, n }
}

#[cube]
fn calculate_offsets<F: Float>(
    lhs: &Tensor<F>,
    rhs: &Tensor<F>,
    out: &Tensor<F>,
<<<<<<< HEAD
    #[comptime] config: CmmaConfig,
=======
    config: Comptime<ComptimeCmmaInfo>,
>>>>>>> ff6302a2
) -> Offsets {
    let block_size_m = config.block_size_m;
    let block_size_n = config.block_size_m;

    // Cube offset
    let cube_row = CUBE_POS_X * block_size_m;
    let cube_col = CUBE_POS_Y * block_size_n;

    let rank = out.rank();

    let dim_m = lhs.shape(rank - 2);
    let dim_n = rhs.shape(rank - 1);

    // Batch offset for output
    let batch_out = dim_m * dim_n * CUBE_POS_Z;
    let mut batch_lhs = 0;
    let mut batch_rhs = 0;

    // Batch offset for lhs, rhs
    for b in 0..rank - 2 {
        let tmp = batch_out / out.stride(b);
        batch_lhs += tmp % lhs.shape(b) * lhs.stride(b);
        batch_rhs += tmp % rhs.shape(b) * rhs.stride(b);
    }

    Offsets {
        batch_lhs,
        batch_rhs,
        batch_out,
        cube_row,
        cube_col,
<<<<<<< HEAD
        k: 0, // Changes during kernel
=======
>>>>>>> ff6302a2
    }
}

#[cube]
<<<<<<< HEAD
fn make_shared_memories<FC: Float>(#[comptime] config: CmmaConfig) -> SharedMemories<FC> {
    let block_size_m = config.block_size_m;
    let block_size_k = config.block_size_k;
    let block_size_n = config.block_size_n;

    let lhs = SharedMemory::<FC>::new(block_size_k * block_size_m);
    let rhs = SharedMemory::<FC>::new(block_size_k * block_size_n);

    // This is a workaround, only necessary for expressions that seem "static" without type info but
    // are actually runtime expressions. E.g. `SharedMemory::new`, which actually executes at
    // runtime but has no runtime params.
    SharedMemories::<FC> { lhs, rhs }
=======
fn make_shared_memories<FC: Float>(config: Comptime<ComptimeCmmaInfo>) -> SharedMemories<FC> {
    let block_size_m = Comptime::map(config, |c| c.block_size_m);
    let block_size_k = Comptime::map(config, |c| c.block_size_k);
    let block_size_n = Comptime::map(config, |c| c.block_size_n);

    let lhs = SharedMemory::<FC>::new(Comptime::get(block_size_k * block_size_m));
    let rhs = SharedMemory::<FC>::new(Comptime::get(block_size_k * block_size_n));

    SharedMemories { lhs, rhs }
>>>>>>> ff6302a2
}

#[cube]
pub(crate) fn make_accumulators<F: Float>(
    config: Comptime<ComptimeCmmaInfo>,
) -> Sequence<cmma::Matrix<F>> {
    let num_accumulators = Comptime::map(config, |c| c.num_accumulators);
    let mut accumulators = Sequence::<cmma::Matrix<F>>::new();

    for _ in range(0u32, Comptime::get(num_accumulators), Comptime::new(true)) {
        let acc = cmma::Matrix::<F>::new(
            cmma::MatrixIdent::Accumulator,
            16,
            16,
            16,
            cmma::MatrixLayout::Undefined,
        );

        cmma::fill::<F>(&acc, F::new(0.0));

        accumulators.push(acc);
    }

    accumulators
}

<<<<<<< HEAD
    Accumulators::<F> {
        first: acc0,
        second: acc1,
=======
#[cube]
fn get_ids() -> Ids {
    Ids {
        coop: UNIT_POS_Y,
        lane: UNIT_POS_X,
>>>>>>> ff6302a2
    }
}<|MERGE_RESOLUTION|>--- conflicted
+++ resolved
@@ -1,11 +1,8 @@
+use cubecl_core::cube;
+use cubecl_core::{self as cubecl, prelude::*};
+
 use super::block_loop::block_loop;
-<<<<<<< HEAD
-use super::config::CmmaConfig;
-use cubecl::prelude::*;
-use cubecl_core::{self as cubecl, CubeType};
-=======
 use super::config::ComptimeCmmaInfo;
->>>>>>> ff6302a2
 
 #[cube(launch_unchecked)]
 #[allow(unused_mut)]
@@ -13,11 +10,7 @@
     lhs: &Tensor<F>,
     rhs: &Tensor<F>,
     out: &mut Tensor<F>,
-<<<<<<< HEAD
-    #[comptime] config: CmmaConfig,
-=======
-    comptime_info: Comptime<ComptimeCmmaInfo>,
->>>>>>> ff6302a2
+    #[comptime] comptime_info: ComptimeCmmaInfo,
 ) {
     let ids = get_ids();
     let dims = get_dims::<F>(lhs, rhs);
@@ -46,8 +39,8 @@
 
 #[derive(CubeType, Copy, Clone)]
 pub(crate) struct Ids {
-    pub coop: UInt,
-    pub lane: UInt,
+    pub coop: u32,
+    pub lane: u32,
 }
 
 #[derive(CubeType, Copy, Clone)]
@@ -68,20 +61,11 @@
 ///
 /// Note: batch offsets take stride into account, but not the others
 pub(crate) struct Offsets {
-<<<<<<< HEAD
     pub batch_lhs: u32,
     pub batch_rhs: u32,
     pub batch_out: u32,
     pub cube_row: u32,
     pub cube_col: u32,
-    pub k: u32,
-=======
-    pub batch_lhs: UInt,
-    pub batch_rhs: UInt,
-    pub batch_out: UInt,
-    pub cube_row: UInt,
-    pub cube_col: UInt,
->>>>>>> ff6302a2
 }
 
 #[cube]
@@ -101,11 +85,7 @@
     lhs: &Tensor<F>,
     rhs: &Tensor<F>,
     out: &Tensor<F>,
-<<<<<<< HEAD
-    #[comptime] config: CmmaConfig,
-=======
-    config: Comptime<ComptimeCmmaInfo>,
->>>>>>> ff6302a2
+    #[comptime] config: ComptimeCmmaInfo,
 ) -> Offsets {
     let block_size_m = config.block_size_m;
     let block_size_n = config.block_size_m;
@@ -137,16 +117,11 @@
         batch_out,
         cube_row,
         cube_col,
-<<<<<<< HEAD
-        k: 0, // Changes during kernel
-=======
->>>>>>> ff6302a2
     }
 }
 
 #[cube]
-<<<<<<< HEAD
-fn make_shared_memories<FC: Float>(#[comptime] config: CmmaConfig) -> SharedMemories<FC> {
+fn make_shared_memories<FC: Float>(#[comptime] config: ComptimeCmmaInfo) -> SharedMemories<FC> {
     let block_size_m = config.block_size_m;
     let block_size_k = config.block_size_k;
     let block_size_n = config.block_size_n;
@@ -154,31 +129,18 @@
     let lhs = SharedMemory::<FC>::new(block_size_k * block_size_m);
     let rhs = SharedMemory::<FC>::new(block_size_k * block_size_n);
 
-    // This is a workaround, only necessary for expressions that seem "static" without type info but
-    // are actually runtime expressions. E.g. `SharedMemory::new`, which actually executes at
-    // runtime but has no runtime params.
     SharedMemories::<FC> { lhs, rhs }
-=======
-fn make_shared_memories<FC: Float>(config: Comptime<ComptimeCmmaInfo>) -> SharedMemories<FC> {
-    let block_size_m = Comptime::map(config, |c| c.block_size_m);
-    let block_size_k = Comptime::map(config, |c| c.block_size_k);
-    let block_size_n = Comptime::map(config, |c| c.block_size_n);
-
-    let lhs = SharedMemory::<FC>::new(Comptime::get(block_size_k * block_size_m));
-    let rhs = SharedMemory::<FC>::new(Comptime::get(block_size_k * block_size_n));
-
-    SharedMemories { lhs, rhs }
->>>>>>> ff6302a2
 }
 
 #[cube]
 pub(crate) fn make_accumulators<F: Float>(
-    config: Comptime<ComptimeCmmaInfo>,
+    #[comptime] config: ComptimeCmmaInfo,
 ) -> Sequence<cmma::Matrix<F>> {
-    let num_accumulators = Comptime::map(config, |c| c.num_accumulators);
+    let num_accumulators = config.num_accumulators;
     let mut accumulators = Sequence::<cmma::Matrix<F>>::new();
 
-    for _ in range(0u32, Comptime::get(num_accumulators), Comptime::new(true)) {
+    #[unroll]
+    for _ in 0..num_accumulators {
         let acc = cmma::Matrix::<F>::new(
             cmma::MatrixIdent::Accumulator,
             16,
@@ -195,16 +157,10 @@
     accumulators
 }
 
-<<<<<<< HEAD
-    Accumulators::<F> {
-        first: acc0,
-        second: acc1,
-=======
 #[cube]
 fn get_ids() -> Ids {
     Ids {
         coop: UNIT_POS_Y,
         lane: UNIT_POS_X,
->>>>>>> ff6302a2
     }
 }