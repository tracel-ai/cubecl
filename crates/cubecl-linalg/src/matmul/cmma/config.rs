--- conflicted
+++ resolved
@@ -1,7 +1,5 @@
 use cubecl_core::prelude::*;
 
-<<<<<<< HEAD
-=======
 // It is assumed that CMMA uses 32 units to compute 16x16x16 tiles
 // TODO put it in config and split tile size into three different parameters
 pub(crate) const CMMA_COOP_DIM: usize = 32;
@@ -58,17 +56,17 @@
         let num_coops = self.b_mn * self.b_k / (CMMA_TILE_SIZE * CMMA_TILE_SIZE);
 
         ComptimeCmmaInfo {
-            block_size_m: self.b_mn.into(),
-            block_size_k: self.b_k.into(),
-            block_size_n: self.b_mn.into(),
-            tile_size: CMMA_TILE_SIZE.into(),
+            block_size_m: self.b_mn as u32,
+            block_size_k: self.b_k as u32,
+            block_size_n: self.b_mn as u32,
+            tile_size: CMMA_TILE_SIZE as u32,
             unroll: self.unroll,
             check_m_bounds: m % self.b_mn != 0,
             check_k_bounds: k % self.b_k != 0,
             check_n_bounds: n % self.b_mn != 0,
-            coop_dim: CMMA_COOP_DIM.into(),
-            num_coops: UInt::new(num_coops as u32),
-            num_accumulators: UInt::new(self.alpha as u32),
+            coop_dim: CMMA_COOP_DIM as u32,
+            num_coops: num_coops as u32,
+            num_accumulators: self.alpha as u32,
             write_out_reuse_smem: self.write_out_strategy == WriteOutStrategy::ReuseSmem,
         }
     }
@@ -115,7 +113,6 @@
     }
 }
 
->>>>>>> ff6302a2
 #[derive(Clone, Copy, Hash, PartialEq, Eq, Debug)]
 /// Tiling 2D parameters
 pub struct ComptimeCmmaInfo {
@@ -135,78 +132,12 @@
     pub check_n_bounds: bool,
     /// Unroll
     pub unroll: bool,
-<<<<<<< HEAD
-}
-
-pub struct CmmaLaunchConfig {
-    /// Block size along dimension of lhs
-    pub block_size_m: usize,
-    /// Block size along common dimension
-    pub block_size_k: usize,
-    /// Block size along dimension of rhs
-    pub block_size_n: usize,
-    /// Tile size (dimension of one side). Should correspond to cmma supported tile size
-    pub tile_size: usize,
-    /// Unroll
-    pub unroll: bool,
-}
-
-impl Default for CmmaLaunchConfig {
-    fn default() -> Self {
-        Self {
-            block_size_m: 64,
-            block_size_k: 32,
-            block_size_n: 64,
-            tile_size: 16,
-            unroll: false,
-        }
-    }
-}
-
-impl CmmaConfig {
-    pub(crate) fn new(m: usize, k: usize, n: usize, launch_config: CmmaLaunchConfig) -> Self {
-        CmmaConfig {
-            block_size_m: launch_config.block_size_m as u32,
-            block_size_k: launch_config.block_size_k as u32,
-            block_size_n: launch_config.block_size_n as u32,
-            tile_size: launch_config.tile_size as u32,
-            unroll: launch_config.unroll,
-            check_m_bounds: m % launch_config.block_size_m != 0,
-            check_k_bounds: k % launch_config.block_size_k != 0,
-            check_n_bounds: n % launch_config.block_size_n != 0,
-        }
-    }
-}
-
-pub fn cmma_cube_count<R: Runtime>(
-    output_shape: &[usize],
-    block_size_m: usize,
-    block_size_n: usize,
-) -> CubeCount<R::Server> {
-    let rank = output_shape.len();
-    let num_rows = *output_shape.get(rank - 2).unwrap();
-    let num_cols = *output_shape.get(rank - 1).unwrap();
-
-    let cubes_x = f32::ceil(num_rows as f32 / block_size_m as f32) as u32;
-    let cubes_y = f32::ceil(num_cols as f32 / block_size_n as f32) as u32;
-    let mut num_iter = 1;
-    for shape in output_shape.iter().take(rank - 2) {
-        num_iter *= shape;
-    }
-
-    CubeCount::Static(cubes_x, cubes_y, num_iter as u32)
-}
-
-pub fn cmma_cube_dim() -> CubeDim {
-    CubeDim::new(32, 8, 1)
-=======
     /// The number of units that can collaborate
-    pub coop_dim: UInt,
+    pub coop_dim: u32,
     /// The number of collaboration groups
-    pub num_coops: UInt,
+    pub num_coops: u32,
     /// Number of cmma per subcube performed in one pass
-    pub num_accumulators: UInt,
+    pub num_accumulators: u32,
     /// Write out strategy: false = large, true = reuse
     pub write_out_reuse_smem: bool,
->>>>>>> ff6302a2
 }