--- conflicted
+++ resolved
@@ -117,11 +117,7 @@
     rhs: &cmma::Matrix<I>,
     out: &mut cmma::Matrix<O>,
 ) {
-<<<<<<< HEAD
-    cmma::execute::<I, I, O, O>(&lhs, &rhs, &out, &out);
-=======
     cmma::execute::<I, I, O, O>(lhs, rhs, out, out);
->>>>>>> 0a854384
 }
 
 #[cube]
@@ -157,11 +153,7 @@
     #[comptime] k: u32,
 ) {
     cmma::load(
-<<<<<<< HEAD
-        &lhs,
-=======
         lhs,
->>>>>>> 0a854384
         slice,
         match config.layout(Ident::Lhs) {
             MatrixLayout::RowMajor => k,
@@ -179,11 +171,7 @@
     #[comptime] k: u32,
 ) {
     cmma::load(
-<<<<<<< HEAD
-        &rhs,
-=======
         rhs,
->>>>>>> 0a854384
         slice,
         match config.layout(Ident::Rhs) {
             MatrixLayout::RowMajor => n,
@@ -219,11 +207,7 @@
     slice: &mut SliceMut<Line<C>>,
     #[comptime] n: u32,
 ) {
-<<<<<<< HEAD
-    cmma::store(slice, &out, n, cmma::MatrixLayout::RowMajor);
-=======
     cmma::store(slice, out, n, cmma::MatrixLayout::RowMajor);
->>>>>>> 0a854384
 }
 
 fn check_availability<I: Numeric, O: Numeric, R: Runtime>(
