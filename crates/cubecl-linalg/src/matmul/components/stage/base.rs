--- conflicted
+++ resolved
@@ -1,20 +1,13 @@
 use cubecl_core as cubecl;
 use cubecl_core::prelude::*;
+use cubecl_std::CubeOption;
 
-<<<<<<< HEAD
 use crate::matmul::components::{
+    Ident, MatmulConfigFactory, MatmulSize, MatrixLayout, TilingDimensions,
     config::MatmulConfig,
     global::{self, AccumulatorLoader, IndexedQuantization},
     tile::TileConfig,
-    Ident, MatmulConfigFactory, MatmulSize, MatrixLayout, TilingDimensions,
 };
-=======
-use crate::matmul::components::tile::TileConfig;
-use crate::matmul::components::{Ident, MatrixLayout};
-use crate::matmul::components::{MatmulConfigFactory, global};
-use crate::matmul::components::{MatmulSize, TilingDimensions};
-use crate::matmul::components::{config::MatmulConfig, global::AccumulatorLoader};
->>>>>>> 01ce20d7
 
 use super::TilingLayout;
 
@@ -79,7 +72,7 @@
         instruction_lhs: &mut Self::LhsTile,
         instruction_rhs: &mut Self::RhsTile,
         acc: &mut Self::Accumulator,
-        scaling: Option<f32>,
+        scaling: CubeOption<f32>,
         #[comptime] config: Self::Config,
     );
 
@@ -89,7 +82,7 @@
     fn read_accumulator<Out: StageWriter<EG>, G: global::GlobalConfig>(
         acc: &Self::Accumulator,
         out: &mut Out,
-        quantization: Option<IndexedQuantization<EG>>,
+        quantization: CubeOption<IndexedQuantization<EG>>,
         #[comptime] stage_config: Self::Config,
         #[comptime] global_config: G,
     );
