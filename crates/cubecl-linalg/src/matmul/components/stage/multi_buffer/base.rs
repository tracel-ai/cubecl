use std::marker::PhantomData;

use cubecl_core as cubecl;
use cubecl_core::prelude::*;

use crate::matmul::components::config::InputIdent;
use crate::matmul::components::stage::{StageSize, TilingOrderConfig};
use crate::matmul::components::{global::AccumulatorLoader, stage::base::Matmul as _};
use crate::matmul::components::{LhsStageDim, OutStageDim, RhsStageDim};
use crate::matmul::{
    components::{
        config::MatmulConfig,
        global,
        stage::{self, Config as _, StageWriter},
        tile, Ident, MatmulKernel, MatmulProblem, MatrixLayout, StageDim,
    },
    kernels::matmul::{create_stage_dim, AdvancedConfig},
};

use super::reader::{LhsReader, RhsReader};

/// Performs matrix multiplication at the stage level, where each plane is responsible for a row of tiles:
/// - One plane per tile in m dimension,
/// - One accumulator per tile in n dimension
///
/// # Assumptions
/// - There are as many planes as the stage size in m
pub struct Matmul<I: Numeric, O: Numeric, EA: Numeric, TMM: tile::Matmul<I, EA>, SS: StageSize> {
    _input_precision: PhantomData<I>,
    _output_precision: PhantomData<O>,
    _accumulator_precision: PhantomData<EA>,
    _instruction: PhantomData<TMM>,
    _block_size: PhantomData<SS>,
}

#[cube]
impl<I, O, EA, TMM, SS> stage::Matmul<I, O, EA> for Matmul<I, O, EA, TMM, SS>
where
    I: Numeric,
    O: Numeric,
    EA: Numeric,
    TMM: tile::Matmul<I, EA>,
    SS: StageSize,
{
    const M: u32 = SS::NUM_M * TMM::M;
    const N: u32 = SS::NUM_N * TMM::N;
    const K: u32 = SS::NUM_K * TMM::K;
    type LhsReader = LhsReader<I>;
    type RhsReader = RhsReader<I>;
    type Accumulator = Sequence<TMM::Accumulator>;
    type LhsTile = TMM::Lhs;
    type RhsTile = TMM::Rhs;

    fn execute(
        lhs_reader: &LhsReader<I>,
        rhs_reader: &RhsReader<I>,
        lhs_tile: &mut Self::LhsTile,
        rhs_tile: &mut Self::RhsTile,
        acc: &mut Self::Accumulator,
        #[comptime] config: Self::Config,
    ) {
        #[unroll]
        for buffer_iter in 0..SS::NUM_K {
            let tile_lhs =
                LhsReader::read_tile::<TMM::Config>(lhs_reader, UNIT_POS_Y, buffer_iter, config);
            TMM::fill_lhs(&tile_lhs, lhs_tile, config.to_tmm_config());

            #[unroll]
            for accumulator_iter in 0..acc.len() {
                let tile_rhs = RhsReader::read_tile::<TMM::Config>(
                    rhs_reader,
                    buffer_iter,
                    accumulator_iter,
                    config,
                );
                TMM::fill_rhs(&tile_rhs, rhs_tile, config.to_tmm_config());

                let accumulator = acc.index_mut(accumulator_iter);
                TMM::execute(lhs_tile, rhs_tile, accumulator, config.to_tmm_config());
            }
        }
    }

    fn init_tile_inputs(#[comptime] config: Self::Config) -> (TMM::Lhs, TMM::Rhs) {
        (
            TMM::init_lhs(config.to_tmm_config()),
            TMM::init_rhs(config.to_tmm_config()),
        )
    }

    fn read_accumulator<SW: StageWriter<O>, G: global::Config>(
        acc: &Self::Accumulator,
        out: &mut SW,
        #[comptime] stage_config: Self::Config,
        #[comptime] global_config: G,
    ) {
        let out_smem_line_size = global_config.stage_line_size(Ident::Out);
        let num_tile_lines =
            stage_config.stage_dim(Ident::Out).tile_num_elements() / out_smem_line_size;

        let start = num_tile_lines * UNIT_POS_Y;
<<<<<<< HEAD
        let mut out_smem = SharedMemory::<O>::new_lined(
=======
        let mut out_smem = SharedMemory::<EA>::new_lined(
>>>>>>> 630f1e75
            num_tile_lines * stage_config.num_planes(),
            out_smem_line_size,
        );

        #[unroll]
        for accumulator_iter in 0..acc.len() {
            let accumulator = acc.index(accumulator_iter);
            let mut smem_slice = out_smem.slice_mut(start, start + num_tile_lines);
            TMM::read_accumulator(accumulator, &mut smem_slice, stage_config.to_tmm_config());
<<<<<<< HEAD
            SW::write::<O, G>(
=======
            SW::write::<EA, G>(
>>>>>>> 630f1e75
                out,
                smem_slice.to_slice(),
                UNIT_POS_Y,
                accumulator_iter,
                global_config,
            );
        }
    }

    fn init_accumulator(#[comptime] config: Self::Config) -> Self::Accumulator {
        let mut acc = Sequence::<TMM::Accumulator>::new();

        #[unroll]
        for _ in 0..SS::NUM_N {
            acc.push(TMM::init_accumulator(config.to_tmm_config()));
        }

        acc
    }

    fn zero_accumulator(acc: &mut Self::Accumulator, #[comptime] config: Self::Config) {
        #[unroll]
        for i in 0..SS::NUM_N {
            TMM::zero_accumulator(acc.index_mut(i), config.to_tmm_config());
        }
    }

    fn fill_accumulator<L: AccumulatorLoader<O, EA, Self::Config>>(
        loader: &mut L,
        acc: &mut Self::Accumulator,
        #[comptime] config: Self::Config,
    ) {
        #[unroll]
        for i in 0..SS::NUM_N {
            let acc = acc.index_mut(i);
            L::load::<I, TMM>(loader, acc, i, config.to_tmm_config());
        }
    }
}

impl<I, O, Acc, TMM, SS> MatmulKernel<I, O> for Matmul<I, O, Acc, TMM, SS>
where
    I: Numeric,
    O: Numeric,
    Acc: Numeric,
    TMM: tile::Matmul<I, Acc>,
    SS: StageSize,
{
    type Config = Config<TMM::Config>;

    fn check_config(config: Self::Config) {
        comptime!(check_num_planes(
            config.stage_dim(Ident::Lhs).num_tiles_x_dim(),
            config.num_planes()
        ));
        TMM::check_config(config.to_tmm_config());
    }

    fn check_availability<R: Runtime>(
        client: &ComputeClient<R::Server, R::Channel>,
    ) -> Result<(), &str> {
        TMM::check_availability::<R>(client)
    }

    fn make_config(
        problem: &MatmulProblem,
        cube_dim: &CubeDim,
        cube_count: &CubeCount,
        advanced_config: &AdvancedConfig,
    ) -> Self::Config {
        let tmm_config = TMM::make_config(problem, cube_dim, cube_count, advanced_config);

        let (stage_m, stage_n, stage_k) = (Self::M, Self::N, Self::K);
        let (tile_m, tile_n, tile_k) = (TMM::M, TMM::N, TMM::K);
        let (lhs_stage_dim, rhs_stage_dim, out_stage_dim) =
            create_stage_dim(stage_m, stage_n, stage_k, tile_m, tile_n, tile_k);

        Config::new(
            tmm_config,
            lhs_stage_dim,
            rhs_stage_dim,
            out_stage_dim,
            cube_dim.y,
            advanced_config.lhs_tiling_order,
            advanced_config.rhs_tiling_order,
        )
    }
}

fn check_num_planes(expected_num_planes: u32, actual_num_planes: u32) {
    assert_eq!(
        expected_num_planes, actual_num_planes,
        "Error: Expected {expected_num_planes} planes, but found {actual_num_planes}. 
        The number of planes is equal to cube dimension y which should be set to {expected_num_planes}.",
    );
}

#[derive(CubeType, Copy, Clone, Debug, Hash, PartialEq, Eq)]
/// Configuration for the multi buffer matmul
pub struct Config<T: tile::Config> {
    tmm_config: T,
    lhs_stage_dim: LhsStageDim,
    rhs_stage_dim: RhsStageDim,
    out_stage_dim: OutStageDim,
    num_planes: u32,
    lhs_tiling_order: TilingOrderConfig,
    rhs_tiling_order: TilingOrderConfig,
}

impl<T: tile::Config> stage::Config for Config<T> {
    type TmmConfig = T;

    fn to_tmm_config(self) -> Self::TmmConfig {
        self.tmm_config
    }

    fn line_size(&self, ident: Ident) -> u32 {
        self.tmm_config.line_size(ident)
    }

    fn stage_dim(&self, ident: Ident) -> Box<dyn StageDim> {
        match ident {
            Ident::Lhs => Box::new(self.lhs_stage_dim),
            Ident::Rhs => Box::new(self.rhs_stage_dim),
            Ident::Out => Box::new(self.out_stage_dim),
        }
    }

    fn layout(&self, ident: Ident) -> MatrixLayout {
        self.tmm_config.layout(ident)
    }

    fn num_planes(&self) -> u32 {
        self.num_planes
    }

    fn plane_dim(&self) -> u32 {
        self.tmm_config.plane_dim()
    }

    fn tiling_order(&self, ident: Ident) -> TilingOrderConfig {
        match ident.as_input() {
            InputIdent::Lhs => self.lhs_tiling_order,
            InputIdent::Rhs => self.rhs_tiling_order,
        }
    }
}

impl<T: tile::Config> MatmulConfig for Config<T> {}

impl<T: tile::Config> Config<T> {
    pub fn new(
        tmm_config: T,
        lhs_stage_dim: LhsStageDim,
        rhs_stage_dim: RhsStageDim,
        out_stage_dim: OutStageDim,
        num_planes: u32,
        lhs_tiling_order: TilingOrderConfig,
        rhs_tiling_order: TilingOrderConfig,
    ) -> Self {
        Self {
            tmm_config,
            lhs_stage_dim,
            rhs_stage_dim,
            out_stage_dim,
            num_planes,
            lhs_tiling_order,
            rhs_tiling_order,
        }
    }
}<|MERGE_RESOLUTION|>--- conflicted
+++ resolved
@@ -99,11 +99,7 @@
             stage_config.stage_dim(Ident::Out).tile_num_elements() / out_smem_line_size;
 
         let start = num_tile_lines * UNIT_POS_Y;
-<<<<<<< HEAD
         let mut out_smem = SharedMemory::<O>::new_lined(
-=======
-        let mut out_smem = SharedMemory::<EA>::new_lined(
->>>>>>> 630f1e75
             num_tile_lines * stage_config.num_planes(),
             out_smem_line_size,
         );
@@ -113,11 +109,7 @@
             let accumulator = acc.index(accumulator_iter);
             let mut smem_slice = out_smem.slice_mut(start, start + num_tile_lines);
             TMM::read_accumulator(accumulator, &mut smem_slice, stage_config.to_tmm_config());
-<<<<<<< HEAD
             SW::write::<O, G>(
-=======
-            SW::write::<EA, G>(
->>>>>>> 630f1e75
                 out,
                 smem_slice.to_slice(),
                 UNIT_POS_Y,
