--- conflicted
+++ resolved
@@ -2,13 +2,9 @@
 use super::{LhsReaderFamily, RhsReaderFamily};
 use crate::matmul::components::global::AccumulatorLoader;
 use crate::matmul::components::global::IndexedQuantization;
-<<<<<<< HEAD
-use crate::matmul::components::stage::LazyTask;
-=======
-use crate::matmul::components::stage::Buffering;
->>>>>>> e7913159
 use crate::matmul::components::stage::shared::CommonStageConfig;
 use crate::matmul::components::stage::shared::{RhsTile, RhsTileExpand};
+use crate::matmul::components::stage::{Buffering, LazyTask};
 use crate::matmul::components::stage::{StageConfig, StageMatmul, StageMatmulFamily, TilingLayout};
 use crate::matmul::components::tile::TileMatmul;
 use crate::matmul::components::tile::{TileConfig, TileMatmulFamily};
@@ -158,12 +154,11 @@
         }
     }
 
-<<<<<<< HEAD
     fn execute_with_task<TK: LazyTask>(
-        _lhs_reader: &LhsReader<ES, TL>,
-        _rhs_reader: &RhsReader<ES, TR>,
-        _lhs_tile: &mut Self::LhsTile,
-        _rhs_tile: &mut Self::RhsTile,
+        _lhs_reader: &LhsReader<I, TL>,
+        _rhs_reader: &RhsReader<I, TR>,
+        _lhs_fragment: &mut Self::LhsTile,
+        _rhs_fragments: &mut Self::RhsTile,
         _acc: &mut Self::Accumulator,
         _scaling: CubeOption<f32>,
         #[comptime] _config: Self::Config,
@@ -173,11 +168,8 @@
         comptime!(unimplemented!());
     }
 
-    fn init_tile_inputs(#[comptime] config: Self::Config) -> (TMM::Lhs, TMM::Rhs) {
-=======
     fn init_tile_inputs(#[comptime] config: Self::Config) -> (Self::LhsTile, Self::RhsTile) {
         let tmm_config = config.to_tmm_config();
->>>>>>> e7913159
         (
             TMM::allocate_lhs(tmm_config),
             match config.buffering() {
