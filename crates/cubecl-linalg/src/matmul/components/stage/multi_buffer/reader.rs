--- conflicted
+++ resolved
@@ -12,11 +12,7 @@
 pub struct FullReader<ES: Numeric, T: TilingLayout> {
     pub stage: Stage<ES, T>,
     #[cube(comptime)]
-<<<<<<< HEAD
-    pub ident: Ident,
-=======
     pub input_ident: InputIdent,
->>>>>>> baa4d4d4
 }
 
 pub struct FullReaderFamily;
@@ -27,13 +23,8 @@
 
 #[cube]
 impl<ES: Numeric, T: TilingLayout> FullReader<ES, T> {
-<<<<<<< HEAD
-    pub fn new(stage: Stage<ES, T>, #[comptime] ident: Ident) -> Self {
-        FullReader::<ES, T> { stage, ident }
-=======
     pub fn new(stage: Stage<ES, T>, #[comptime] input_ident: InputIdent) -> Self {
         FullReader::<ES, T> { stage, input_ident }
->>>>>>> baa4d4d4
     }
 
     pub fn read_tile<TC: TileConfig>(
@@ -42,16 +33,11 @@
         col: u32,
         #[comptime] config: CommonStageConfig<TC>,
     ) -> Tile<ES> {
-<<<<<<< HEAD
-        this.stage
-            .get_tile::<CommonStageConfig<TC>>(row, col, this.ident, config)
-=======
         this.stage.get_tile::<CommonStageConfig<TC>>(
             row,
             col,
             comptime!(this.input_ident.as_ident()),
             config,
         )
->>>>>>> baa4d4d4
     }
 }