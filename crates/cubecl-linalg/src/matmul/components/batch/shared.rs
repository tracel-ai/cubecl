--- conflicted
+++ resolved
@@ -18,16 +18,10 @@
     #[comptime] config: GMM::Config,
 ) {
     GMM::execute(
-<<<<<<< HEAD
         GMM::init_lhs_loader(lhs, x_offset, k_range.0, nth_batch, config),
         GMM::init_rhs_loader(rhs, k_range.0, y_offset, nth_batch, config),
         GMM::init_unloader(out, x_offset, y_offset, nth_batch),
-=======
-        GMM::Lhs::new::<GMM::Config>(lhs, x_offset, k_range.0, nth_batch, config),
-        GMM::Rhs::new::<GMM::Config>(rhs, k_range.0, y_offset, nth_batch, config),
-        GMM::Out::new(out, x_offset, y_offset, nth_batch),
         acc,
->>>>>>> d0574e54
         k_range,
         config,
     );
