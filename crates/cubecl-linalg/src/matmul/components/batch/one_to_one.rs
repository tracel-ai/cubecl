use std::marker::PhantomData;

use crate::matmul::components::batch::shared::gmm_execute;
use crate::matmul::components::{
    batch, config::MatmulConfig, global, Ident, MatmulKernel, MatmulLaunch, StageDim,
};
use cubecl_core as cubecl;
use cubecl_core::prelude::*;

use super::Config as _;

/// Performs matrix multiplication at the batch level,
/// with one cube assigned to each underlying global matmul
pub struct Matmul<
    EG: Numeric,
    ES: Numeric,
    GMM: global::Matmul<
        EG,
        ES,
        global::tensor_view::LhsLoader<EG, ES>,
        global::tensor_view::RhsLoader<EG, ES>,
        global::tensor_view::Unloader<EG>,
    >,
> {
    _eg: PhantomData<EG>,
    _es: PhantomData<ES>,
    _gmm: PhantomData<GMM>,
}

#[cube]
impl<
        EG: Numeric,
        ES: Numeric,
        GMM: global::Matmul<
            EG,
            ES,
            global::tensor_view::LhsLoader<EG, ES>,
            global::tensor_view::RhsLoader<EG, ES>,
            global::tensor_view::Unloader<EG>,
        >,
    > batch::Matmul<EG> for Matmul<EG, ES, GMM>
{
    fn execute(
        lhs: &Tensor<Line<EG>>,
        rhs: &Tensor<Line<EG>>,
        out: &mut Tensor<Line<EG>>,
        #[comptime] config: Self::Config,
    ) {
        // TODO row/col/swizzle
        let x_offset = CUBE_POS_X * config.stage_dim(Ident::Lhs).num_elements_x_dim();
        let y_offset = CUBE_POS_Y * config.stage_dim(Ident::Rhs).num_elements_y_dim();
        let nth_batch = CUBE_POS_Z;
        let k_range = (0, lhs.shape(lhs.rank() - 1));

        gmm_execute::<EG, ES, GMM>(
            lhs,
            rhs,
            out,
            x_offset,
            y_offset,
            nth_batch,
            k_range,
            config.to_gmm_config(),
        );
    }
}

impl<
        EG: Numeric,
        ES: Numeric,
        GMM: global::Matmul<
            EG,
            ES,
            global::tensor_view::LhsLoader<EG, ES>,
            global::tensor_view::RhsLoader<EG, ES>,
            global::tensor_view::Unloader<EG>,
        >,
    > MatmulKernel<EG, EG> for Matmul<EG, ES, GMM>
{
    type Config = Config<GMM::Config>;

    fn check_config(config: Self::Config) {
        GMM::check_config(config.to_gmm_config())
    }
}

impl<
        EG: Numeric,
        ES: Numeric,
        GMM: global::Matmul<
            EG,
            ES,
            global::tensor_view::LhsLoader<EG, ES>,
            global::tensor_view::RhsLoader<EG, ES>,
            global::tensor_view::Unloader<EG>,
        >,
    > MatmulLaunch<EG, EG> for Matmul<EG, ES, GMM>
{
    unsafe fn launch_unchecked<R: Runtime>(
        client: &ComputeClient<<R as Runtime>::Server, <R as Runtime>::Channel>,
        cube_dim: CubeDim,
        cube_count: CubeCount,
        lhs: TensorArg<'_, R>,
        rhs: TensorArg<'_, R>,
        out: TensorArg<'_, R>,
        config: Self::Config,
    ) {
        Self::check_config(config);
        super::launch::launch_unchecked::<EG, Self, R>(
            client, cube_count, cube_dim, lhs, rhs, out, config,
        );
    }
}

<<<<<<< HEAD
=======
#[cube(launch_unchecked)]
fn launch<EG: Numeric, BMM: batch::Matmul<EG>>(
    lhs: &Tensor<Line<EG>>,
    rhs: &Tensor<Line<EG>>,
    out: &mut Tensor<Line<EG>>,
    #[comptime] config: BMM::Config,
) {
    BMM::execute(lhs, rhs, out, config);
}

>>>>>>> d67f6255
#[derive(CubeType, Copy, Clone, Debug, Hash, PartialEq, Eq)]
/// Configuration for the OneToOneBatchMatmul
pub struct Config<G: global::Config> {
    gmm_config: G,
    cube_count_x: u32,
    cube_count_y: u32,
    cube_count_z: u32,
}

impl<G: global::Config> batch::Config for Config<G> {
    type GmmConfig = G;

    fn to_gmm_config(&self) -> Self::GmmConfig {
        self.gmm_config
    }

    fn stage_dim(&self, ident: Ident) -> StageDim {
        self.gmm_config.stage_dim(ident)
    }

    fn cube_count_x(&self) -> u32 {
        self.cube_count_x
    }

    fn cube_count_y(&self) -> u32 {
        self.cube_count_y
    }

    fn max_m(&self) -> u32 {
        self.cube_count_x() * self.stage_dim(Ident::Out).num_elements_x_dim()
    }

    fn max_n(&self) -> u32 {
        self.cube_count_y() * self.stage_dim(Ident::Out).num_elements_y_dim()
    }

    fn max_batches(&self) -> u32 {
        self.cube_count_z
    }
}

impl<G: global::Config> MatmulConfig for Config<G> {}

impl<G: global::Config> Config<G> {
    pub fn new(gmm_config: G, cube_count_x: u32, cube_count_y: u32, cube_count_z: u32) -> Self {
        Self {
            gmm_config,
            cube_count_x,
            cube_count_y,
            cube_count_z,
        }
    }
}<|MERGE_RESOLUTION|>--- conflicted
+++ resolved
@@ -112,19 +112,6 @@
     }
 }
 
-<<<<<<< HEAD
-=======
-#[cube(launch_unchecked)]
-fn launch<EG: Numeric, BMM: batch::Matmul<EG>>(
-    lhs: &Tensor<Line<EG>>,
-    rhs: &Tensor<Line<EG>>,
-    out: &mut Tensor<Line<EG>>,
-    #[comptime] config: BMM::Config,
-) {
-    BMM::execute(lhs, rhs, out, config);
-}
-
->>>>>>> d67f6255
 #[derive(CubeType, Copy, Clone, Debug, Hash, PartialEq, Eq)]
 /// Configuration for the OneToOneBatchMatmul
 pub struct Config<G: global::Config> {
