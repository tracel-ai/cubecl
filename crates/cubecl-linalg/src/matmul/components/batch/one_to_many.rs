use std::marker::PhantomData;

<<<<<<< HEAD
use crate::matmul::components::batch::slice::{Slice, SliceDim, SliceMatmul};
=======
use crate::matmul::components::batch::span::{Span, SpanDim, SpanMatmul};
>>>>>>> 08087540
use crate::matmul::components::MatmulProblem;
use crate::matmul::components::{
    batch, config::MatmulConfig, global, Ident, MatmulKernel, MatmulLaunch, StageDim,
};
use crate::matmul::kernels::matmul::AdvancedConfig;
use cubecl_core as cubecl;
use cubecl_core::prelude::*;

use super::Config as _;

/// Performs matrix multiplication at the batch level,
/// with one cube assigned to several underlying global matmuls
<<<<<<< HEAD
pub struct Matmul<EG: Numeric, ES: Numeric, GMM: global::Matmul<EG, ES>, S: SliceMatmul> {
=======
pub struct Matmul<EG: Numeric, ES: Numeric, GMM: global::Matmul<EG, ES>, S: SpanMatmul> {
>>>>>>> 08087540
    _eg: PhantomData<EG>,
    _es: PhantomData<ES>,
    _gmm: PhantomData<GMM>,
    _s: PhantomData<S>,
}

#[cube]
<<<<<<< HEAD
impl<EG: Numeric, ES: Numeric, GMM: global::Matmul<EG, ES>, S: SliceMatmul> batch::Matmul<EG>
=======
impl<EG: Numeric, ES: Numeric, GMM: global::Matmul<EG, ES>, S: SpanMatmul> batch::Matmul<EG>
>>>>>>> 08087540
    for Matmul<EG, ES, GMM, S>
{
    fn execute(
        lhs: &Tensor<Line<EG>>,
        rhs: &Tensor<Line<EG>>,
        out: &mut Tensor<Line<EG>>,
        #[comptime] config: Self::Config,
    ) {
        let rank = out.rank();
        let shape_x = out.shape(rank - 2);
        let shape_y = out.shape(rank - 1);

        let mut shape_z = 1;
        for b in 0..rank - 2 {
            shape_z *= out.shape(b);
        }

        let cubes_x = config.cube_count_x();
        let cubes_y = config.cube_count_y();
        let cubes_z = config.cube_count_z();

        let stage_x = config.stage_dim(Ident::Out).num_elements_x_dim();
        let stage_y = config.stage_dim(Ident::Out).num_elements_y_dim();
        let stage_z = 1;

<<<<<<< HEAD
        let span = Slice::new(
            SliceDim::new(shape_x, stage_x, CUBE_POS_X, cubes_x),
            SliceDim::new(shape_y, stage_y, CUBE_POS_Y, cubes_y),
            SliceDim::new(shape_z, stage_z, CUBE_POS_Z, cubes_z),
=======
        let span = Span::new(
            SpanDim::new(shape_x, stage_x, CUBE_POS_X, cubes_x),
            SpanDim::new(shape_y, stage_y, CUBE_POS_Y, cubes_y),
            SpanDim::new(shape_z, stage_z, CUBE_POS_Z, cubes_z),
>>>>>>> 08087540
        );

        let k_range = (0, lhs.shape(rank - 1));

<<<<<<< HEAD
        let gmm_config = config.to_gmm_config();
        let acc = GMM::init_accumulator(gmm_config);
        S::execute::<EG, ES, GMM>(lhs, rhs, out, span, acc, k_range, gmm_config);
    }
}

impl<EG: Numeric, ES: Numeric, GMM: global::Matmul<EG, ES>, S: SliceMatmul> MatmulKernel<EG, EG>
=======
        S::execute::<EG, ES, GMM>(lhs, rhs, out, span, k_range, config.to_gmm_config());
    }
}

impl<EG: Numeric, ES: Numeric, GMM: global::Matmul<EG, ES>, S: SpanMatmul> MatmulKernel<EG, EG>
>>>>>>> 08087540
    for Matmul<EG, ES, GMM, S>
{
    type Config = Config<GMM::Config>;

    fn check_config(config: Self::Config) {
        GMM::check_config(config.to_gmm_config())
    }

    fn check_availability<R: Runtime>(
        client: &ComputeClient<R::Server, R::Channel>,
    ) -> Result<(), &str> {
        GMM::check_availability::<R>(client)
    }

    fn make_config(
        problem: &MatmulProblem,
        cube_dim: &CubeDim,
        cube_count: &CubeCount,
        advanced_config: &AdvancedConfig,
    ) -> Self::Config {
        let gmm_config = GMM::make_config(problem, cube_dim, cube_count, advanced_config);
        let (cube_count_x, cube_count_y, cube_count_z) =
            if let CubeCount::Static(x, y, z) = cube_count {
                (x, y, z)
            } else {
                panic!("Dynamic cube count unsupported")
            };

        Config::new(gmm_config, *cube_count_x, *cube_count_y, *cube_count_z)
    }
}

<<<<<<< HEAD
impl<EG: Numeric, ES: Numeric, GMM: global::Matmul<EG, ES>, S: SliceMatmul> MatmulLaunch<EG, EG>
=======
impl<EG: Numeric, ES: Numeric, GMM: global::Matmul<EG, ES>, S: SpanMatmul> MatmulLaunch<EG, EG>
>>>>>>> 08087540
    for Matmul<EG, ES, GMM, S>
{
    unsafe fn launch_unchecked<R: Runtime>(
        client: &ComputeClient<<R as Runtime>::Server, <R as Runtime>::Channel>,
        cube_dim: CubeDim,
        cube_count: CubeCount,
        lhs: TensorArg<'_, R>,
        rhs: TensorArg<'_, R>,
        out: TensorArg<'_, R>,
        config: Self::Config,
    ) {
        Self::check_config(config);
        super::launch::launch_unchecked::<EG, Self, R>(
            client, cube_count, cube_dim, lhs, rhs, out, config,
        );
    }
}

#[derive(CubeType, Copy, Clone, Debug, Hash, PartialEq, Eq)]
/// Configuration for the OneToOneBatchMatmul
pub struct Config<G: global::Config> {
    gmm_config: G,
    cube_count_x: u32,
    cube_count_y: u32,
    cube_count_z: u32,
}

impl<G: global::Config> batch::Config for Config<G> {
    type GmmConfig = G;

    fn to_gmm_config(&self) -> Self::GmmConfig {
        self.gmm_config
    }

    fn stage_dim(&self, ident: Ident) -> StageDim {
        self.gmm_config.stage_dim(ident)
    }

    fn cube_count_x(&self) -> u32 {
        self.cube_count_x
    }

    fn cube_count_y(&self) -> u32 {
        self.cube_count_y
    }

    fn max_m(&self) -> u32 {
        u32::maximum_value()
    }

    fn max_n(&self) -> u32 {
        u32::maximum_value()
    }

    fn max_batches(&self) -> u32 {
        u32::maximum_value()
    }
}

impl<G: global::Config> MatmulConfig for Config<G> {}

impl<G: global::Config> Config<G> {
    pub fn new(gmm_config: G, cube_count_x: u32, cube_count_y: u32, cube_count_z: u32) -> Self {
        Self {
            gmm_config,
            cube_count_x,
            cube_count_y,
            cube_count_z,
        }
    }

    fn cube_count_z(&self) -> u32 {
        self.cube_count_z
    }
}<|MERGE_RESOLUTION|>--- conflicted
+++ resolved
@@ -1,10 +1,6 @@
 use std::marker::PhantomData;
 
-<<<<<<< HEAD
-use crate::matmul::components::batch::slice::{Slice, SliceDim, SliceMatmul};
-=======
 use crate::matmul::components::batch::span::{Span, SpanDim, SpanMatmul};
->>>>>>> 08087540
 use crate::matmul::components::MatmulProblem;
 use crate::matmul::components::{
     batch, config::MatmulConfig, global, Ident, MatmulKernel, MatmulLaunch, StageDim,
@@ -17,11 +13,7 @@
 
 /// Performs matrix multiplication at the batch level,
 /// with one cube assigned to several underlying global matmuls
-<<<<<<< HEAD
-pub struct Matmul<EG: Numeric, ES: Numeric, GMM: global::Matmul<EG, ES>, S: SliceMatmul> {
-=======
 pub struct Matmul<EG: Numeric, ES: Numeric, GMM: global::Matmul<EG, ES>, S: SpanMatmul> {
->>>>>>> 08087540
     _eg: PhantomData<EG>,
     _es: PhantomData<ES>,
     _gmm: PhantomData<GMM>,
@@ -29,11 +21,7 @@
 }
 
 #[cube]
-<<<<<<< HEAD
-impl<EG: Numeric, ES: Numeric, GMM: global::Matmul<EG, ES>, S: SliceMatmul> batch::Matmul<EG>
-=======
 impl<EG: Numeric, ES: Numeric, GMM: global::Matmul<EG, ES>, S: SpanMatmul> batch::Matmul<EG>
->>>>>>> 08087540
     for Matmul<EG, ES, GMM, S>
 {
     fn execute(
@@ -59,36 +47,21 @@
         let stage_y = config.stage_dim(Ident::Out).num_elements_y_dim();
         let stage_z = 1;
 
-<<<<<<< HEAD
-        let span = Slice::new(
-            SliceDim::new(shape_x, stage_x, CUBE_POS_X, cubes_x),
-            SliceDim::new(shape_y, stage_y, CUBE_POS_Y, cubes_y),
-            SliceDim::new(shape_z, stage_z, CUBE_POS_Z, cubes_z),
-=======
         let span = Span::new(
             SpanDim::new(shape_x, stage_x, CUBE_POS_X, cubes_x),
             SpanDim::new(shape_y, stage_y, CUBE_POS_Y, cubes_y),
             SpanDim::new(shape_z, stage_z, CUBE_POS_Z, cubes_z),
->>>>>>> 08087540
         );
 
         let k_range = (0, lhs.shape(rank - 1));
 
-<<<<<<< HEAD
         let gmm_config = config.to_gmm_config();
         let acc = GMM::init_accumulator(gmm_config);
         S::execute::<EG, ES, GMM>(lhs, rhs, out, span, acc, k_range, gmm_config);
     }
 }
 
-impl<EG: Numeric, ES: Numeric, GMM: global::Matmul<EG, ES>, S: SliceMatmul> MatmulKernel<EG, EG>
-=======
-        S::execute::<EG, ES, GMM>(lhs, rhs, out, span, k_range, config.to_gmm_config());
-    }
-}
-
 impl<EG: Numeric, ES: Numeric, GMM: global::Matmul<EG, ES>, S: SpanMatmul> MatmulKernel<EG, EG>
->>>>>>> 08087540
     for Matmul<EG, ES, GMM, S>
 {
     type Config = Config<GMM::Config>;
@@ -121,11 +94,7 @@
     }
 }
 
-<<<<<<< HEAD
-impl<EG: Numeric, ES: Numeric, GMM: global::Matmul<EG, ES>, S: SliceMatmul> MatmulLaunch<EG, EG>
-=======
 impl<EG: Numeric, ES: Numeric, GMM: global::Matmul<EG, ES>, S: SpanMatmul> MatmulLaunch<EG, EG>
->>>>>>> 08087540
     for Matmul<EG, ES, GMM, S>
 {
     unsafe fn launch_unchecked<R: Runtime>(
