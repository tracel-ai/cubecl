use crate::matmul::components::global::Quantization;
use crate::matmul::components::global::load::{
    BufferId, SyncBufferLoader, SyncBufferLoaderJob, SyncBufferLoadingStrategy, SyncFullLoader,
    SyncFullLoaderJob, SyncFullLoadingStrategy, TaskCounter, sync_full_tilewise,
};
use crate::matmul::components::global::multi_stage::double_buffering::DoubleBufferingGlobalConfig;
use crate::matmul::components::global::output_loader::Unloader;
use crate::matmul::components::global::{self, LoadingValidation};
use crate::matmul::components::global::{GlobalConfig, ZeroAccumulatorLoader};
use crate::matmul::components::stage::{BufferReader, ColMajorTilingOrder};
use crate::matmul::components::stage::{FullReader, StageEvent};
use crate::matmul::components::stage::{FullReaderFamily, StageEventListener};
use crate::matmul::components::{
    Ident, InputIdent, InvalidConfigError, MatmulConfigFactory, MatmulPrecision, MatmulProblem,
    stage,
};
use crate::matmul::components::{global::GlobalMatmulFamily, stage::BufferReaderFamily};
use crate::matmul::kernels::MatmulAvailabilityError;
use crate::matmul::kernels::matmul::LoadingPrecomputeStrategy;
use cubecl_core as cubecl;
use cubecl_core::prelude::*;
use cubecl_std::tensor::r#virtual::{ReadWrite, VirtualTensor};
use cubecl_std::{CubeOption, div_ceil};
use std::marker::PhantomData;

pub struct OrderedDoubleBufferingMatmulFamily<
    SMM: stage::StageMatmulFamily,
    RL: SyncBufferLoadingStrategy,
> {
    _stage_matmul: PhantomData<SMM>,
    _rhs_loading: PhantomData<RL>,
}

/// The ordered double buffering global matmul
/// needs tilewise loading on Lhs to guarantee that planes
/// only use data that they have loaded themselves.
/// Also, it must be with col major tiling order so that
/// the first loading tasks that are executed are for the first k iteration and so on
pub type LL = sync_full_tilewise::LoadingStrategy<ColMajorTilingOrder>;

impl<SMM, RL> GlobalMatmulFamily for OrderedDoubleBufferingMatmulFamily<SMM, RL>
where
    SMM: stage::StageMatmulFamily<LhsReader = FullReaderFamily, RhsReader = BufferReaderFamily>,
    RL: SyncBufferLoadingStrategy,
{
    type Matmul<MP: MatmulPrecision> = OrderedDoubleBufferingMatmul<
        MP,
        SMM::Matmul<MP, <LL as SyncFullLoadingStrategy>::TilingLayout, RL::TilingLayout>,
        RL,
    >;
}

impl<SMM, RL> MatmulConfigFactory for OrderedDoubleBufferingMatmulFamily<SMM, RL>
where
    SMM: stage::StageMatmulFamily,
    RL: SyncBufferLoadingStrategy,
{
    type Input = (SMM::Input, LoadingPrecomputeStrategy);
    type Config = DoubleBufferingGlobalConfig<SMM::Config>;

    fn check_config(config: &Self::Config) -> Result<(), InvalidConfigError> {
        <LL as LoadingValidation>::check::<Self::Config>(config, Ident::Lhs)?;
        RL::check::<Self::Config>(config, Ident::Rhs)?;

        SMM::check_config(&config.to_smm_config())
    }

    fn check_availability<R: Runtime, MP: MatmulPrecision>(
        client: &ComputeClient<R::Server, R::Channel>,
        config: &Self::Config,
    ) -> Result<(), MatmulAvailabilityError> {
        SMM::check_availability::<R, MP>(client, &config.smm_config)
    }

    fn make_config(
        input: Self::Input,
        problem: &MatmulProblem,
        cube_dim: &CubeDim,
        cube_count: &CubeCount,
        quantized: bool,
    ) -> Self::Config {
        let smm_config = SMM::make_config(input.0, problem, cube_dim, cube_count, quantized);
        let stage_shape = SMM::stage_shape(&smm_config);

        DoubleBufferingGlobalConfig::new(
            smm_config,
            problem.m as u32 % stage_shape.m != 0,
            problem.n as u32 % stage_shape.n != 0,
            problem.k as u32 % (2 * stage_shape.k) != 0,
            problem.lhs_layout,
            problem.rhs_layout,
            problem.lhs_line_size as u32,
            problem.rhs_line_size as u32,
            problem.out_line_size as u32,
            cube_dim.y,
            input.1,
        )
    }
}

/// Performs matrix multiplication at the global level, with planes pipelining their work using two buffers:
/// While they trigger a load event from global memory to shared memory on buffer A,
/// they trigger a computation event from tensor cores on buffer B. Then buffers are switched.
pub struct OrderedDoubleBufferingMatmul<
    MP: MatmulPrecision,
    SMM: stage::StageMatmul<MP>,
    RL: SyncBufferLoadingStrategy,
> {
    _ms: PhantomData<MP>,
    _stage_matmul: PhantomData<SMM>,
    _lhs_loading: PhantomData<LL>,
    _rhs_loading: PhantomData<RL>,
}

#[cube]
impl<MP: MatmulPrecision, SMM, RL> global::GlobalMatmul<MP>
    for OrderedDoubleBufferingMatmul<MP, SMM, RL>
where
    SMM: stage::StageMatmul<
            MP,
            LhsReader = FullReader<MP::ES, <LL as SyncFullLoadingStrategy>::TilingLayout>,
            RhsReader = BufferReader<MP::ES, RL::TilingLayout>,
        >,
    RL: SyncBufferLoadingStrategy,
{
    type Config = DoubleBufferingGlobalConfig<SMM::Config>;
    type LhsLoader = SyncFullLoader<MP, Self::Config, LL>;
    type RhsLoader = SyncBufferLoader<MP, Self::Config, RL>;
    type AccumulatorLoader = ZeroAccumulatorLoader;
    type Out = Unloader<MP::EO>;
    type Accumulator = SMM::Accumulator;

    fn execute(
        mut lhs_loader: Self::LhsLoader,
        mut rhs_loader: Self::RhsLoader,
        mut out_unloader: Self::Out,
        acc: &mut Self::Accumulator,
        k_range: (u32, u32),
        #[comptime] config: Self::Config,
    ) {
        let buffer_step = config.tiling_dimensions(Ident::Lhs).total_col();
        let loop_step = buffer_step * 2;
        let range = k_range.1 - k_range.0;
        let needed_stage_matmuls = div_ceil(range, buffer_step);

        // Algorithm assumes an even number of stages
        let num_stage_matmuls = needed_stage_matmuls + (needed_stage_matmuls % 2);
        let num_loops = (num_stage_matmuls - 2) / 2;

        SMM::zero_accumulator(acc, config.to_smm_config());

        let (mut lhs_tile, mut rhs_tile) = SMM::init_tile_inputs(config.to_smm_config());

        let lhs_reader = Self::LhsLoader::reader(&lhs_loader);
        let rhs_reader_a = Self::RhsLoader::reader(&rhs_loader, BufferId::A);
        let rhs_reader_b = Self::RhsLoader::reader(&rhs_loader, BufferId::B);

        Self::LhsLoader::fill_stage(&mut lhs_loader, config);
        Self::RhsLoader::fill_stage(&mut rhs_loader, BufferId::A, config);

        Self::LhsLoader::advance_view(&mut lhs_loader, buffer_step);

        sync_units();

        for _ in 0..num_loops {
            SMM::execute_with_listener::<
                DoubleBufferingEventListener<Self::LhsLoader, Self::RhsLoader, Self::Config>,
            >(
                &lhs_reader,
                &rhs_reader_a,
                &mut lhs_tile,
                &mut rhs_tile,
                acc,
                config.to_smm_config(),
                DoubleBufferingEventListener::new(BufferId::B, &lhs_loader, &rhs_loader, config),
            );

            // Rhs is advanced by 2 * k because Buffer B shares the same global memory state as Buffer A,
            // but it is implicitly offset by one buffer's worth (k elements) when reading.
            // Lhs, on the other hand, is advanced by k twice — once per load/execute cycle —
            // because it does not use a second, offset buffer; it simply progresses linearly through global memory.
            Self::LhsLoader::advance_view(&mut lhs_loader, buffer_step);
            Self::RhsLoader::advance_view(&mut rhs_loader, loop_step);

            sync_units();

            SMM::execute_with_listener::<
                DoubleBufferingEventListener<Self::LhsLoader, Self::RhsLoader, Self::Config>,
            >(
                &lhs_reader,
                &rhs_reader_b,
                &mut lhs_tile,
                &mut rhs_tile,
                acc,
                config.to_smm_config(),
                DoubleBufferingEventListener::new(BufferId::A, &lhs_loader, &rhs_loader, config),
            );

            sync_units();

            Self::LhsLoader::advance_view(&mut lhs_loader, buffer_step);
        }

        SMM::execute_with_listener::<
            DoubleBufferingEventListener<Self::LhsLoader, Self::RhsLoader, Self::Config>,
        >(
            &lhs_reader,
            &rhs_reader_a,
            &mut lhs_tile,
            &mut rhs_tile,
            acc,
            config.to_smm_config(),
            DoubleBufferingEventListener::new(BufferId::B, &lhs_loader, &rhs_loader, config),
        );

        // Self::LhsLoader::advance_view(&mut lhs_loader, buffer_step);
        sync_units();

        SMM::execute(
            &lhs_reader,
            &rhs_reader_b,
            &mut lhs_tile,
            &mut rhs_tile,
            acc,
            config.to_smm_config(),
        );

        SMM::read_accumulator::<Self::Out, Self::Config>(
            acc,
            &mut out_unloader,
            config.to_smm_config(),
            config,
        );
    }

    fn init_lhs_loader(
        lhs: VirtualTensor<MP::EI>,
        x_offset: u32,
        y_offset: u32,
        _nth_batch: u32,
        batch_offset: u32,
        quantization: CubeOption<Quantization<MP>>,
        #[comptime] config: Self::Config,
    ) -> Self::LhsLoader {
        SyncFullLoader::<MP, Self::Config, LL>::new(
            lhs,
            x_offset,
            y_offset,
            batch_offset,
            quantization,
            InputIdent::Lhs,
            config,
        )
    }

    fn init_rhs_loader(
        rhs: VirtualTensor<MP::EI>,
        x_offset: u32,
        y_offset: u32,
        _nth_batch: u32,
        batch_offset: u32,
        quantization: CubeOption<Quantization<MP>>,
        #[comptime] config: Self::Config,
    ) -> Self::RhsLoader {
        SyncBufferLoader::<MP, Self::Config, RL>::new(
            rhs,
            x_offset,
            y_offset,
            batch_offset,
            quantization,
            InputIdent::Rhs,
            config,
        )
    }

    fn init_unloader(
        out: VirtualTensor<MP::EO, ReadWrite>,
        x_offset: u32,
        y_offset: u32,
        _nth_batch: u32,
        batch_offset: u32,
    ) -> Self::Out {
        Self::Out::new(out, x_offset, y_offset, batch_offset)
    }

    fn init_accumulator(#[comptime] config: Self::Config) -> Self::Accumulator {
        SMM::init_accumulator(config.to_smm_config())
    }

    fn zero_accumulator(acc: &mut Self::Accumulator, #[comptime] config: Self::Config) {
        SMM::zero_accumulator(acc, config.to_smm_config());
    }
}

#[cube]
pub trait LhsLoaderEventListener: CubeType + Clone {
    type State: CubeType;
}

#[cube]
pub trait RhsLoaderEventListener: CubeType + Clone {
    type State: CubeType;
}

#[cube]
impl<MP: MatmulPrecision, G: GlobalConfig, L: SyncFullLoadingStrategy> LhsLoaderEventListener
    for SyncFullLoader<MP, G, L>
{
    type State = SyncFullLoaderJob<MP, L>;
}

#[cube]
impl<MP: MatmulPrecision, G: GlobalConfig, L: SyncBufferLoadingStrategy> RhsLoaderEventListener
    for SyncBufferLoader<MP, G, L>
{
    type State = SyncBufferLoaderJob<MP, L>;
}

#[derive(CubeType)]
struct DoubleBufferingEventListener<
    Lhs: LhsLoaderEventListener,
    Rhs: RhsLoaderEventListener,
    G: GlobalConfig,
> {
    #[cube(comptime)]
    buffer_id: BufferId,
    loader_lhs: Lhs,
    loader_rhs: Rhs,
    #[cube(comptime)]
    config: G,
    state_lhs: Sequence<Lhs::State>,
    state_rhs: Sequence<Rhs::State>,
    lhs_loaded_current: ComptimeCell<TaskCounter>,
    lhs_loaded_total: ComptimeCell<TaskCounter>,
}

#[cube]
impl<Lhs: LhsLoaderEventListener, Rhs: RhsLoaderEventListener, G: GlobalConfig>
    DoubleBufferingEventListener<Lhs, Rhs, G>
{
    pub fn new(
        #[comptime] buffer_id: BufferId,
        loader_lhs: &Lhs,
        loader_rhs: &Rhs,
        #[comptime] config: G,
    ) -> DoubleBufferingEventListener<Lhs, Rhs, G> {
        DoubleBufferingEventListener::<Lhs, Rhs, G> {
            buffer_id,
            loader_lhs: comptime![loader_lhs.clone()],
            loader_rhs: comptime![loader_rhs.clone()],
            config,
            state_lhs: Sequence::new(),
            state_rhs: Sequence::new(),
            lhs_loaded_current: ComptimeCell::new(TaskCounter { counter: 0u32 }),
            lhs_loaded_total: ComptimeCell::new(TaskCounter { counter: 0u32 }),
        }
    }
}

#[cube]
impl<MP: MatmulPrecision, RL: SyncBufferLoadingStrategy, G: GlobalConfig> StageEventListener
    for DoubleBufferingEventListener<SyncFullLoader<MP, G, LL>, SyncBufferLoader<MP, G, RL>, G>
{
    fn on_event(this: &mut Self, #[comptime] event: StageEvent) {
        if let StageEvent::LhsLoaded { current, total } = event {
            this.lhs_loaded_current.store(TaskCounter {
                counter: current + 1, // Current starts at 0.
            });
            this.lhs_loaded_total.store(TaskCounter { counter: total });
        }

        if let StageEvent::TmmCompleted { current, total } = event {
            if comptime![current == 0] {
                this.init();
            }

            let mode = this.mode(current, total);

            match comptime!(mode) {
                EventListenerMode::Full { ratio_rhs } => {
                    this.on_full_event(ratio_rhs, current, total)
                }
                EventListenerMode::Splitted {
                    event_lhs,
                    event_lhs_completed,
                    event_rhs,
                    event_rhs_completed,
                } => this.on_splitted_event(
                    event_lhs,
                    event_lhs_completed,
                    event_rhs,
                    event_rhs_completed,
                    current,
                    total,
                ),
            }
        }

        if let StageEvent::Finish = event {
            let lhs_job = this.state_lhs.index_mut(0);
            let lhs_num_task_executed = lhs_job.current.read().counter;

            #[unroll]
            for _ in lhs_num_task_executed..lhs_job.num_tasks {
                SyncFullLoader::execute_task(&mut this.loader_lhs, lhs_job, this.config);
            }

            let buffer_step = comptime!(this.config.tiling_dimensions(Ident::Lhs).total_col());
            SyncFullLoader::advance_view(&mut this.loader_lhs, buffer_step);

            let rhs_job = this.state_rhs.index_mut(0);
            let rhs_num_task_executed = rhs_job.current.read().counter;

            #[unroll]
            for _ in rhs_num_task_executed..rhs_job.num_tasks {
                SyncBufferLoader::execute_task(&mut this.loader_rhs, rhs_job, this.config);
            }
        }
    }
}

#[derive(Clone)]
<<<<<<< HEAD
/// Analysis of [StageEvent] that reports when lhs and rhs should execute a task.
struct EventAnalysis {
    /// The event count to execute the next lhs task.
    lhs: u32,
    /// If no more tasks need to be executed for lhs.
    lhs_completed: bool,
    /// The event count to execute the next rhs task.
    rhs: u32,
    /// If no more tasks need to be executed for rhs.
    rhs_completed: bool,
=======
/// How events are handled for double buffering.
///
/// The goal is to overlap computation instructions with memory instructions.
enum EventListenerMode {
    /// We execute memory instructions based on the given ratio (between 0 and 1) of the
    /// computation that is completed.
    Full {
        /// The ratio to be waited for with RHS.
        ratio_rhs: f32,
    },
    /// We execute memory instructions for each [STEP] after [START] compute tasks are executed.
    Splitted {
        /// The event number to execute the next LHS task.
        event_lhs: u32,
        /// If no more tasks need to be executed for LHS.
        event_lhs_completed: bool,
        /// The event number to execute the next RHS task.
        event_rhs: u32,
        /// If no more tasks need to be executed for RHS.
        event_rhs_completed: bool,
    },
}

impl CubeDebug for EventListenerMode {}

const STEP: u32 = 2;
const START: u32 = 1;

fn should_handle_event(expected_event: u32, current_event: u32, total: u32) -> bool {
    current_event == expected_event || (total <= expected_event && current_event + 1 == total)
>>>>>>> 11ecf175
}

impl CubeDebug for EventAnalysis {}

#[cube]
<<<<<<< HEAD
impl<
    MP: MatmulPrecision,
    LL: SyncFullLoadingStrategy,
    RL: SyncBufferLoadingStrategy,
    G: GlobalConfig,
> StageEventListener
    for DoubleBufferingEventListener<SyncFullLoader<MP, G, LL>, SyncBufferLoader<MP, G, RL>, G>
{
    fn on_event(this: &mut Self, #[comptime] event: StageEvent) {
        if let StageEvent::Begin = event {
            this.init();
        }

        // if let StageEvent::TmmCompleted { current, total } = event {
        //     let analysis = this.analyse(total);

        //     if comptime![!analysis.lhs_completed && analysis.lhs == current] {
        //         let lhs_job = this.state_lhs.index_mut(0);

        //         SyncFullLoader::execute_task(&mut this.loader_lhs, lhs_job, this.config);
        //     }

        //     if comptime![!analysis.rhs_completed && analysis.rhs == current] {
        //         let rhs_job = this.state_rhs.index_mut(0);

        //         SyncBufferLoader::execute_task(&mut this.loader_rhs, rhs_job, this.config);
        //     }
        // }

        // Cleanup remaining tasks if any.
        if let StageEvent::Finish = event {
            let lhs_job = this.state_lhs.index_mut(0);
            let lhs_num_task_executed = lhs_job.current.read().counter;

            #[unroll]
            for _ in lhs_num_task_executed..lhs_job.num_tasks {
                SyncFullLoader::execute_task(&mut this.loader_lhs, lhs_job, this.config);
            }

            let rhs_job = this.state_rhs.index_mut(0);
            let rhs_num_task_executed = rhs_job.current.read().counter;

            #[unroll]
            for _ in rhs_num_task_executed..rhs_job.num_tasks {
                SyncBufferLoader::execute_task(&mut this.loader_rhs, rhs_job, this.config);
            }
        }
    }
}

#[cube]
impl<
    MP: MatmulPrecision,
    LL: SyncFullLoadingStrategy,
    RL: SyncBufferLoadingStrategy,
    G: GlobalConfig,
> DoubleBufferingEventListener<SyncFullLoader<MP, G, LL>, SyncBufferLoader<MP, G, RL>, G>
=======
impl<MP: MatmulPrecision, RL: SyncBufferLoadingStrategy, G: GlobalConfig>
    DoubleBufferingEventListener<SyncFullLoader<MP, G, LL>, SyncBufferLoader<MP, G, RL>, G>
>>>>>>> 11ecf175
{
    fn init(&mut self) {
        let job_lhs = SyncFullLoader::create_job(&self.loader_lhs, self.config);
        let job_rhs = SyncBufferLoader::create_job(&self.loader_rhs, self.buffer_id, self.config);

        self.state_lhs.push(job_lhs);
        self.state_rhs.push(job_rhs);
    }

<<<<<<< HEAD
    fn analyse(&self, #[comptime] event_count_total: u32) -> comptime_type!(EventAnalysis) {
=======
    fn mode(
        &self,
        #[comptime] index: u32,
        #[comptime] total: u32,
    ) -> comptime_type!(EventListenerMode) {
>>>>>>> 11ecf175
        let lhs_job = self.state_lhs.index(0);
        let rhs_job = self.state_rhs.index(0);
        let num_tasks_total = comptime!(lhs_job.num_tasks + rhs_job.num_tasks);

<<<<<<< HEAD
        let lhs_num_task_executed = lhs_job.current.read().counter;
        let rhs_num_task_executed = rhs_job.current.read().counter;

        comptime! {
            let step = 1u32;
            let start = event_count_total - (step * num_tasks_total);
=======
        if comptime!(num_tasks_total * STEP + (START) >= total) {
            comptime! {
                EventListenerMode::Full {
                    ratio_rhs: 0.1,
                }
            }
        } else {
            let lhs_frag_current = self.lhs_loaded_current.read().counter;
            let lhs_frag_total = self.lhs_loaded_total.read().counter;
            let lhs_num_task_executed = lhs_job.current.read().counter;
            let rhs_num_task_executed = rhs_job.current.read().counter;

            comptime! {
                let lhs_loaded_frag_ratio = lhs_frag_current as f32 / lhs_frag_total as f32;
                let lhs_loaded_smem_ratio = lhs_num_task_executed as f32 / lhs_job.num_tasks as f32;

                let lhs_loaded_smem_unit_ratio = 1.0 / lhs_job.num_tasks as f32;
                let lhs_loaded_smem_next = lhs_loaded_smem_ratio + lhs_loaded_smem_unit_ratio;

                // println!("lhs_loaded_frag_ratio {lhs_loaded_frag_ratio}");
                // println!("lhs_loaded_smem_ratio {lhs_loaded_smem_ratio}");
                // println!("LHS loaded smem unit ratio {lhs_loaded_smem_unit_ratio}");
                // println!("LHS loaded smem next {lhs_loaded_smem_next}");

                let event_lhs = if lhs_loaded_smem_next <= lhs_loaded_frag_ratio {
                    let event = lhs_num_task_executed * STEP + START;

                    if event < index {
                        if (index + START) % STEP == 0 {
                            index
                        } else {
                            index + 1
                        }
                    } else {
                        event
                    }
                } else {
                    // println!("SKIP");
                    index + 1
                };

                let event_lhs_completed = lhs_num_task_executed >= lhs_job.num_tasks;
                let event_rhs = rhs_num_task_executed * STEP + (lhs_job.num_tasks * STEP) + START;
                let event_rhs_completed = rhs_num_task_executed >= rhs_job.num_tasks;

                EventListenerMode::Splitted {
                    event_lhs,
                    event_lhs_completed,
                    event_rhs,
                    event_rhs_completed,
                }
            }
        }
    }

    fn on_full_event(
        &mut self,
        #[comptime] ratio_rhs: f32,
        #[comptime] current: u32,
        #[comptime] total: u32,
    ) {
        if comptime![should_handle_event_ratio(ratio_rhs, current, total)] {
            let rhs_job = self.state_rhs.index_mut(0);
>>>>>>> 11ecf175

            EventAnalysis {
                lhs: lhs_num_task_executed * step + start,
                lhs_completed: lhs_num_task_executed >= lhs_job.num_tasks,
                rhs: rhs_num_task_executed * step + (lhs_job.num_tasks * step) + start,
                rhs_completed: rhs_num_task_executed >= rhs_job.num_tasks,
            }
        }
    }
<<<<<<< HEAD
=======

    fn on_splitted_event(
        &mut self,
        #[comptime] event_lhs: u32,
        #[comptime] event_lhs_completed: bool,
        #[comptime] event_rhs: u32,
        #[comptime] event_rhs_completed: bool,
        #[comptime] current: u32,
        #[comptime] total: u32,
    ) {
        if comptime![!event_lhs_completed && should_handle_event(event_lhs, current, total)] {
            let lhs_job = self.state_lhs.index_mut(0);

            // comptime!(println!("Executing LHS {event_lhs}"));
            SyncFullLoader::execute_task(&mut self.loader_lhs, lhs_job, self.config);
        }

        if comptime![!event_rhs_completed && should_handle_event(event_rhs, current, total)] {
            let rhs_job = self.state_rhs.index_mut(0);

            SyncBufferLoader::execute_task(&mut self.loader_rhs, rhs_job, self.config);
        }
    }
>>>>>>> 11ecf175
}<|MERGE_RESOLUTION|>--- conflicted
+++ resolved
@@ -1,7 +1,7 @@
 use crate::matmul::components::global::Quantization;
 use crate::matmul::components::global::load::{
     BufferId, SyncBufferLoader, SyncBufferLoaderJob, SyncBufferLoadingStrategy, SyncFullLoader,
-    SyncFullLoaderJob, SyncFullLoadingStrategy, TaskCounter, sync_full_tilewise,
+    SyncFullLoaderJob, SyncFullLoadingStrategy, sync_full_tilewise,
 };
 use crate::matmul::components::global::multi_stage::double_buffering::DoubleBufferingGlobalConfig;
 use crate::matmul::components::global::output_loader::Unloader;
@@ -213,9 +213,6 @@
             DoubleBufferingEventListener::new(BufferId::B, &lhs_loader, &rhs_loader, config),
         );
 
-        // Self::LhsLoader::advance_view(&mut lhs_loader, buffer_step);
-        sync_units();
-
         SMM::execute(
             &lhs_reader,
             &rhs_reader_b,
@@ -225,6 +222,7 @@
             config.to_smm_config(),
         );
 
+        sync_units();
         SMM::read_accumulator::<Self::Out, Self::Config>(
             acc,
             &mut out_unloader,
@@ -330,8 +328,6 @@
     config: G,
     state_lhs: Sequence<Lhs::State>,
     state_rhs: Sequence<Rhs::State>,
-    lhs_loaded_current: ComptimeCell<TaskCounter>,
-    lhs_loaded_total: ComptimeCell<TaskCounter>,
 }
 
 #[cube]
@@ -351,51 +347,41 @@
             config,
             state_lhs: Sequence::new(),
             state_rhs: Sequence::new(),
-            lhs_loaded_current: ComptimeCell::new(TaskCounter { counter: 0u32 }),
-            lhs_loaded_total: ComptimeCell::new(TaskCounter { counter: 0u32 }),
         }
     }
 }
 
 #[cube]
-impl<MP: MatmulPrecision, RL: SyncBufferLoadingStrategy, G: GlobalConfig> StageEventListener
+impl<
+    MP: MatmulPrecision,
+    LL: SyncFullLoadingStrategy,
+    RL: SyncBufferLoadingStrategy,
+    G: GlobalConfig,
+> StageEventListener
     for DoubleBufferingEventListener<SyncFullLoader<MP, G, LL>, SyncBufferLoader<MP, G, RL>, G>
 {
     fn on_event(this: &mut Self, #[comptime] event: StageEvent) {
-        if let StageEvent::LhsLoaded { current, total } = event {
-            this.lhs_loaded_current.store(TaskCounter {
-                counter: current + 1, // Current starts at 0.
-            });
-            this.lhs_loaded_total.store(TaskCounter { counter: total });
+        if let StageEvent::Begin = event {
+            this.init();
         }
 
-        if let StageEvent::TmmCompleted { current, total } = event {
-            if comptime![current == 0] {
-                this.init();
-            }
-
-            let mode = this.mode(current, total);
-
-            match comptime!(mode) {
-                EventListenerMode::Full { ratio_rhs } => {
-                    this.on_full_event(ratio_rhs, current, total)
-                }
-                EventListenerMode::Splitted {
-                    event_lhs,
-                    event_lhs_completed,
-                    event_rhs,
-                    event_rhs_completed,
-                } => this.on_splitted_event(
-                    event_lhs,
-                    event_lhs_completed,
-                    event_rhs,
-                    event_rhs_completed,
-                    current,
-                    total,
-                ),
-            }
-        }
-
+        // if let StageEvent::TmmCompleted { current, total } = event {
+        //     let analysis = this.analyse(total);
+
+        //     if comptime![!analysis.lhs_completed && analysis.lhs == current] {
+        //         let lhs_job = this.state_lhs.index_mut(0);
+
+        //         SyncFullLoader::execute_task(&mut this.loader_lhs, lhs_job, this.config);
+        //     }
+
+        //     if comptime![!analysis.rhs_completed && analysis.rhs == current] {
+        //         let rhs_job = this.state_rhs.index_mut(0);
+
+        //         SyncBufferLoader::execute_task(&mut this.loader_rhs, rhs_job, this.config);
+        //     }
+        // }
+
+        // Cleanup remaining tasks if any.
         if let StageEvent::Finish = event {
             let lhs_job = this.state_lhs.index_mut(0);
             let lhs_num_task_executed = lhs_job.current.read().counter;
@@ -404,9 +390,6 @@
             for _ in lhs_num_task_executed..lhs_job.num_tasks {
                 SyncFullLoader::execute_task(&mut this.loader_lhs, lhs_job, this.config);
             }
-
-            let buffer_step = comptime!(this.config.tiling_dimensions(Ident::Lhs).total_col());
-            SyncFullLoader::advance_view(&mut this.loader_lhs, buffer_step);
 
             let rhs_job = this.state_rhs.index_mut(0);
             let rhs_num_task_executed = rhs_job.current.read().counter;
@@ -420,7 +403,6 @@
 }
 
 #[derive(Clone)]
-<<<<<<< HEAD
 /// Analysis of [StageEvent] that reports when lhs and rhs should execute a task.
 struct EventAnalysis {
     /// The event count to execute the next lhs task.
@@ -431,105 +413,17 @@
     rhs: u32,
     /// If no more tasks need to be executed for rhs.
     rhs_completed: bool,
-=======
-/// How events are handled for double buffering.
-///
-/// The goal is to overlap computation instructions with memory instructions.
-enum EventListenerMode {
-    /// We execute memory instructions based on the given ratio (between 0 and 1) of the
-    /// computation that is completed.
-    Full {
-        /// The ratio to be waited for with RHS.
-        ratio_rhs: f32,
-    },
-    /// We execute memory instructions for each [STEP] after [START] compute tasks are executed.
-    Splitted {
-        /// The event number to execute the next LHS task.
-        event_lhs: u32,
-        /// If no more tasks need to be executed for LHS.
-        event_lhs_completed: bool,
-        /// The event number to execute the next RHS task.
-        event_rhs: u32,
-        /// If no more tasks need to be executed for RHS.
-        event_rhs_completed: bool,
-    },
-}
-
-impl CubeDebug for EventListenerMode {}
-
-const STEP: u32 = 2;
-const START: u32 = 1;
-
-fn should_handle_event(expected_event: u32, current_event: u32, total: u32) -> bool {
-    current_event == expected_event || (total <= expected_event && current_event + 1 == total)
->>>>>>> 11ecf175
 }
 
 impl CubeDebug for EventAnalysis {}
 
 #[cube]
-<<<<<<< HEAD
 impl<
     MP: MatmulPrecision,
     LL: SyncFullLoadingStrategy,
     RL: SyncBufferLoadingStrategy,
     G: GlobalConfig,
-> StageEventListener
-    for DoubleBufferingEventListener<SyncFullLoader<MP, G, LL>, SyncBufferLoader<MP, G, RL>, G>
-{
-    fn on_event(this: &mut Self, #[comptime] event: StageEvent) {
-        if let StageEvent::Begin = event {
-            this.init();
-        }
-
-        // if let StageEvent::TmmCompleted { current, total } = event {
-        //     let analysis = this.analyse(total);
-
-        //     if comptime![!analysis.lhs_completed && analysis.lhs == current] {
-        //         let lhs_job = this.state_lhs.index_mut(0);
-
-        //         SyncFullLoader::execute_task(&mut this.loader_lhs, lhs_job, this.config);
-        //     }
-
-        //     if comptime![!analysis.rhs_completed && analysis.rhs == current] {
-        //         let rhs_job = this.state_rhs.index_mut(0);
-
-        //         SyncBufferLoader::execute_task(&mut this.loader_rhs, rhs_job, this.config);
-        //     }
-        // }
-
-        // Cleanup remaining tasks if any.
-        if let StageEvent::Finish = event {
-            let lhs_job = this.state_lhs.index_mut(0);
-            let lhs_num_task_executed = lhs_job.current.read().counter;
-
-            #[unroll]
-            for _ in lhs_num_task_executed..lhs_job.num_tasks {
-                SyncFullLoader::execute_task(&mut this.loader_lhs, lhs_job, this.config);
-            }
-
-            let rhs_job = this.state_rhs.index_mut(0);
-            let rhs_num_task_executed = rhs_job.current.read().counter;
-
-            #[unroll]
-            for _ in rhs_num_task_executed..rhs_job.num_tasks {
-                SyncBufferLoader::execute_task(&mut this.loader_rhs, rhs_job, this.config);
-            }
-        }
-    }
-}
-
-#[cube]
-impl<
-    MP: MatmulPrecision,
-    LL: SyncFullLoadingStrategy,
-    RL: SyncBufferLoadingStrategy,
-    G: GlobalConfig,
 > DoubleBufferingEventListener<SyncFullLoader<MP, G, LL>, SyncBufferLoader<MP, G, RL>, G>
-=======
-impl<MP: MatmulPrecision, RL: SyncBufferLoadingStrategy, G: GlobalConfig>
-    DoubleBufferingEventListener<SyncFullLoader<MP, G, LL>, SyncBufferLoader<MP, G, RL>, G>
->>>>>>> 11ecf175
 {
     fn init(&mut self) {
         let job_lhs = SyncFullLoader::create_job(&self.loader_lhs, self.config);
@@ -539,91 +433,17 @@
         self.state_rhs.push(job_rhs);
     }
 
-<<<<<<< HEAD
     fn analyse(&self, #[comptime] event_count_total: u32) -> comptime_type!(EventAnalysis) {
-=======
-    fn mode(
-        &self,
-        #[comptime] index: u32,
-        #[comptime] total: u32,
-    ) -> comptime_type!(EventListenerMode) {
->>>>>>> 11ecf175
         let lhs_job = self.state_lhs.index(0);
         let rhs_job = self.state_rhs.index(0);
         let num_tasks_total = comptime!(lhs_job.num_tasks + rhs_job.num_tasks);
 
-<<<<<<< HEAD
         let lhs_num_task_executed = lhs_job.current.read().counter;
         let rhs_num_task_executed = rhs_job.current.read().counter;
 
         comptime! {
             let step = 1u32;
             let start = event_count_total - (step * num_tasks_total);
-=======
-        if comptime!(num_tasks_total * STEP + (START) >= total) {
-            comptime! {
-                EventListenerMode::Full {
-                    ratio_rhs: 0.1,
-                }
-            }
-        } else {
-            let lhs_frag_current = self.lhs_loaded_current.read().counter;
-            let lhs_frag_total = self.lhs_loaded_total.read().counter;
-            let lhs_num_task_executed = lhs_job.current.read().counter;
-            let rhs_num_task_executed = rhs_job.current.read().counter;
-
-            comptime! {
-                let lhs_loaded_frag_ratio = lhs_frag_current as f32 / lhs_frag_total as f32;
-                let lhs_loaded_smem_ratio = lhs_num_task_executed as f32 / lhs_job.num_tasks as f32;
-
-                let lhs_loaded_smem_unit_ratio = 1.0 / lhs_job.num_tasks as f32;
-                let lhs_loaded_smem_next = lhs_loaded_smem_ratio + lhs_loaded_smem_unit_ratio;
-
-                // println!("lhs_loaded_frag_ratio {lhs_loaded_frag_ratio}");
-                // println!("lhs_loaded_smem_ratio {lhs_loaded_smem_ratio}");
-                // println!("LHS loaded smem unit ratio {lhs_loaded_smem_unit_ratio}");
-                // println!("LHS loaded smem next {lhs_loaded_smem_next}");
-
-                let event_lhs = if lhs_loaded_smem_next <= lhs_loaded_frag_ratio {
-                    let event = lhs_num_task_executed * STEP + START;
-
-                    if event < index {
-                        if (index + START) % STEP == 0 {
-                            index
-                        } else {
-                            index + 1
-                        }
-                    } else {
-                        event
-                    }
-                } else {
-                    // println!("SKIP");
-                    index + 1
-                };
-
-                let event_lhs_completed = lhs_num_task_executed >= lhs_job.num_tasks;
-                let event_rhs = rhs_num_task_executed * STEP + (lhs_job.num_tasks * STEP) + START;
-                let event_rhs_completed = rhs_num_task_executed >= rhs_job.num_tasks;
-
-                EventListenerMode::Splitted {
-                    event_lhs,
-                    event_lhs_completed,
-                    event_rhs,
-                    event_rhs_completed,
-                }
-            }
-        }
-    }
-
-    fn on_full_event(
-        &mut self,
-        #[comptime] ratio_rhs: f32,
-        #[comptime] current: u32,
-        #[comptime] total: u32,
-    ) {
-        if comptime![should_handle_event_ratio(ratio_rhs, current, total)] {
-            let rhs_job = self.state_rhs.index_mut(0);
->>>>>>> 11ecf175
 
             EventAnalysis {
                 lhs: lhs_num_task_executed * step + start,
@@ -633,30 +453,4 @@
             }
         }
     }
-<<<<<<< HEAD
-=======
-
-    fn on_splitted_event(
-        &mut self,
-        #[comptime] event_lhs: u32,
-        #[comptime] event_lhs_completed: bool,
-        #[comptime] event_rhs: u32,
-        #[comptime] event_rhs_completed: bool,
-        #[comptime] current: u32,
-        #[comptime] total: u32,
-    ) {
-        if comptime![!event_lhs_completed && should_handle_event(event_lhs, current, total)] {
-            let lhs_job = self.state_lhs.index_mut(0);
-
-            // comptime!(println!("Executing LHS {event_lhs}"));
-            SyncFullLoader::execute_task(&mut self.loader_lhs, lhs_job, self.config);
-        }
-
-        if comptime![!event_rhs_completed && should_handle_event(event_rhs, current, total)] {
-            let rhs_job = self.state_rhs.index_mut(0);
-
-            SyncBufferLoader::execute_task(&mut self.loader_rhs, rhs_job, self.config);
-        }
-    }
->>>>>>> 11ecf175
 }