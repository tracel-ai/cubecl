--- conflicted
+++ resolved
@@ -369,13 +369,8 @@
                 SyncLoader::fill_stage(&mut this.loader_lhs, this.config);
             }
 
-<<<<<<< HEAD
             if comptime![should_handle_event_ratio(0.5, current, total)] {
                 SyncLoader::fill_stage(&mut this.loader_rhs, this.config);
-=======
-            if comptime![should_handle_event_ratio(0.50, current, total)] {
-                SyncRhsBufferLoader::fill_stage(&mut this.loader_rhs, this.buffer_id, this.config);
->>>>>>> b8bf6867
             }
         };
     }
