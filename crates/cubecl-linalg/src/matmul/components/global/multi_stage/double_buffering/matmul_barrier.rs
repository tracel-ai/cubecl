use crate::matmul::components::global::IndexedQuantization;
<<<<<<< HEAD
use crate::matmul::components::global::load::{
    AsyncBufferLoader, AsyncBufferLoadingStrategy, BufferId,
};
=======
use crate::matmul::components::global::multi_stage::double_buffering::BufferId;
>>>>>>> baa4d4d4
use crate::matmul::components::global::output_loader::Unloader;
use crate::matmul::components::global::{self, CommonGlobalConfig};
use crate::matmul::components::global::{GlobalConfig, ZeroAccumulatorLoader};
use crate::matmul::components::stage::single_buffer::BufferReader;
<<<<<<< HEAD
=======
use crate::matmul::components::{Ident, InputIdent};
>>>>>>> baa4d4d4
use crate::matmul::components::{MatmulPrecision, stage};
use cubecl_core::Feature;
use cubecl_core::prelude::barrier::Barrier;
use cubecl_std::tensor::r#virtual::{ReadWrite, VirtualTensor};

use cubecl_core as cubecl;
use cubecl_core::prelude::*;
use cubecl_std::CubeOption;
use std::marker::PhantomData;

use crate::matmul::components::InvalidConfigError;
use crate::matmul::components::MatmulConfigFactory;
use crate::matmul::components::MatmulProblem;
use crate::matmul::components::global::GlobalMatmulFamily;
use crate::matmul::components::stage::single_buffer::BufferReaderFamily;
use crate::matmul::kernels::MatmulAvailabilityError;

<<<<<<< HEAD
=======
use super::AsyncBufferLoader;

>>>>>>> baa4d4d4
pub struct DoubleBufferingBarrierMatmulFamily<
    SMM: stage::StageMatmulFamily,
    LL: AsyncBufferLoadingStrategy,
    RL: AsyncBufferLoadingStrategy,
> {
    _stage_matmul: PhantomData<SMM>,
    _lhs_loading: PhantomData<LL>,
    _rhs_loading: PhantomData<RL>,
}

impl<SMM, LL, RL> GlobalMatmulFamily for DoubleBufferingBarrierMatmulFamily<SMM, LL, RL>
where
    SMM: stage::StageMatmulFamily<LhsReader = BufferReaderFamily, RhsReader = BufferReaderFamily>,
    LL: AsyncBufferLoadingStrategy,
    RL: AsyncBufferLoadingStrategy,
{
    type Matmul<MP: MatmulPrecision> = DoubleBufferingBarrierMatmul<
        MP,
        SMM::Matmul<MP, LL::TilingLayout, RL::TilingLayout>,
        LL,
        RL,
    >;
}

impl<SMM, LL, RL> MatmulConfigFactory for DoubleBufferingBarrierMatmulFamily<SMM, LL, RL>
where
    SMM: stage::StageMatmulFamily,
    LL: AsyncBufferLoadingStrategy,
    RL: AsyncBufferLoadingStrategy,
{
    type Input = SMM::Input;
    type Config = CommonGlobalConfig<SMM::Config>;

    fn check_config(config: &Self::Config) -> Result<(), InvalidConfigError> {
        LL::check::<Self::Config>(config, Ident::Lhs)?;
        RL::check::<Self::Config>(config, Ident::Rhs)?;

        if config.tiling_dimensions(Ident::Lhs).tile_count_col() != 2 {
            return Err(Box::new("Double buffering matmul needs exactly 2 buffers."));
        }

        SMM::check_config(&config.to_smm_config())
    }

    fn check_availability<R: Runtime, MP: MatmulPrecision>(
        client: &ComputeClient<R::Server, R::Channel>,
        config: &Self::Config,
    ) -> Result<(), MatmulAvailabilityError> {
        if !client.properties().feature_enabled(Feature::Barrier) {
            return Err(MatmulAvailabilityError::BarrierUnavailable);
        }

        SMM::check_availability::<R, MP>(client, &config.smm_config)
    }

    fn make_config(
        input: Self::Input,
        problem: &MatmulProblem,
        cube_dim: &CubeDim,
        cube_count: &CubeCount,
        quantized: bool,
    ) -> Self::Config {
        let smm_config = SMM::make_config(input, problem, cube_dim, cube_count, quantized);
        let stage_shape = SMM::stage_shape(&smm_config);

        CommonGlobalConfig::new(
            smm_config,
            problem.m as u32 % stage_shape.m != 0,
            problem.n as u32 % stage_shape.n != 0,
            problem.k as u32 % stage_shape.k != 0,
            problem.lhs_layout,
            problem.rhs_layout,
            problem.lhs_line_size as u32,
            problem.rhs_line_size as u32,
            problem.out_line_size as u32,
            cube_dim.y,
        )
    }
}

/// Performs matrix multiplication at the global level, with planes pipelining their work using two buffers:
/// While they trigger a load event from global memory to shared memory on buffer A,
/// they trigger a computation event from tensor cores on buffer B. Then buffers are switched.
pub struct DoubleBufferingBarrierMatmul<
    MP: MatmulPrecision,
    SMM: stage::StageMatmul<MP>,
    LL: AsyncBufferLoadingStrategy,
    RL: AsyncBufferLoadingStrategy,
> {
    _ms: PhantomData<MP>,
    _stage_matmul: PhantomData<SMM>,
    _lhs_loading: PhantomData<LL>,
    _rhs_loading: PhantomData<RL>,
}

#[cube]
impl<MP: MatmulPrecision, SMM, LL, RL> global::GlobalMatmul<MP>
    for DoubleBufferingBarrierMatmul<MP, SMM, LL, RL>
where
    SMM: stage::StageMatmul<
            MP,
            LhsReader = BufferReader<MP::ES, LL::TilingLayout>,
            RhsReader = BufferReader<MP::ES, RL::TilingLayout>,
        >,
    LL: AsyncBufferLoadingStrategy,
    RL: AsyncBufferLoadingStrategy,
{
    type Config = CommonGlobalConfig<SMM::Config>;
    type LhsLoader = AsyncBufferLoader<MP::EI, MP::ES, SMM::Config, LL>;
    type RhsLoader = AsyncBufferLoader<MP::EI, MP::ES, SMM::Config, RL>;
    type AccumulatorLoader = ZeroAccumulatorLoader;
    type Out = Unloader<MP::EO>;
    type Accumulator = SMM::Accumulator;

    fn execute(
        mut lhs_loader: Self::LhsLoader,
        mut rhs_loader: Self::RhsLoader,
        mut out_unloader: Self::Out,
        acc: &mut Self::Accumulator,
        k_range: (u32, u32),
        _quantization: CubeOption<IndexedQuantization<MP::EI, MP::EO>>,
        #[comptime] config: Self::Config,
    ) {
        let num_buffers = 2;
        let buffer_step = config.tiling_dimensions(Ident::Lhs).tile_shape_col();
        let k_step = num_buffers * buffer_step;

        let range = k_range.1 - k_range.0;
        let num_stages = (range + k_step - 1) / k_step;
        let num_loops = num_stages - 1;

        SMM::zero_accumulator(acc, config.to_smm_config());

        let (mut lhs_tile_a, mut rhs_tile_a) = SMM::init_tile_inputs(config.to_smm_config());
        let (mut lhs_tile_b, mut rhs_tile_b) = SMM::init_tile_inputs(config.to_smm_config());

        let lhs_buffer_reader_a = Self::LhsLoader::reader(&lhs_loader, BufferId::A);
        let rhs_buffer_reader_a = Self::RhsLoader::reader(&rhs_loader, BufferId::A);
        let lhs_buffer_reader_b = Self::LhsLoader::reader(&lhs_loader, BufferId::B);
        let rhs_buffer_reader_b = Self::RhsLoader::reader(&rhs_loader, BufferId::B);

        let barrier_level = LL::barrier_level();
        comptime!(assert!(barrier_level == RL::barrier_level()));
        let barrier_a = Barrier::<MP::ES>::new(barrier_level);
        let barrier_b = Barrier::<MP::ES>::new(barrier_level);

        #[allow(clippy::collapsible_if)]
        if comptime!(config.check_k_bounds()) {
            if num_loops == 0 {
                Self::LhsLoader::clear_stage(&mut lhs_loader, BufferId::A, config);
                Self::RhsLoader::clear_stage(&mut rhs_loader, BufferId::A, config);
                sync_units();
            }
        }
        Self::LhsLoader::fill_stage::<Barrier<MP::ES>>(
            &mut lhs_loader,
            &barrier_a,
            BufferId::A,
            config,
        );
        Self::RhsLoader::fill_stage::<Barrier<MP::ES>>(
            &mut rhs_loader,
            &barrier_a,
            BufferId::A,
            config,
        );
        barrier_a.arrive();

        // So it can do the first iteration
        barrier_b.arrive();

        for loop_iter in 0..num_loops {
            barrier_b.wait();
            Self::LhsLoader::fill_stage::<Barrier<MP::ES>>(
                &mut lhs_loader,
                &barrier_b,
                BufferId::B,
                config,
            );
            Self::RhsLoader::fill_stage::<Barrier<MP::ES>>(
                &mut rhs_loader,
                &barrier_b,
                BufferId::B,
                config,
            );
            barrier_b.arrive();

            barrier_a.wait();
            SMM::execute(
                &lhs_buffer_reader_a,
                &rhs_buffer_reader_a,
                &mut lhs_tile_a,
                &mut rhs_tile_a,
                acc,
                CubeOption::new_None(),
                config.to_smm_config(),
            );
            barrier_a.arrive();

            barrier_b.wait();
            SMM::execute(
                &lhs_buffer_reader_b,
                &rhs_buffer_reader_b,
                &mut lhs_tile_b,
                &mut rhs_tile_b,
                acc,
                CubeOption::new_None(),
                config.to_smm_config(),
            );
            barrier_b.arrive();

            Self::LhsLoader::advance_view(&mut lhs_loader, k_step);
            Self::RhsLoader::advance_view(&mut rhs_loader, k_step);

            barrier_a.wait();
            #[allow(clippy::collapsible_if)]
            if comptime!(config.check_k_bounds()) {
                if loop_iter == num_loops - 1 {
                    Self::LhsLoader::clear_stage(&mut lhs_loader, BufferId::A, config);
                    Self::RhsLoader::clear_stage(&mut rhs_loader, BufferId::A, config);
                    // TODO can we remove
                    sync_units();
                }
            }
            Self::LhsLoader::fill_stage::<Barrier<MP::ES>>(
                &mut lhs_loader,
                &barrier_a,
                BufferId::A,
                config,
            );
            Self::RhsLoader::fill_stage::<Barrier<MP::ES>>(
                &mut rhs_loader,
                &barrier_a,
                BufferId::A,
                config,
            );
            barrier_a.arrive();
        }

        barrier_b.wait();
        #[allow(clippy::collapsible_if)]
        if comptime!(config.check_k_bounds()) {
            Self::LhsLoader::clear_stage(&mut lhs_loader, BufferId::B, config);
            Self::RhsLoader::clear_stage(&mut rhs_loader, BufferId::B, config);
            // TODO can we remove
            sync_units();
        }
        Self::LhsLoader::fill_stage::<Barrier<MP::ES>>(
            &mut lhs_loader,
            &barrier_b,
            BufferId::B,
            config,
        );
        Self::RhsLoader::fill_stage::<Barrier<MP::ES>>(
            &mut rhs_loader,
            &barrier_b,
            BufferId::B,
            config,
        );
        barrier_b.arrive();

        barrier_a.wait();
        SMM::execute(
            &lhs_buffer_reader_a,
            &rhs_buffer_reader_a,
            &mut lhs_tile_a,
            &mut rhs_tile_a,
            acc,
            CubeOption::new_None(),
            config.to_smm_config(),
        );
        barrier_a.arrive();

        barrier_b.wait();
        SMM::execute(
            &lhs_buffer_reader_b,
            &rhs_buffer_reader_b,
            &mut lhs_tile_b,
            &mut rhs_tile_b,
            acc,
            CubeOption::new_None(),
            config.to_smm_config(),
        );
        barrier_b.arrive();

        SMM::read_accumulator::<Self::Out, Self::Config>(
            acc,
            &mut out_unloader,
            CubeOption::new_None(),
            config.to_smm_config(),
            config,
        );
    }

    fn init_lhs_loader(
        lhs: VirtualTensor<MP::EI>,
        x_offset: u32,
        y_offset: u32,
        _nth_batch: u32,
        batch_offset: u32,
        #[comptime] config: Self::Config,
    ) -> Self::LhsLoader {
<<<<<<< HEAD
        Self::LhsLoader::new(lhs, x_offset, y_offset, batch_offset, Ident::Lhs, config)
=======
        Self::LhsLoader::new(
            lhs,
            x_offset,
            y_offset,
            batch_offset,
            InputIdent::Lhs,
            config,
        )
>>>>>>> baa4d4d4
    }

    fn init_rhs_loader(
        rhs: VirtualTensor<MP::EI>,
        x_offset: u32,
        y_offset: u32,
        _nth_batch: u32,
        batch_offset: u32,
        #[comptime] config: Self::Config,
    ) -> Self::RhsLoader {
<<<<<<< HEAD
        Self::RhsLoader::new(rhs, x_offset, y_offset, batch_offset, Ident::Rhs, config)
=======
        Self::RhsLoader::new(
            rhs,
            x_offset,
            y_offset,
            batch_offset,
            InputIdent::Rhs,
            config,
        )
>>>>>>> baa4d4d4
    }

    fn init_unloader(
        out: VirtualTensor<MP::EO, ReadWrite>,
        x_offset: u32,
        y_offset: u32,
        _nth_batch: u32,
        batch_offset: u32,
    ) -> Self::Out {
        Self::Out::new(out, x_offset, y_offset, batch_offset)
    }

    fn init_accumulator(#[comptime] config: Self::Config) -> Self::Accumulator {
        SMM::init_accumulator(config.to_smm_config())
    }

    fn zero_accumulator(acc: &mut Self::Accumulator, #[comptime] config: Self::Config) {
        SMM::zero_accumulator(acc, config.to_smm_config());
    }
}<|MERGE_RESOLUTION|>--- conflicted
+++ resolved
@@ -1,19 +1,12 @@
 use crate::matmul::components::global::IndexedQuantization;
-<<<<<<< HEAD
 use crate::matmul::components::global::load::{
     AsyncBufferLoader, AsyncBufferLoadingStrategy, BufferId,
 };
-=======
-use crate::matmul::components::global::multi_stage::double_buffering::BufferId;
->>>>>>> baa4d4d4
 use crate::matmul::components::global::output_loader::Unloader;
 use crate::matmul::components::global::{self, CommonGlobalConfig};
 use crate::matmul::components::global::{GlobalConfig, ZeroAccumulatorLoader};
 use crate::matmul::components::stage::single_buffer::BufferReader;
-<<<<<<< HEAD
-=======
 use crate::matmul::components::{Ident, InputIdent};
->>>>>>> baa4d4d4
 use crate::matmul::components::{MatmulPrecision, stage};
 use cubecl_core::Feature;
 use cubecl_core::prelude::barrier::Barrier;
@@ -31,11 +24,6 @@
 use crate::matmul::components::stage::single_buffer::BufferReaderFamily;
 use crate::matmul::kernels::MatmulAvailabilityError;
 
-<<<<<<< HEAD
-=======
-use super::AsyncBufferLoader;
-
->>>>>>> baa4d4d4
 pub struct DoubleBufferingBarrierMatmulFamily<
     SMM: stage::StageMatmulFamily,
     LL: AsyncBufferLoadingStrategy,
@@ -338,9 +326,6 @@
         batch_offset: u32,
         #[comptime] config: Self::Config,
     ) -> Self::LhsLoader {
-<<<<<<< HEAD
-        Self::LhsLoader::new(lhs, x_offset, y_offset, batch_offset, Ident::Lhs, config)
-=======
         Self::LhsLoader::new(
             lhs,
             x_offset,
@@ -349,7 +334,6 @@
             InputIdent::Lhs,
             config,
         )
->>>>>>> baa4d4d4
     }
 
     fn init_rhs_loader(
@@ -360,9 +344,6 @@
         batch_offset: u32,
         #[comptime] config: Self::Config,
     ) -> Self::RhsLoader {
-<<<<<<< HEAD
-        Self::RhsLoader::new(rhs, x_offset, y_offset, batch_offset, Ident::Rhs, config)
-=======
         Self::RhsLoader::new(
             rhs,
             x_offset,
@@ -371,7 +352,6 @@
             InputIdent::Rhs,
             config,
         )
->>>>>>> baa4d4d4
     }
 
     fn init_unloader(
