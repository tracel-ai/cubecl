--- conflicted
+++ resolved
@@ -1,18 +1,12 @@
-<<<<<<< HEAD
 use crate::matmul::components::Ident;
+use crate::matmul::components::InputIdent;
 use crate::matmul::components::global::Quantization;
-use crate::matmul::components::global::multi_stage::AsyncBufferLoader;
-use crate::matmul::components::global::multi_stage::BufferLoader;
-=======
-use crate::matmul::components::global::IndexedQuantization;
->>>>>>> baa4d4d4
 use crate::matmul::components::global::multi_stage::double_buffering::BufferId;
 use crate::matmul::components::global::output_loader::Unloader;
 use crate::matmul::components::global::single_stage::AsyncBufferLoadingStrategy;
 use crate::matmul::components::global::{self, CommonGlobalConfig};
 use crate::matmul::components::global::{GlobalConfig, ZeroAccumulatorLoader};
 use crate::matmul::components::stage::single_buffer::BufferReader;
-use crate::matmul::components::{Ident, InputIdent};
 use crate::matmul::components::{MatmulPrecision, stage};
 use cubecl_core::Feature;
 use cubecl_core::prelude::barrier::Barrier;
@@ -140,13 +134,8 @@
     RL: AsyncBufferLoadingStrategy,
 {
     type Config = CommonGlobalConfig<SMM::Config>;
-<<<<<<< HEAD
-    type LhsLoader = AsyncLhsBufferLoader<MP, SMM::Config, LL>;
-    type RhsLoader = AsyncRhsBufferLoader<MP, SMM::Config, RL>;
-=======
-    type LhsLoader = AsyncBufferLoader<MP::EI, MP::ES, SMM::Config, LL>;
-    type RhsLoader = AsyncBufferLoader<MP::EI, MP::ES, SMM::Config, RL>;
->>>>>>> baa4d4d4
+    type LhsLoader = AsyncBufferLoader<MP, SMM::Config, LL>;
+    type RhsLoader = AsyncBufferLoader<MP, SMM::Config, RL>;
     type AccumulatorLoader = ZeroAccumulatorLoader;
     type Out = Unloader<MP::EO>;
     type Accumulator = SMM::Accumulator;
@@ -334,18 +323,15 @@
         quantization: CubeOption<Quantization<MP>>,
         #[comptime] config: Self::Config,
     ) -> Self::LhsLoader {
-<<<<<<< HEAD
-        Self::LhsLoader::new(lhs, x_offset, y_offset, batch_offset, quantization, config)
-=======
         Self::LhsLoader::new(
             lhs,
             x_offset,
             y_offset,
             batch_offset,
+            quantization,
             InputIdent::Lhs,
             config,
         )
->>>>>>> baa4d4d4
     }
 
     fn init_rhs_loader(
@@ -357,18 +343,15 @@
         quantization: CubeOption<Quantization<MP>>,
         #[comptime] config: Self::Config,
     ) -> Self::RhsLoader {
-<<<<<<< HEAD
-        Self::RhsLoader::new(rhs, x_offset, y_offset, batch_offset, quantization, config)
-=======
         Self::RhsLoader::new(
             rhs,
             x_offset,
             y_offset,
             batch_offset,
+            quantization,
             InputIdent::Rhs,
             config,
         )
->>>>>>> baa4d4d4
     }
 
     fn init_unloader(
