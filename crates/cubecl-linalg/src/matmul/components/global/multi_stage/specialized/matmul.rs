use crate::matmul::components::{
    Ident, InputIdent, MatmulPrecision,
    global::{
        self, GlobalMatmul, IndexedQuantization, ZeroAccumulatorLoader,
<<<<<<< HEAD
        load::{BufferId, SyncBufferLoader, SyncBufferLoadingStrategy},
=======
        multi_stage::{
            SyncBufferLoadingStrategy,
            double_buffering::{BufferId, SyncBufferLoader},
        },
>>>>>>> baa4d4d4
        output_loader::Unloader,
    },
    stage::{StageMatmul, single_buffer::BufferReader},
};
use cubecl_std::CubeOption;
use cubecl_std::tensor::r#virtual::{ReadWrite, VirtualTensor};

use super::config::Config;
use cubecl_core as cubecl;
use cubecl_core::prelude::*;
use std::marker::PhantomData;

use cubecl_core::{CubeCount, CubeDim, Runtime, client::ComputeClient};

use crate::matmul::{
    components::{
        InvalidConfigError, MatmulConfigFactory, MatmulProblem,
        global::{GlobalConfig, GlobalMatmulFamily},
        stage::{self, single_buffer::BufferReaderFamily},
    },
    kernels::MatmulAvailabilityError,
};

pub struct SpecializedMatmulFamily<
    SMM: stage::StageMatmulFamily,
    LL: SyncBufferLoadingStrategy,
    RL: SyncBufferLoadingStrategy,
> {
    _stage_matmul: PhantomData<SMM>,
    _lhs_loading: PhantomData<LL>,
    _rhs_loading: PhantomData<RL>,
}

impl<SMM, LL, RL> GlobalMatmulFamily for SpecializedMatmulFamily<SMM, LL, RL>
where
    SMM: stage::StageMatmulFamily<LhsReader = BufferReaderFamily, RhsReader = BufferReaderFamily>,
    LL: SyncBufferLoadingStrategy,
    RL: SyncBufferLoadingStrategy,
{
    type Matmul<MP: MatmulPrecision> =
        SpecializedMatmul<MP, SMM::Matmul<MP, LL::TilingLayout, RL::TilingLayout>, LL, RL>;
}

impl<SMM, LL, RL> MatmulConfigFactory for SpecializedMatmulFamily<SMM, LL, RL>
where
    SMM: stage::StageMatmulFamily,
    LL: SyncBufferLoadingStrategy,
    RL: SyncBufferLoadingStrategy,
{
    type Input = SMM::Input;
    type Config = Config<SMM::Config>;

    fn check_config(config: &Self::Config) -> Result<(), InvalidConfigError> {
        if config.num_producers() == 0 {
            return Err(Box::new(
                "There are no producer planes. Make sure there are more planes than the underlying stage matmul requires.",
            ));
        }
        if config.tiling_dimensions(Ident::Lhs).tile_count_col() <= 1 {
            return Err(Box::new("Producer-consumer needs at least 2 buffers."));
        }

        LL::check::<Self::Config>(config, Ident::Lhs)?;
        RL::check::<Self::Config>(config, Ident::Rhs)?;

        SMM::check_config(&config.to_smm_config())
    }

    fn check_availability<R: Runtime, MP: MatmulPrecision>(
        client: &ComputeClient<R::Server, R::Channel>,
        config: &Self::Config,
    ) -> Result<(), MatmulAvailabilityError> {
        SMM::check_availability::<R, MP>(client, &config.to_smm_config())
    }

    fn make_config(
        input: Self::Input,
        problem: &MatmulProblem,
        cube_dim: &CubeDim,
        cube_count: &CubeCount,
        quantized: bool,
    ) -> Self::Config {
        let smm_config = SMM::make_config(input, problem, cube_dim, cube_count, quantized);
        let stage_shape = SMM::stage_shape(&smm_config);

        Config::new(
            smm_config,
            problem.m as u32 % stage_shape.m != 0,
            problem.n as u32 % stage_shape.n != 0,
            problem.k as u32 % stage_shape.k != 0,
            problem.lhs_layout,
            problem.rhs_layout,
            problem.lhs_line_size as u32,
            problem.rhs_line_size as u32,
            problem.out_line_size as u32,
            cube_dim.y,
        )
    }
}

/// Performs matrix multiplication at the global level, with planes split between two roles:
/// - First n planes are used in the stage matmul computation, with n the number of planes needed by the underlying stage matmul
/// - Remaining planes load data to the stage
///
/// Both roles alternate the buffer (tile index in dimension k) they are working on
pub struct SpecializedMatmul<
    MP: MatmulPrecision,
    SMM: StageMatmul<MP>,
    LL: SyncBufferLoadingStrategy,
    RL: SyncBufferLoadingStrategy,
> {
    _ms: PhantomData<MP>,
    _stage_matmul: PhantomData<SMM>,
    _lhs_loading: PhantomData<LL>,
    _rhs_loading: PhantomData<RL>,
}

#[cube]
impl<MP: MatmulPrecision, SMM, LL, RL> global::GlobalMatmul<MP>
    for SpecializedMatmul<MP, SMM, LL, RL>
where
    SMM: StageMatmul<
            MP,
            LhsReader = BufferReader<MP::ES, LL::TilingLayout>,
            RhsReader = BufferReader<MP::ES, RL::TilingLayout>,
        >,
    LL: SyncBufferLoadingStrategy,
    RL: SyncBufferLoadingStrategy,
{
    type Config = Config<SMM::Config>;
    type LhsLoader = SyncBufferLoader<MP::EI, MP::ES, Self::Config, LL>;
    type RhsLoader = SyncBufferLoader<MP::EI, MP::ES, Self::Config, RL>;
    type AccumulatorLoader = ZeroAccumulatorLoader;
    type Out = Unloader<MP::EO>;
    type Accumulator = SMM::Accumulator;

    fn execute(
        mut lhs_loader: Self::LhsLoader,
        mut rhs_loader: Self::RhsLoader,
        mut out_unloader: Self::Out,
        acc: &mut Self::Accumulator,
        k_range: (u32, u32),
        quantization: CubeOption<IndexedQuantization<MP::EI, MP::EO>>,
        #[comptime] config: Self::Config,
    ) {
        comptime! {
            if quantization.is_some() {
                todo!();
            }
        }

        let is_consumer = Self::is_consumer(config);
        let is_producer = !is_consumer;

        let num_buffers = config.tiling_dimensions(Ident::Lhs).tile_count_col();
        let buffer_step = config.tiling_dimensions(Ident::Lhs).tile_shape_col();
        let k_step = num_buffers * buffer_step;

        let range = k_range.1 - k_range.0;
        let num_stages = (range + k_step - 1) / k_step;
        let num_loops = num_stages * num_buffers;

        SMM::zero_accumulator(acc, config.to_smm_config());

        let (mut lhs_tile, mut rhs_tile) = SMM::init_tile_inputs(config.to_smm_config());

        let lhs_buffer_reader_a = Self::LhsLoader::reader(&lhs_loader, BufferId::A);
        let rhs_buffer_reader_a = Self::RhsLoader::reader(&rhs_loader, BufferId::A);
        let lhs_buffer_reader_b = Self::LhsLoader::reader(&lhs_loader, BufferId::B);
        let rhs_buffer_reader_b = Self::RhsLoader::reader(&rhs_loader, BufferId::B);

        for _ in 0..num_loops {
            if is_producer {
                Self::LhsLoader::fill_stage(&mut lhs_loader, BufferId::A, config);
                Self::RhsLoader::fill_stage(&mut rhs_loader, BufferId::A, config);
            }

            sync_units();

            if is_consumer {
                SMM::execute(
                    &lhs_buffer_reader_a,
                    &rhs_buffer_reader_a,
                    &mut lhs_tile,
                    &mut rhs_tile,
                    acc,
                    CubeOption::new_None(),
                    config.to_smm_config(),
                );
            }

            if is_producer {
                Self::LhsLoader::fill_stage(&mut lhs_loader, BufferId::B, config);
                Self::RhsLoader::fill_stage(&mut rhs_loader, BufferId::B, config);
            }

            sync_units();

            if is_consumer {
                SMM::execute(
                    &lhs_buffer_reader_b,
                    &rhs_buffer_reader_b,
                    &mut lhs_tile,
                    &mut rhs_tile,
                    acc,
                    CubeOption::new_None(),
                    config.to_smm_config(),
                );
            }

            Self::LhsLoader::advance_view(&mut lhs_loader, k_step);
            Self::RhsLoader::advance_view(&mut rhs_loader, k_step);
        }

        if is_consumer {
            SMM::read_accumulator::<Self::Out, Self::Config>(
                acc,
                &mut out_unloader,
                CubeOption::new_None(),
                config.to_smm_config(),
                config,
            );
        }
    }

    fn init_lhs_loader(
        lhs: VirtualTensor<MP::EI>,
        x_offset: u32,
        y_offset: u32,
        _nth_batch: u32,
        batch_offset: u32,
        #[comptime] config: Self::Config,
    ) -> Self::LhsLoader {
<<<<<<< HEAD
        Self::LhsLoader::new(lhs, x_offset, y_offset, batch_offset, Ident::Lhs, config)
=======
        Self::LhsLoader::new(
            lhs,
            x_offset,
            y_offset,
            batch_offset,
            InputIdent::Lhs,
            config,
        )
>>>>>>> baa4d4d4
    }

    fn init_rhs_loader(
        rhs: VirtualTensor<MP::EI>,
        x_offset: u32,
        y_offset: u32,
        _nth_batch: u32,
        batch_offset: u32,
        #[comptime] config: Self::Config,
    ) -> Self::RhsLoader {
<<<<<<< HEAD
        Self::RhsLoader::new(rhs, x_offset, y_offset, batch_offset, Ident::Rhs, config)
=======
        Self::RhsLoader::new(
            rhs,
            x_offset,
            y_offset,
            batch_offset,
            InputIdent::Rhs,
            config,
        )
>>>>>>> baa4d4d4
    }

    fn init_unloader(
        out: VirtualTensor<MP::EO, ReadWrite>,
        x_offset: u32,
        y_offset: u32,
        _nth_batch: u32,
        batch_offset: u32,
    ) -> Self::Out {
        Self::Out::new(out, x_offset, y_offset, batch_offset)
    }

    fn init_accumulator(#[comptime] config: Self::Config) -> Self::Accumulator {
        SMM::init_accumulator(config.to_smm_config())
    }

    fn zero_accumulator(acc: &mut Self::Accumulator, #[comptime] config: Self::Config) {
        SMM::zero_accumulator(acc, config.to_smm_config());
    }
}

#[cube]
impl<
    MP: MatmulPrecision,
    SMM: StageMatmul<
            MP,
            LhsReader = BufferReader<MP::ES, LL::TilingLayout>,
            RhsReader = BufferReader<MP::ES, RL::TilingLayout>,
        >,
    LL: SyncBufferLoadingStrategy,
    RL: SyncBufferLoadingStrategy,
> SpecializedMatmul<MP, SMM, LL, RL>
{
    fn is_consumer(#[comptime] config: <Self as GlobalMatmul<MP>>::Config) -> bool {
        UNIT_POS_Y < config.num_consumers()
    }
}<|MERGE_RESOLUTION|>--- conflicted
+++ resolved
@@ -2,14 +2,7 @@
     Ident, InputIdent, MatmulPrecision,
     global::{
         self, GlobalMatmul, IndexedQuantization, ZeroAccumulatorLoader,
-<<<<<<< HEAD
         load::{BufferId, SyncBufferLoader, SyncBufferLoadingStrategy},
-=======
-        multi_stage::{
-            SyncBufferLoadingStrategy,
-            double_buffering::{BufferId, SyncBufferLoader},
-        },
->>>>>>> baa4d4d4
         output_loader::Unloader,
     },
     stage::{StageMatmul, single_buffer::BufferReader},
@@ -243,9 +236,6 @@
         batch_offset: u32,
         #[comptime] config: Self::Config,
     ) -> Self::LhsLoader {
-<<<<<<< HEAD
-        Self::LhsLoader::new(lhs, x_offset, y_offset, batch_offset, Ident::Lhs, config)
-=======
         Self::LhsLoader::new(
             lhs,
             x_offset,
@@ -254,7 +244,6 @@
             InputIdent::Lhs,
             config,
         )
->>>>>>> baa4d4d4
     }
 
     fn init_rhs_loader(
@@ -265,9 +254,6 @@
         batch_offset: u32,
         #[comptime] config: Self::Config,
     ) -> Self::RhsLoader {
-<<<<<<< HEAD
-        Self::RhsLoader::new(rhs, x_offset, y_offset, batch_offset, Ident::Rhs, config)
-=======
         Self::RhsLoader::new(
             rhs,
             x_offset,
@@ -276,7 +262,6 @@
             InputIdent::Rhs,
             config,
         )
->>>>>>> baa4d4d4
     }
 
     fn init_unloader(
