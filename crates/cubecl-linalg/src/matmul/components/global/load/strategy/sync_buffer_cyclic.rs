--- conflicted
+++ resolved
@@ -122,11 +122,6 @@
         quantization: &CubeOption<Quantization<MP>>,
         #[comptime] config: G,
     ) {
-<<<<<<< HEAD
-        let jc = comptime!(this.job_config);
-
-=======
->>>>>>> f48b6afe
         let (line_size, tile_size, tile_count_row, tile_count_col) = comptime! {
             let tiling_dimensions = config.tiling_dimensions(this.input_ident);
             (
@@ -155,7 +150,7 @@
             tile_y,
             tile_count_row,
             tile_count_col,
-            comptime!(jc.input_ident.as_ident()),
+            comptime!(this.input_ident.as_ident()),
             config.to_smm_config(),
         );
 
