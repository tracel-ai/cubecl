use crate::matmul::components::MatmulPrecision;
use crate::matmul::components::global::load::SyncFullLoadingStrategy;
use crate::matmul::components::global::tensor_view::TensorReader;
use crate::matmul::components::global::{GlobalConfig, LoadingValidation, Quantization};
use crate::matmul::components::stage::{Stage, StridedTilingLayout};
use crate::matmul::components::{Ident, InputIdent, InvalidConfigError};
use cubecl_core as cubecl;
use cubecl_core::prelude::*;
use cubecl_std::{CubeOption, CubeOptionExpand};

use super::LoadingJob;

#[derive(CubeType, Clone, Copy)]
/// Loads the content of all the tensor view using all planes,
/// iterating with steps determined by the plane's dimension.
pub struct LoadingStrategy {}

impl LoadingValidation for LoadingStrategy {
    fn check<C: GlobalConfig>(config: &C, ident: Ident) -> Result<(), InvalidConfigError> {
        let tiling = config.tiling_dimensions(ident);
        let line_size = config.global_line_size(ident);

        let num_stage_lines = tiling.total_size() / line_size;
        let total_units = config.num_planes() * config.plane_dim();

        if num_stage_lines % total_units != 0 {
            return Err(Box::new(
                "Too many data will be loaded, resulting in out of bounds.
        Try setting line size and number of planes so that total unit count {:?} divides number of lines in stage.",
            ));
        }

        Ok(())
    }
}

#[cube]
impl SyncFullLoadingStrategy for LoadingStrategy {
    type TilingLayout = StridedTilingLayout;
    type Job<MP: MatmulPrecision> = Job;

    fn new_job<MP: MatmulPrecision, G: GlobalConfig>(
        #[comptime] input_ident: InputIdent,
        #[comptime] config: G,
    ) -> Self::Job<MP> {
        let tiling = config.tiling_dimensions(input_ident);
        let line_size = config.global_line_size(input_ident);
        let num_stage_lines = tiling.total_size() / line_size;
        let unit_count = config.num_planes() * config.plane_dim();
        let num_tasks_per_unit = comptime!(num_stage_lines / unit_count);

        let unit_position_base = UNIT_POS_Y * config.plane_dim() + UNIT_POS_X;

        Job {
            unit_position_base,
            num_tasks_per_unit,
            unit_count,
            line_size,
            input_ident,
        }
    }
}

#[derive(CubeType, Clone, Copy)]
pub struct Job {
    unit_position_base: u32,

    #[cube(comptime)]
    num_tasks_per_unit: u32,
    #[cube(comptime)]
    unit_count: u32,
    #[cube(comptime)]
    line_size: u32,
    #[cube(comptime)]
    input_ident: InputIdent,
}

#[cube]
impl<MP: MatmulPrecision> LoadingJob<MP, StridedTilingLayout> for Job {
    fn execute_task<G: GlobalConfig>(
        this: &mut Self,
        task_id: u32,
        tensor_reader: &TensorReader<MP::EI>,
        stage: &mut Stage<MP::ES, StridedTilingLayout>,
        quantization: &CubeOption<Quantization<MP>>,
        #[comptime] config: G,
    ) {
<<<<<<< HEAD
        let jc = comptime!(this.job_config);
        let unit_position = this.unit_position_base + task_id * jc.unit_count;
=======
        let unit_position = this.unit_position_base + task_id * this.unit_count;
>>>>>>> f48b6afe

        let line_read = tensor_reader.load_coalesced_in_stage::<G>(
            unit_position * this.line_size,
            this.input_ident,
            config,
        );

        stage.as_slice_mut()[unit_position] = match quantization {
            CubeOption::Some(quantization) => quantization.dequantize(line_read),
            CubeOption::None => Line::cast_from(line_read),
        }
    }

    fn task_count(this: &Self) -> comptime_type!(u32) {
        this.num_tasks_per_unit
    }
}<|MERGE_RESOLUTION|>--- conflicted
+++ resolved
@@ -85,12 +85,7 @@
         quantization: &CubeOption<Quantization<MP>>,
         #[comptime] config: G,
     ) {
-<<<<<<< HEAD
-        let jc = comptime!(this.job_config);
-        let unit_position = this.unit_position_base + task_id * jc.unit_count;
-=======
         let unit_position = this.unit_position_base + task_id * this.unit_count;
->>>>>>> f48b6afe
 
         let line_read = tensor_reader.load_coalesced_in_stage::<G>(
             unit_position * this.line_size,
