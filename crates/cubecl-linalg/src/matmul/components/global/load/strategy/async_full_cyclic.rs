--- conflicted
+++ resolved
@@ -110,13 +110,7 @@
         mechanism: &CM,
         #[comptime] config: G,
     ) {
-<<<<<<< HEAD
-        let jc = comptime!(this.job_config);
-
-        let slice_index = this.unit_id + jc.total_units * task_id;
-=======
         let slice_index = this.unit_id + this.total_units * task_id;
->>>>>>> f48b6afe
 
         let nth_tile = slice_index / this.num_slices_per_tile;
         let (tile_x, tile_y) = ContiguousTilingLayout::<TO>::to_x_y::<G::SmmConfig>(
