use std::marker::PhantomData;

use super::BufferId;
use crate::matmul::components::InputIdent;
use crate::matmul::components::MatmulPrecision;
use crate::matmul::components::global::GlobalConfig;
use crate::matmul::components::global::LoadingValidation;
use crate::matmul::components::global::Quantization;
use crate::matmul::components::global::load::LoadingJob;
use crate::matmul::components::global::tensor_view::TensorReader;
use crate::matmul::components::stage::BufferReader;
use crate::matmul::components::stage::StageMemory;
use crate::matmul::components::stage::TilingLayout;
use cubecl_core as cubecl;
use cubecl_core::prelude::*;
use cubecl_std::tensor::r#virtual::VirtualTensor;
use cubecl_std::{CubeOption, CubeOptionExpand};

#[cube]
/// A strategy for synchronously loading a buffer (partial stage), either eagerly or as a deferred job.
pub trait SyncBufferLoadingStrategy: 'static + Send + Sync + Clone + LoadingValidation {
    /// The layout describing how data is tiled across the stage.
    type TilingLayout: TilingLayout;

    /// The [LoadingJob] for this strategy.
    type Job<MP: MatmulPrecision>: LoadingJob<MP, Self::TilingLayout>;

    /// Returns the job with preliminary calculations done.
    fn new_job<MP: MatmulPrecision, G: GlobalConfig>(
        #[comptime] buffer_index: u32,
        #[comptime] ident: InputIdent,
        #[comptime] config: G,
    ) -> Self::Job<MP>;
}

#[derive(Clone, CubeType)]
pub struct SyncBufferLoader<MP: MatmulPrecision, G: GlobalConfig, L: SyncBufferLoadingStrategy> {
    tensor_reader: TensorReader<MP::EI>,
    stage: StageMemory<MP::ES, L::TilingLayout>,
    loading_job: CubeOption<L::Job<MP>>,
    quantization: CubeOption<Quantization<MP>>,
    #[cube(comptime)]
    buffer_id: BufferId,
    #[cube(comptime)]
    input_ident: InputIdent,
    #[cube(comptime)]
    _phantom: PhantomData<G>,
}

#[cube]
impl<MP: MatmulPrecision, G: GlobalConfig, L: SyncBufferLoadingStrategy>
    SyncBufferLoader<MP, G, L>
{
    #[allow(clippy::too_many_arguments)]
    pub fn new(
        tensor: VirtualTensor<MP::EI>,
        stage: Stage<MP::ES, L::TilingLayout>,
        x_offset: u32,
        y_offset: u32,
        batch_offset: u32,
        quantization: CubeOption<Quantization<MP>>,
        #[comptime] buffer_id: BufferId,
        #[comptime] input_ident: InputIdent,
        #[comptime] config: G,
    ) -> Self {
<<<<<<< HEAD
        let stage =
            StageMemory::new::<G::SmmConfig>(2u32, input_ident.as_ident(), config.to_smm_config());
=======
>>>>>>> 7914e902
        let tensor_reader = TensorReader::new(tensor, x_offset, y_offset, batch_offset);

        let loading_job = match config.precompute_job() {
            true => CubeOption::new_Some(L::new_job::<MP, G>(
                comptime!(buffer_id.to_index()),
                input_ident,
                config,
            )),
            false => CubeOption::new_None(),
        };

        SyncBufferLoader::<MP, G, L> {
            tensor_reader,
            stage,
            loading_job,
            quantization,
            buffer_id,
            input_ident,
            _phantom: PhantomData::<G>,
        }
    }

    pub fn reader(this: &Self) -> BufferReader<MP::ES, L::TilingLayout> {
        BufferReader::new(this.stage, this.buffer_id, this.input_ident)
    }

    pub fn advance_view(this: &mut Self, k_offset: u32) {
        this.tensor_reader.update_view(k_offset, this.input_ident);
    }

    pub fn fill_stage(this: &mut Self, #[comptime] config: G) {
        let mut loading_job = match this.loading_job {
            CubeOption::Some(loading_job) => loading_job,
            CubeOption::None => L::new_job::<MP, G>(
                comptime!(this.buffer_id.to_index()),
                this.input_ident,
                config,
            ),
        };

        let len = L::Job::task_count(&loading_job);
        for task_id in 0..len {
            L::Job::<MP>::execute_task::<G>(
                &mut loading_job,
                task_id,
                &this.tensor_reader,
                &mut this.stage,
                &this.quantization,
                config,
            );
        }
    }

    pub fn create_job(this: &Self, #[comptime] config: G) -> SyncBufferLoaderJob<MP, L> {
        let loading_job = match this.loading_job {
            CubeOption::Some(loading_job) => loading_job,
            CubeOption::None => L::new_job::<MP, G>(
                comptime!(this.buffer_id.to_index()),
                this.input_ident,
                config,
            ),
        };

        let num_tasks = L::Job::task_count(&loading_job);

        SyncBufferLoaderJob::<MP, L> {
            loading_job,
            num_tasks,
            current: ComptimeCell::new(TaskCounter { counter: 0u32 }),
        }
    }

    pub fn execute_task(
        this: &mut Self,
        job: &mut SyncBufferLoaderJob<MP, L>,
        #[comptime] config: G,
    ) {
        let task_id = job.current.read().counter;

        L::Job::<MP>::execute_task::<G>(
            &mut job.loading_job,
            task_id,
            &this.tensor_reader,
            &mut this.stage,
            &this.quantization,
            config,
        );

        job.current.store(TaskCounter {
            counter: comptime!(task_id + 1u32),
        });
    }
}

#[derive(CubeType)]
pub struct SyncBufferLoaderJob<MP: MatmulPrecision, L: SyncBufferLoadingStrategy> {
    loading_job: L::Job<MP>,
    #[cube(comptime)]
    pub num_tasks: u32,
    pub current: ComptimeCell<TaskCounter>,
}

#[derive(CubeType, Clone)]
pub struct TaskCounter {
    #[cube(comptime)]
    pub counter: u32,
}<|MERGE_RESOLUTION|>--- conflicted
+++ resolved
@@ -54,7 +54,7 @@
     #[allow(clippy::too_many_arguments)]
     pub fn new(
         tensor: VirtualTensor<MP::EI>,
-        stage: Stage<MP::ES, L::TilingLayout>,
+        stage: StageMemory<MP::ES, L::TilingLayout>,
         x_offset: u32,
         y_offset: u32,
         batch_offset: u32,
@@ -63,11 +63,6 @@
         #[comptime] input_ident: InputIdent,
         #[comptime] config: G,
     ) -> Self {
-<<<<<<< HEAD
-        let stage =
-            StageMemory::new::<G::SmmConfig>(2u32, input_ident.as_ident(), config.to_smm_config());
-=======
->>>>>>> 7914e902
         let tensor_reader = TensorReader::new(tensor, x_offset, y_offset, batch_offset);
 
         let loading_job = match config.precompute_job() {
