--- conflicted
+++ resolved
@@ -24,11 +24,7 @@
         let output_line_size = config.global_line_size(Ident::Out);
         let out_smem_slice = out_smem_slice.with_line_size(output_line_size);
 
-<<<<<<< HEAD
-        let unit_step = config.plane_dim() * out_line_size;
-=======
         let unit_step = config.plane_dim() * output_line_size;
->>>>>>> 529a925e
         let num_unit_writes = comptime!(div_ceil(tile_size, unit_step));
         let balanced_workload = comptime!(tile_size % unit_step == 0);
 
