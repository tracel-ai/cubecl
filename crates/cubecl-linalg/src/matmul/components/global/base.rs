--- conflicted
+++ resolved
@@ -1,12 +1,6 @@
 use cubecl_core as cubecl;
 use cubecl_core::prelude::*;
 
-<<<<<<< HEAD
-use super::{
-    IndexedQuantization, loader::r#async::CopyMechanism, multi_stage::double_buffering::BufferId,
-};
-=======
->>>>>>> 024e4222
 use crate::matmul::components::{
     Ident, InvalidConfigError, MatmulConfigFactory, MatmulPrecision, MatrixLayout,
     TilingDimensions,
@@ -14,14 +8,12 @@
     stage::{self, StageWriter},
     tile,
 };
-<<<<<<< HEAD
 use cubecl_std::{
     CubeOption,
     tensor::r#virtual::{ReadWrite, VirtualTensor},
 };
-=======
-use cubecl_std::tensor::r#virtual::{ReadWrite, VirtualTensor};
->>>>>>> 024e4222
+
+use super::IndexedQuantization;
 
 /// A family of [matmuls](GlobalMatmul) working with any [precision](MatmulPrecision).
 pub trait GlobalMatmulFamily:
