use cubecl_core as cubecl;
use cubecl_core::prelude::*;

use crate::matmul::components::stage::{self, StageWriter};
use crate::matmul::components::{Ident, MatrixLayout};
use crate::matmul::components::{InvalidConfigError, MatmulConfigFactory};
use crate::matmul::components::{MatmulPrecision, TilingDimensions};
use crate::matmul::components::{config::MatmulConfig, tile};
use cubecl_std::tensor::r#virtual::{ReadWrite, VirtualTensor};

use super::loader::r#async::CopyMechanism;
<<<<<<< HEAD
use super::IndexedQuantization;
=======
use super::multi_stage::double_buffering::BufferId;
>>>>>>> 01ce20d7

/// A family of [matmuls](GlobalMatmul) working with any [precision](MatmulPrecision).
pub trait GlobalMatmulFamily:
    MatmulConfigFactory<Config: GlobalConfig> + Send + Sync + 'static
{
    type Matmul<MP: MatmulPrecision>: GlobalMatmul<MP, Config = Self::Config>;
}

#[cube]
/// Provides matrix multiplication operations at the global level.
///
/// At the global level,
///  - Inputs are views over global memory, meaning access is given to
///    only parts of the global memory inputs at once.
///  - All planes within a Cube can collaborate to solve the problem
///  - Dimensions M and N are fixed to an integer, but K is arbitrary large.
///    The matrix multiplication works only for size (M, _) · (_, N) = (M, N).
///    M and N should match the underlying Stage matmul's M and N.
///
/// # Assumptions
/// - Line sizes of the inputs evenly divide the dimension they are aligned with.
///
/// # Safety
///
/// It is not assumed that the matmul's dimensions match its inputs dimensions perfectly.
/// It is therefore important that Loaders and Unloaders perform checks to avoid out-of-bounds
/// before loading data.
pub trait GlobalMatmul<MP: MatmulPrecision>: 'static + Send + Sync {
    type Config: GlobalConfig;
    type LhsLoader: CubeType;
    type RhsLoader: CubeType;
    type AccumulatorLoader: CubeType;
    type Out: OutputLoader<MP::EG>;
    type Accumulator: CubeType;

    /// Performs the matrix multiplication over data loaded by the
    /// LHS and RHS loaders, over the range given for K, and stores with
    /// using the output unloader.
    ///
    /// To compute the whole range of k values, use k_range=(0, K) where
    /// K is the K dimension of LHS and RHS.
    fn execute(
        lhs_loader: Self::LhsLoader,
        rhs_loader: Self::RhsLoader,
        unloader: Self::Out,
        acc: &mut Self::Accumulator,
        k_range: (u32, u32),
        quantization: Option<IndexedQuantization<MP::EG>>,
        #[comptime] config: Self::Config,
    );

    /// Initialize the loader for Lhs, starting at row m and column k
    fn init_lhs_loader(
        lhs: VirtualTensor<MP::EG>,
        m_offset: u32,
        k_offset: u32,
        batch_offset: u32,
        #[comptime] config: Self::Config,
    ) -> Self::LhsLoader;

    /// Initialize the loader for Rhs, starting at row k and column n
    fn init_rhs_loader(
        rhs: VirtualTensor<MP::EG>,
        k_offset: u32,
        n_offset: u32,
        batch_offset: u32,
        #[comptime] config: Self::Config,
    ) -> Self::RhsLoader;

    /// Initialize the unloader at row m and column n
    fn init_unloader(
        out: VirtualTensor<MP::EG, ReadWrite>,
        m_offset: u32,
        n_offset: u32,
        batch_offset: u32,
    ) -> Self::Out;

    /// Initialize the accumulator without data
    fn init_accumulator(#[comptime] config: Self::Config) -> Self::Accumulator;

    /// Fill the accumulator with zeros
    fn zero_accumulator(acc: &mut Self::Accumulator, #[comptime] config: Self::Config);
}

// TODO move to single stage
#[cube]
/// Input to the global matmul, responsible of filling the stage and providing a reader for it.
/// Advances along the k-dimension to fill the stage with further data.
pub trait InputLoader<EG: Numeric, ES: Numeric, G: GlobalConfig>:
    CubeType + 'static + Send + Sync
{
    /// The stage reader which matches the input of the underlying stage matmul.
    type StageReader: CubeType;

    /// Returns a reader for the stage at the current k offset
    fn as_stage_reader(this: &Self) -> Self::StageReader;

    /// Move the k offset by k_offset
    fn advance_view(this: &mut Self, k_offset: u32);

    /// Fills the stage with zeros
    fn clear_stage(this: &mut Self, #[comptime] config: G);
}

#[cube]
pub trait SyncInputLoader<EG: Numeric, ES: Numeric, G: GlobalConfig>:
    InputLoader<EG, ES, G>
{
    /// Fills the stage at the current k offset.
    fn fill_stage(this: &mut Self, #[comptime] config: G);
}

#[cube]
pub trait AsyncInputLoader<EG: Numeric, ES: Numeric, G: GlobalConfig>:
    InputLoader<EG, ES, G>
{
    /// Fills the stage at the current k offset.
    fn fill_stage<CM: CopyMechanism<ES>>(this: &mut Self, mechanism: &CM, #[comptime] config: G);
}

// TODO move to multi stage
#[cube]
pub trait InputBufferLoader<EG: Numeric, ES: Numeric, G: GlobalConfig>:
    CubeType + 'static + Send + Sync
{
    type StageReader: CubeType;

    // TODO maybe buffer cannot be comptime in the future
    fn as_stage_reader(this: &Self, #[comptime] buffer: BufferId) -> Self::StageReader;

    fn advance_view(this: &mut Self, k_offset: u32);

    // TODO: Maybe will need buffer index
    fn clear_stage(this: &mut Self, #[comptime] config: G);
}

#[cube]
pub trait SyncInputBufferLoader<EG: Numeric, ES: Numeric, G: GlobalConfig>:
    InputBufferLoader<EG, ES, G>
{
    /// Fills the buffer at the current k offset.
    fn fill_stage(this: &mut Self, #[comptime] buffer: BufferId, #[comptime] config: G);
}

#[cube]
pub trait AsyncInputBufferLoader<EG: Numeric, ES: Numeric, G: GlobalConfig>:
    InputBufferLoader<EG, ES, G>
{
    /// Fills the buffer at the current k offset.
    fn fill_stage<CM: CopyMechanism<ES>>(
        this: &mut Self,
        mechanism: &CM,
        #[comptime] buffer: BufferId,
        #[comptime] config: G,
    );
}

#[cube]
/// Input to the global matmul accumulator, responsible of filling the stage and providing a reader
/// for it.
pub trait AccumulatorLoader<O: Numeric, Acc: Numeric, G: stage::StageConfig>:
    CubeType + 'static + Send + Sync
{
    fn fill_stage(this: &mut Self, #[comptime] config: G);

    /// Load accumulator for `tile_n`. Should call either `zero_accumulator` or `fill_accumulator`
    /// for the underlying tile.
    fn load<I: Numeric, Tile: tile::TileMatmul<I, Acc>>(
        this: &mut Self,
        acc: &mut Tile::Accumulator,
        tile_n: u32,
        #[comptime] config: Tile::Config,
    );
}

#[cube]
/// Output to the global matmul
///
/// # Note
///
/// It is only a wrapper over the stage writer because there is no K for the output.
/// Could be deleted in favor of having only the StageWriter
pub trait OutputLoader<EG: Numeric>: CubeType + 'static + Send + Sync {
    type StageWriter: StageWriter<EG>;

    fn as_stage_writer<G: GlobalConfig>(unloader: Self) -> Self::StageWriter;
}

pub trait LoadingValidation {
    fn check<C: GlobalConfig>(config: &C, ident: Ident) -> Result<(), InvalidConfigError>;
}

/// Configuration for the [global matmul](GlobalMatmul) level.
pub trait GlobalConfig: MatmulConfig {
    /// Underlying Stage matmul config
    type SmmConfig: stage::StageConfig;

    /// Convert itself to the underlying stage matmul config
    fn to_smm_config(&self) -> Self::SmmConfig;

    /// Returns the line size for the global memory corresponding to the given ident
    fn global_line_size(&self, ident: Ident) -> u32;

    /// Returns the line size for the stage of the given ident
    fn stage_line_size(&self, ident: Ident) -> u32;

    /// Returns the [StageTiling] for the given ident
    fn tiling_dimensions(&self, ident: Ident) -> TilingDimensions;

    /// Returns the [MatrixLayout] for the given ident
    fn matrix_layout(&self, ident: Ident) -> MatrixLayout;

    /// Returns the number of planes in the cube
    fn num_planes(&self) -> u32;

    /// Returns the size of the plane dimension
    fn plane_dim(&self) -> u32;

    /// Whether to check if accessing a row would exceed bounds.
    fn check_row_bounds(&self, ident: Ident) -> bool;

    /// Whether to check if accessing a col would exceed bounds.
    fn check_col_bounds(&self, ident: Ident) -> bool;

    /// Whether to check if accessing a col for lhs or row for rhs would exceed bounds.
    fn check_k_bounds(&self) -> bool;
}<|MERGE_RESOLUTION|>--- conflicted
+++ resolved
@@ -1,19 +1,17 @@
 use cubecl_core as cubecl;
 use cubecl_core::prelude::*;
 
-use crate::matmul::components::stage::{self, StageWriter};
-use crate::matmul::components::{Ident, MatrixLayout};
-use crate::matmul::components::{InvalidConfigError, MatmulConfigFactory};
-use crate::matmul::components::{MatmulPrecision, TilingDimensions};
-use crate::matmul::components::{config::MatmulConfig, tile};
-use cubecl_std::tensor::r#virtual::{ReadWrite, VirtualTensor};
-
-use super::loader::r#async::CopyMechanism;
-<<<<<<< HEAD
-use super::IndexedQuantization;
-=======
-use super::multi_stage::double_buffering::BufferId;
->>>>>>> 01ce20d7
+use super::{
+    IndexedQuantization, loader::r#async::CopyMechanism, multi_stage::double_buffering::BufferId,
+};
+use crate::matmul::components::{
+    Ident, InvalidConfigError, MatmulConfigFactory, MatmulPrecision, MatrixLayout,
+    TilingDimensions,
+    config::MatmulConfig,
+    stage::{self, StageWriter},
+    tile,
+};
+use cubecl_std::{tensor::r#virtual::{ReadWrite, VirtualTensor}, CubeOption};
 
 /// A family of [matmuls](GlobalMatmul) working with any [precision](MatmulPrecision).
 pub trait GlobalMatmulFamily:
@@ -61,7 +59,7 @@
         unloader: Self::Out,
         acc: &mut Self::Accumulator,
         k_range: (u32, u32),
-        quantization: Option<IndexedQuantization<MP::EG>>,
+        quantization: CubeOption<IndexedQuantization<MP::EG>>,
         #[comptime] config: Self::Config,
     );
 
