--- conflicted
+++ resolved
@@ -1,10 +1,8 @@
 use cubecl_core as cubecl;
 use cubecl_core::prelude::*;
 
-<<<<<<< HEAD
-=======
 use crate::matmul::components::config::MatmulConfig;
->>>>>>> 2c09d4dd
+use crate::matmul::components::stage::{self, StageWriter, TilingOrderConfig};
 use crate::matmul::components::stage::{self, StageWriter, TilingOrderConfig};
 use crate::matmul::components::MatmulKernel;
 use crate::matmul::components::StageDim;
@@ -53,7 +51,6 @@
         #[comptime] config: Self::Config,
     );
 
-<<<<<<< HEAD
     fn init_lhs_loader(
         lhs: &Tensor<Line<EG>>,
         x_offset: u32,
@@ -77,9 +74,6 @@
         batch_offset: u32,
     ) -> Self::Out;
 
-    fn init_accumulator(#[comptime] config: Self::Config) -> Self::Accumulator;
-
-=======
     /// Initialize the loader for Lhs, starting at row m and column k
     fn init_lhs_loader(
         lhs: &Tensor<Line<EG>>,
@@ -109,8 +103,6 @@
     /// Initialize the accumulator without data
     fn init_accumulator(#[comptime] config: Self::Config) -> Self::Accumulator;
 
-    /// Fill the accumulator with zeros
->>>>>>> 2c09d4dd
     fn zero_accumulator(acc: &mut Self::Accumulator, #[comptime] config: Self::Config);
 }
 
@@ -126,7 +118,6 @@
 
     /// Move the k offset by k_offset
     fn advance_view(this: &mut Self, k_offset: u32);
-<<<<<<< HEAD
 }
 
 #[cube]
@@ -146,8 +137,6 @@
         n_tile: u32,
         #[comptime] config: Tile::Config,
     );
-=======
->>>>>>> 2c09d4dd
 }
 
 #[cube]
