<<<<<<< HEAD
use std::marker::PhantomData;

use crate::matmul::components::MatmulPrecision;
use crate::matmul::components::global::GlobalMatmul;
use crate::matmul::components::global::ZeroAccumulatorLoader;
use crate::matmul::components::global::output_loader::Unloader;
use crate::matmul::components::global::single_stage::AsyncFullLoader;
use crate::matmul::components::global::single_stage::AsyncFullLoadingStrategy;
use crate::matmul::components::global::single_stage::AsyncLhsLoader;
use crate::matmul::components::global::single_stage::AsyncRhsLoader;
use crate::matmul::components::global::single_stage::Config;
use crate::matmul::components::global::single_stage::FullLoader;
use crate::matmul::components::stage::StageMatmul;
use crate::matmul::components::stage::multi_buffer::{LhsReader, RhsReader};

use barrier::Barrier;
use cubecl_core::Feature;
use cubecl_core::prelude::*;
use cubecl_core::{self as cubecl};
use cubecl_core::{CubeCount, CubeDim, Runtime, client::ComputeClient};
use cubecl_std::tensor::r#virtual::ReadWrite;
use cubecl_std::tensor::r#virtual::VirtualTensor;

=======
>>>>>>> 9663cccb
use crate::matmul::{
    components::{
        Ident, InvalidConfigError, MatmulConfigFactory, MatmulPrecision, MatmulProblem,
        global::{
            GlobalConfig, GlobalMatmul, GlobalMatmulFamily, IndexedQuantization,
            ZeroAccumulatorLoader,
            output_loader::Unloader,
            single_stage::{
                AsyncFullLoader, AsyncFullLoadingStrategy, AsyncLhsLoader, AsyncRhsLoader, Config,
                FullLoader,
            },
        },
        stage::{
            self, StageMatmul,
            multi_buffer::{LhsReader, LhsReaderFamily, RhsReader, RhsReaderFamily},
        },
    },
    kernels::MatmulAvailabilityError,
};
use barrier::Barrier;
use core::marker::PhantomData;
use cubecl::Feature;
use cubecl::prelude::*;
use cubecl_core as cubecl;
use cubecl_std::tensor::r#virtual::VirtualTensor;
use cubecl_std::{CubeOption, tensor::r#virtual::ReadWrite};

pub struct SimpleBarrierMatmulFamily<
    SMM: stage::StageMatmulFamily,
    LL: AsyncFullLoadingStrategy,
    RL: AsyncFullLoadingStrategy,
> {
    _stage_matmul: PhantomData<SMM>,
    _lhs_loading: PhantomData<LL>,
    _rhs_loading: PhantomData<RL>,
}

impl<SMM, LL, RL> GlobalMatmulFamily for SimpleBarrierMatmulFamily<SMM, LL, RL>
where
    SMM: stage::StageMatmulFamily<LhsReader = LhsReaderFamily, RhsReader = RhsReaderFamily>,
    LL: AsyncFullLoadingStrategy,
    RL: AsyncFullLoadingStrategy,
{
    type Matmul<MP: MatmulPrecision> = SimpleBarrierMatmul<
        MP,
        SMM::Matmul<MP::ES, MP::EG, MP::EA, LL::TilingLayout, RL::TilingLayout>,
        LL,
        RL,
    >;
}

impl<SMM, LL, RL> MatmulConfigFactory for SimpleBarrierMatmulFamily<SMM, LL, RL>
where
    SMM: stage::StageMatmulFamily,
    LL: AsyncFullLoadingStrategy,
    RL: AsyncFullLoadingStrategy,
{
    type Input = SMM::Input;
    type Config = Config<SMM::Config>;

    fn check_config(config: &Self::Config) -> Result<(), InvalidConfigError> {
        LL::check(config, Ident::Lhs)?;
        RL::check(config, Ident::Rhs)?;
        SMM::check_config(&config.to_smm_config())
    }

    fn check_availability<R: Runtime, MP: MatmulPrecision>(
        client: &ComputeClient<R::Server, R::Channel>,
        config: &Self::Config,
    ) -> Result<(), MatmulAvailabilityError> {
        SMM::check_availability::<R, MP>(client, &config.to_smm_config())?;

        if !client.properties().feature_enabled(Feature::Barrier) {
            return Err(MatmulAvailabilityError::BarrierUnavailable);
        }

        Ok(())
    }

    fn make_config(
        input: Self::Input,
        problem: &MatmulProblem,
        cube_dim: &CubeDim,
        cube_count: &CubeCount,
        quantized: bool,
    ) -> Self::Config {
        let smm_config = SMM::make_config(input, problem, cube_dim, cube_count, quantized);
        let stage_shape = SMM::stage_shape(&smm_config);

        Config::new(
            smm_config,
            problem.m as u32 % stage_shape.m != 0,
            problem.n as u32 % stage_shape.n != 0,
            problem.k as u32 % stage_shape.k != 0,
            problem.lhs_layout,
            problem.rhs_layout,
            problem.lhs_line_size as u32,
            problem.rhs_line_size as u32,
            problem.out_line_size as u32,
            stage_shape.k,
        )
    }
}

/// Performs matrix multiplication at the global level, with each plane sharing the same responsibilities
/// - All planes load data to the stage
/// - All planes are used in the stage matmul computation
pub struct SimpleBarrierMatmul<
    MP: MatmulPrecision,
    SMM: StageMatmul<MP::ES, MP::EG, MP::EA>,
    LL: AsyncFullLoadingStrategy,
    RL: AsyncFullLoadingStrategy,
> {
    _ms: PhantomData<MP>,
    _stage_matmul: PhantomData<SMM>,
    _lhs_loading: PhantomData<LL>,
    _rhs_loading: PhantomData<RL>,
}

#[cube]
impl<MP: MatmulPrecision, SMM, LL, RL> GlobalMatmul<MP> for SimpleBarrierMatmul<MP, SMM, LL, RL>
where
    SMM: StageMatmul<
            MP::ES,
            MP::EG,
            MP::EA,
            LhsReader = LhsReader<MP::ES, LL::TilingLayout>,
            RhsReader = RhsReader<MP::ES, RL::TilingLayout>,
        >,
    LL: AsyncFullLoadingStrategy,
    RL: AsyncFullLoadingStrategy,
{
    type Config = Config<SMM::Config>;
    type LhsLoader = AsyncLhsLoader<MP::EG, MP::ES, SMM::Config, LL>;
    type RhsLoader = AsyncRhsLoader<MP::EG, MP::ES, SMM::Config, RL>;
    type AccumulatorLoader = ZeroAccumulatorLoader;
    type Out = Unloader<MP::EG>;
    type Accumulator = SMM::Accumulator;

    fn execute(
        mut lhs_loader: Self::LhsLoader,
        mut rhs_loader: Self::RhsLoader,
        mut out_unloader: Self::Out,
        acc: &mut Self::Accumulator,
        k_range: (u32, u32),
        quantization: CubeOption<IndexedQuantization<MP::EG>>,
        #[comptime] config: Self::Config,
    ) {
        comptime! {
            if quantization.is_some() {
                todo!();
            }
        }
        let k_step = config.k_step;
        let range = k_range.1 - k_range.0;
        let num_loops = (range + k_step - 1) / k_step;

        let (mut lhs_tile, mut rhs_tile) = SMM::init_tile_inputs(config.to_smm_config());
        SMM::zero_accumulator(acc, config.to_smm_config());

        let barrier_level = LL::barrier_level();
        comptime!(assert!(barrier_level == RL::barrier_level()));
        let barrier = Barrier::<MP::ES>::new(barrier_level);

        for loop_iter in 0..num_loops {
            sync_units();

            #[allow(clippy::collapsible_if)]
            if comptime!(config.check_k_bounds()) {
                if loop_iter == num_loops - 1 {
                    Self::LhsLoader::clear_stage(&mut lhs_loader, config);
                    Self::RhsLoader::clear_stage(&mut rhs_loader, config);
                    sync_units();
                }
            }

            // Start loading
            Self::LhsLoader::fill_stage::<Barrier<MP::ES>>(&mut lhs_loader, &barrier, config);
            Self::RhsLoader::fill_stage::<Barrier<MP::ES>>(&mut rhs_loader, &barrier, config);

            let lhs_stage_reader = &Self::LhsLoader::reader(&lhs_loader);
            let rhs_stage_reader = &Self::RhsLoader::reader(&rhs_loader);

            barrier.wait();

            SMM::execute(
                lhs_stage_reader,
                rhs_stage_reader,
                &mut lhs_tile,
                &mut rhs_tile,
                acc,
                CubeOption::new_None(),
                config.to_smm_config(),
            );

            Self::LhsLoader::advance_view(&mut lhs_loader, k_step);
            Self::RhsLoader::advance_view(&mut rhs_loader, k_step);
        }

        SMM::read_accumulator::<Self::Out, Self::Config>(
            acc,
            &mut out_unloader,
            quantization,
            config.to_smm_config(),
            config,
        );
    }

    fn init_lhs_loader(
        lhs: VirtualTensor<MP::EG>,
        x_offset: u32,
        y_offset: u32,
        batch_offset: u32,
        #[comptime] config: Self::Config,
    ) -> Self::LhsLoader {
        Self::LhsLoader::new::<Self::Config>(lhs, x_offset, y_offset, batch_offset, config)
    }

    fn init_rhs_loader(
        rhs: VirtualTensor<MP::EG>,
        x_offset: u32,
        y_offset: u32,
        batch_offset: u32,
        #[comptime] config: Self::Config,
    ) -> Self::RhsLoader {
        Self::RhsLoader::new::<Self::Config>(rhs, x_offset, y_offset, batch_offset, config)
    }

    fn init_unloader(
        out: VirtualTensor<MP::EG, ReadWrite>,
        x_offset: u32,
        y_offset: u32,
        batch_offset: u32,
    ) -> Self::Out {
        Self::Out::new(out, x_offset, y_offset, batch_offset)
    }

    fn init_accumulator(#[comptime] config: Self::Config) -> Self::Accumulator {
        SMM::init_accumulator(config.to_smm_config())
    }

    fn zero_accumulator(acc: &mut Self::Accumulator, #[comptime] config: Self::Config) {
        SMM::zero_accumulator(acc, config.to_smm_config());
    }
}<|MERGE_RESOLUTION|>--- conflicted
+++ resolved
@@ -1,4 +1,3 @@
-<<<<<<< HEAD
 use std::marker::PhantomData;
 
 use crate::matmul::components::MatmulPrecision;
@@ -22,34 +21,18 @@
 use cubecl_std::tensor::r#virtual::ReadWrite;
 use cubecl_std::tensor::r#virtual::VirtualTensor;
 
-=======
->>>>>>> 9663cccb
 use crate::matmul::{
     components::{
-        Ident, InvalidConfigError, MatmulConfigFactory, MatmulPrecision, MatmulProblem,
-        global::{
-            GlobalConfig, GlobalMatmul, GlobalMatmulFamily, IndexedQuantization,
-            ZeroAccumulatorLoader,
-            output_loader::Unloader,
-            single_stage::{
-                AsyncFullLoader, AsyncFullLoadingStrategy, AsyncLhsLoader, AsyncRhsLoader, Config,
-                FullLoader,
-            },
-        },
+        Ident, InvalidConfigError, MatmulConfigFactory, MatmulProblem,
+        global::{GlobalConfig, GlobalMatmulFamily, IndexedQuantization},
         stage::{
-            self, StageMatmul,
-            multi_buffer::{LhsReader, LhsReaderFamily, RhsReader, RhsReaderFamily},
+            self,
+            multi_buffer::{LhsReaderFamily, RhsReaderFamily},
         },
     },
     kernels::MatmulAvailabilityError,
 };
-use barrier::Barrier;
-use core::marker::PhantomData;
-use cubecl::Feature;
-use cubecl::prelude::*;
-use cubecl_core as cubecl;
-use cubecl_std::tensor::r#virtual::VirtualTensor;
-use cubecl_std::{CubeOption, tensor::r#virtual::ReadWrite};
+use cubecl_std::CubeOption;
 
 pub struct SimpleBarrierMatmulFamily<
     SMM: stage::StageMatmulFamily,
