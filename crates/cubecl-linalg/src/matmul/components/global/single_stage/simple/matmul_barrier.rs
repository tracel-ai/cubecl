<<<<<<< HEAD
=======
use crate::matmul::components::MatmulPrecision;
use crate::matmul::components::global::GlobalMatmul;
use crate::matmul::components::global::ZeroAccumulatorLoader;
use crate::matmul::components::global::base::AsyncInputLoader;
use crate::matmul::components::global::base::InputLoader;
use crate::matmul::components::global::loader::r#async::{
    AsyncLhsLoader, AsyncLoadingStrategy, AsyncRhsLoader,
};
>>>>>>> 33b743d2
use crate::matmul::components::global::output_loader::Unloader;
use crate::matmul::components::global::single_stage::AsyncFullLoader;
use crate::matmul::components::global::single_stage::AsyncFullLoadingStrategy;
use crate::matmul::components::global::single_stage::AsyncLhsLoader;
use crate::matmul::components::global::single_stage::AsyncRhsLoader;
use crate::matmul::components::global::single_stage::Config;
<<<<<<< HEAD
use crate::matmul::components::global::single_stage::FullLoader;
use crate::matmul::components::global::GlobalMatmul;
use crate::matmul::components::global::ZeroAccumulatorLoader;
use crate::matmul::components::stage::multi_buffer::{LhsReader, RhsReader};
=======
>>>>>>> 33b743d2
use crate::matmul::components::stage::StageMatmul;
use crate::matmul::components::stage::multi_buffer::{LhsReader, RhsReader};

use barrier::Barrier;
use cubecl_core::Feature;
use cubecl_core::prelude::*;
use cubecl_core::{self as cubecl};
use cubecl_std::tensor::r#virtual::ReadWrite;
use cubecl_std::tensor::r#virtual::VirtualTensor;
use std::marker::PhantomData;

use cubecl_core::{CubeCount, CubeDim, Runtime, client::ComputeClient};

use crate::matmul::{
    components::{
        Ident, InvalidConfigError, MatmulConfigFactory, MatmulProblem,
        global::{GlobalConfig, GlobalMatmulFamily},
        stage::{
            self,
            multi_buffer::{LhsReaderFamily, RhsReaderFamily},
        },
    },
    kernels::MatmulAvailabilityError,
};

pub struct SimpleBarrierMatmulFamily<
    SMM: stage::StageMatmulFamily,
    LL: AsyncFullLoadingStrategy,
    RL: AsyncFullLoadingStrategy,
> {
    _stage_matmul: PhantomData<SMM>,
    _lhs_loading: PhantomData<LL>,
    _rhs_loading: PhantomData<RL>,
}

impl<SMM, LL, RL> GlobalMatmulFamily for SimpleBarrierMatmulFamily<SMM, LL, RL>
where
    SMM: stage::StageMatmulFamily<LhsReader = LhsReaderFamily, RhsReader = RhsReaderFamily>,
    LL: AsyncFullLoadingStrategy,
    RL: AsyncFullLoadingStrategy,
{
    type Matmul<MP: MatmulPrecision> = SimpleBarrierMatmul<
        MP,
        SMM::Matmul<MP::ES, MP::EG, MP::EA, LL::TilingLayout, RL::TilingLayout>,
        LL,
        RL,
    >;
}

impl<SMM, LL, RL> MatmulConfigFactory for SimpleBarrierMatmulFamily<SMM, LL, RL>
where
    SMM: stage::StageMatmulFamily,
    LL: AsyncFullLoadingStrategy,
    RL: AsyncFullLoadingStrategy,
{
    type Input = SMM::Input;
    type Config = Config<SMM::Config>;

    fn check_config(config: &Self::Config) -> Result<(), InvalidConfigError> {
        LL::check(config, Ident::Lhs)?;
        RL::check(config, Ident::Rhs)?;
        SMM::check_config(&config.to_smm_config())
    }

    fn check_availability<R: Runtime, MP: MatmulPrecision>(
        client: &ComputeClient<R::Server, R::Channel>,
        config: &Self::Config,
    ) -> Result<(), MatmulAvailabilityError> {
        SMM::check_availability::<R, MP>(client, &config.to_smm_config())?;

        if !client.properties().feature_enabled(Feature::Barrier) {
            return Err(MatmulAvailabilityError::BarrierUnavailable);
        }

        Ok(())
    }

    fn make_config(
        input: Self::Input,
        problem: &MatmulProblem,
        cube_dim: &CubeDim,
        cube_count: &CubeCount,
        quantized: bool,
    ) -> Self::Config {
        let smm_config = SMM::make_config(input, problem, cube_dim, cube_count, quantized);
        let stage_shape = SMM::stage_shape(&smm_config);

        Config::new(
            smm_config,
            problem.m as u32 % stage_shape.m != 0,
            problem.n as u32 % stage_shape.n != 0,
            problem.k as u32 % stage_shape.k != 0,
            problem.lhs_layout,
            problem.rhs_layout,
            problem.lhs_line_size as u32,
            problem.rhs_line_size as u32,
            problem.out_line_size as u32,
            stage_shape.k,
        )
    }
}

/// Performs matrix multiplication at the global level, with each plane sharing the same responsibilities
/// - All planes load data to the stage
/// - All planes are used in the stage matmul computation
pub struct SimpleBarrierMatmul<
    MP: MatmulPrecision,
    SMM: StageMatmul<MP::ES, MP::EG, MP::EA>,
    LL: AsyncFullLoadingStrategy,
    RL: AsyncFullLoadingStrategy,
> {
    _ms: PhantomData<MP>,
    _stage_matmul: PhantomData<SMM>,
    _lhs_loading: PhantomData<LL>,
    _rhs_loading: PhantomData<RL>,
}

#[cube]
impl<MP: MatmulPrecision, SMM, LL, RL> GlobalMatmul<MP> for SimpleBarrierMatmul<MP, SMM, LL, RL>
where
    SMM: StageMatmul<
<<<<<<< HEAD
        MP::ES,
        MP::EG,
        MP::EA,
        LhsReader = LhsReader<MP::ES, LL::TilingLayout>,
        RhsReader = RhsReader<MP::ES, RL::TilingLayout>,
    >,
    LL: AsyncFullLoadingStrategy,
    RL: AsyncFullLoadingStrategy,
=======
            MP::ES,
            MP::EG,
            MP::EA,
            LhsReader = LhsReader<MP::ES, LL::TilingLayout>,
            RhsReader = RhsReader<MP::ES, RL::TilingLayout>,
        >,
    LL: AsyncLoadingStrategy,
    RL: AsyncLoadingStrategy,
>>>>>>> 33b743d2
{
    type Config = Config<SMM::Config>;
    type LhsLoader = AsyncLhsLoader<MP::EG, MP::ES, SMM::Config, LL>;
    type RhsLoader = AsyncRhsLoader<MP::EG, MP::ES, SMM::Config, RL>;
    type AccumulatorLoader = ZeroAccumulatorLoader;
    type Out = Unloader<MP::EG>;
    type Accumulator = SMM::Accumulator;

    fn execute(
        mut lhs_loader: Self::LhsLoader,
        mut rhs_loader: Self::RhsLoader,
        mut out_unloader: Self::Out,
        acc: &mut Self::Accumulator,
        k_range: (u32, u32),
        #[comptime] config: Self::Config,
    ) {
        let k_step = config.k_step;
        let range = k_range.1 - k_range.0;
        let num_loops = (range + k_step - 1) / k_step;

        let (mut lhs_tile, mut rhs_tile) = SMM::init_tile_inputs(config.to_smm_config());
        SMM::zero_accumulator(acc, config.to_smm_config());

        let barrier_level = LL::barrier_level();
        comptime!(assert!(barrier_level == RL::barrier_level()));
        let barrier = Barrier::<MP::ES>::new(barrier_level);

        for loop_iter in 0..num_loops {
            sync_units();

            #[allow(clippy::collapsible_if)]
            if comptime!(config.check_k_bounds()) {
                if loop_iter == num_loops - 1 {
                    Self::LhsLoader::clear_stage(&mut lhs_loader, config);
                    Self::RhsLoader::clear_stage(&mut rhs_loader, config);
                    sync_units();
                }
            }

            // Start loading
            Self::LhsLoader::fill_stage::<Barrier<MP::ES>>(&mut lhs_loader, &barrier, config);
            Self::RhsLoader::fill_stage::<Barrier<MP::ES>>(&mut rhs_loader, &barrier, config);

            let lhs_stage_reader = &Self::LhsLoader::as_stage_reader(&lhs_loader);
            let rhs_stage_reader = &Self::RhsLoader::as_stage_reader(&rhs_loader);

            barrier.wait();

            SMM::execute(
                lhs_stage_reader,
                rhs_stage_reader,
                &mut lhs_tile,
                &mut rhs_tile,
                acc,
                config.to_smm_config(),
            );

            Self::LhsLoader::advance_view(&mut lhs_loader, k_step);
            Self::RhsLoader::advance_view(&mut rhs_loader, k_step);
        }

        SMM::read_accumulator::<Self::Out, Self::Config>(
            acc,
            &mut out_unloader,
            config.to_smm_config(),
            config,
        );
    }

    fn init_lhs_loader(
        lhs: VirtualTensor<MP::EG>,
        x_offset: u32,
        y_offset: u32,
        batch_offset: u32,
        #[comptime] config: Self::Config,
    ) -> Self::LhsLoader {
        Self::LhsLoader::new::<Self::Config>(lhs, x_offset, y_offset, batch_offset, config)
    }

    fn init_rhs_loader(
        rhs: VirtualTensor<MP::EG>,
        x_offset: u32,
        y_offset: u32,
        batch_offset: u32,
        #[comptime] config: Self::Config,
    ) -> Self::RhsLoader {
        Self::RhsLoader::new::<Self::Config>(rhs, x_offset, y_offset, batch_offset, config)
    }

    fn init_unloader(
        out: VirtualTensor<MP::EG, ReadWrite>,
        x_offset: u32,
        y_offset: u32,
        batch_offset: u32,
    ) -> Self::Out {
        Self::Out::new(out, x_offset, y_offset, batch_offset)
    }

    fn init_accumulator(#[comptime] config: Self::Config) -> Self::Accumulator {
        SMM::init_accumulator(config.to_smm_config())
    }

    fn zero_accumulator(acc: &mut Self::Accumulator, #[comptime] config: Self::Config) {
        SMM::zero_accumulator(acc, config.to_smm_config());
    }
}<|MERGE_RESOLUTION|>--- conflicted
+++ resolved
@@ -1,39 +1,22 @@
-<<<<<<< HEAD
-=======
-use crate::matmul::components::MatmulPrecision;
 use crate::matmul::components::global::GlobalMatmul;
 use crate::matmul::components::global::ZeroAccumulatorLoader;
-use crate::matmul::components::global::base::AsyncInputLoader;
-use crate::matmul::components::global::base::InputLoader;
-use crate::matmul::components::global::loader::r#async::{
-    AsyncLhsLoader, AsyncLoadingStrategy, AsyncRhsLoader,
-};
->>>>>>> 33b743d2
 use crate::matmul::components::global::output_loader::Unloader;
 use crate::matmul::components::global::single_stage::AsyncFullLoader;
 use crate::matmul::components::global::single_stage::AsyncFullLoadingStrategy;
 use crate::matmul::components::global::single_stage::AsyncLhsLoader;
 use crate::matmul::components::global::single_stage::AsyncRhsLoader;
 use crate::matmul::components::global::single_stage::Config;
-<<<<<<< HEAD
 use crate::matmul::components::global::single_stage::FullLoader;
-use crate::matmul::components::global::GlobalMatmul;
-use crate::matmul::components::global::ZeroAccumulatorLoader;
-use crate::matmul::components::stage::multi_buffer::{LhsReader, RhsReader};
-=======
->>>>>>> 33b743d2
 use crate::matmul::components::stage::StageMatmul;
 use crate::matmul::components::stage::multi_buffer::{LhsReader, RhsReader};
+use crate::matmul::components::stage::multi_buffer::{LhsReader, RhsReader};
 
 use barrier::Barrier;
-use cubecl_core::Feature;
 use cubecl_core::prelude::*;
 use cubecl_core::{self as cubecl};
+use cubecl_core::{CubeCount, CubeDim, Runtime, client::ComputeClient};
 use cubecl_std::tensor::r#virtual::ReadWrite;
 use cubecl_std::tensor::r#virtual::VirtualTensor;
-use std::marker::PhantomData;
-
-use cubecl_core::{CubeCount, CubeDim, Runtime, client::ComputeClient};
 
 use crate::matmul::{
     components::{
@@ -143,25 +126,14 @@
 impl<MP: MatmulPrecision, SMM, LL, RL> GlobalMatmul<MP> for SimpleBarrierMatmul<MP, SMM, LL, RL>
 where
     SMM: StageMatmul<
-<<<<<<< HEAD
-        MP::ES,
-        MP::EG,
-        MP::EA,
-        LhsReader = LhsReader<MP::ES, LL::TilingLayout>,
-        RhsReader = RhsReader<MP::ES, RL::TilingLayout>,
-    >,
-    LL: AsyncFullLoadingStrategy,
-    RL: AsyncFullLoadingStrategy,
-=======
             MP::ES,
             MP::EG,
             MP::EA,
             LhsReader = LhsReader<MP::ES, LL::TilingLayout>,
             RhsReader = RhsReader<MP::ES, RL::TilingLayout>,
         >,
-    LL: AsyncLoadingStrategy,
-    RL: AsyncLoadingStrategy,
->>>>>>> 33b743d2
+    LL: AsyncFullLoadingStrategy,
+    RL: AsyncFullLoadingStrategy,
 {
     type Config = Config<SMM::Config>;
     type LhsLoader = AsyncLhsLoader<MP::EG, MP::ES, SMM::Config, LL>;
