<<<<<<< HEAD
use crate::matmul::components::{
    MatmulPrecision,
    global::{
        GlobalMatmul, IndexedQuantization, ZeroAccumulatorLoader,
        base::{AsyncInputLoader, InputLoader},
        loader::r#async::{AsyncLhsLoader, AsyncLoadingStrategy, AsyncRhsLoader},
        output_loader::Unloader,
        single_stage::Config,
    },
    stage::{
        StageMatmul,
        multi_buffer::{LhsReader, RhsReader},
    },
};
=======
use crate::matmul::components::MatmulPrecision;
use crate::matmul::components::global::GlobalMatmul;
use crate::matmul::components::global::ZeroAccumulatorLoader;
use crate::matmul::components::global::output_loader::Unloader;
use crate::matmul::components::global::single_stage::AsyncFullLoader;
use crate::matmul::components::global::single_stage::AsyncFullLoadingStrategy;
use crate::matmul::components::global::single_stage::AsyncLhsLoader;
use crate::matmul::components::global::single_stage::AsyncRhsLoader;
use crate::matmul::components::global::single_stage::Config;
use crate::matmul::components::global::single_stage::FullLoader;
use crate::matmul::components::stage::StageMatmul;
use crate::matmul::components::stage::multi_buffer::{LhsReader, RhsReader};
use cubecl_std::tensor::r#virtual::{ReadWrite, VirtualTensor};

>>>>>>> 024e4222
use cubecl_core::prelude::*;
use cubecl_core::{self as cubecl, Feature};
use cubecl_std::{
    CubeOption,
    tensor::r#virtual::{ReadWrite, VirtualTensor},
};
use pipeline::Pipeline;
use std::marker::PhantomData;

use crate::matmul::{
    components::{
        Ident, InvalidConfigError, MatmulConfigFactory, MatmulProblem,
        global::{GlobalConfig, GlobalMatmulFamily},
        stage::{
            self,
            multi_buffer::{LhsReaderFamily, RhsReaderFamily},
        },
    },
    kernels::MatmulAvailabilityError,
};

pub struct SimplePipelinedMatmulFamily<
    SMM: stage::StageMatmulFamily,
    LL: AsyncFullLoadingStrategy,
    RL: AsyncFullLoadingStrategy,
> {
    _stage_matmul: PhantomData<SMM>,
    _lhs_loading: PhantomData<LL>,
    _rhs_loading: PhantomData<RL>,
}

impl<SMM, LL, RL> GlobalMatmulFamily for SimplePipelinedMatmulFamily<SMM, LL, RL>
where
    SMM: stage::StageMatmulFamily<LhsReader = LhsReaderFamily, RhsReader = RhsReaderFamily>,
    LL: AsyncFullLoadingStrategy,
    RL: AsyncFullLoadingStrategy,
{
    type Matmul<MP: MatmulPrecision> = SimplePipelinedMatmul<
        MP,
        SMM::Matmul<MP::ES, MP::EG, MP::EA, LL::TilingLayout, RL::TilingLayout>,
        LL,
        RL,
    >;
}

impl<SMM, LL, RL> MatmulConfigFactory for SimplePipelinedMatmulFamily<SMM, LL, RL>
where
    SMM: stage::StageMatmulFamily,
    LL: AsyncFullLoadingStrategy,
    RL: AsyncFullLoadingStrategy,
{
    type Input = SMM::Input;
    type Config = Config<SMM::Config>;

    fn check_config(config: &Self::Config) -> Result<(), InvalidConfigError> {
        LL::check(config, Ident::Lhs)?;
        RL::check(config, Ident::Rhs)?;
        SMM::check_config(&config.to_smm_config())
    }

    fn check_availability<R: Runtime, MP: MatmulPrecision>(
        client: &ComputeClient<R::Server, R::Channel>,
        config: &Self::Config,
    ) -> Result<(), MatmulAvailabilityError> {
        SMM::check_availability::<R, MP>(client, &config.to_smm_config())?;

        if !client.properties().feature_enabled(Feature::Pipeline) {
            return Err(MatmulAvailabilityError::PipelineUnavailable);
        }

        Ok(())
    }

    fn make_config(
        input: Self::Input,
        problem: &MatmulProblem,
        cube_dim: &CubeDim,
        cube_count: &CubeCount,
        quantized: bool,
    ) -> Self::Config {
        let smm_config = SMM::make_config(input, problem, cube_dim, cube_count, quantized);
        let stage_shape = SMM::stage_shape(&smm_config);

        Config::new(
            smm_config,
            problem.m as u32 % stage_shape.m != 0,
            problem.n as u32 % stage_shape.n != 0,
            problem.k as u32 % stage_shape.k != 0,
            problem.lhs_layout,
            problem.rhs_layout,
            problem.lhs_line_size as u32,
            problem.rhs_line_size as u32,
            problem.out_line_size as u32,
            stage_shape.k,
        )
    }
}

/// Performs matrix multiplication at the global level, with each plane sharing the same responsibilities
/// - All planes load data to the stage
/// - All planes are used in the stage matmul computation
pub struct SimplePipelinedMatmul<
    MP: MatmulPrecision,
    SMM: StageMatmul<MP::ES, MP::EG, MP::EA>,
    LL: AsyncFullLoadingStrategy,
    RL: AsyncFullLoadingStrategy,
> {
    _ms: PhantomData<MP>,
    _stage_matmul: PhantomData<SMM>,
    _lhs_loading: PhantomData<LL>,
    _rhs_loading: PhantomData<RL>,
}

#[cube]
impl<MP: MatmulPrecision, SMM, LL, RL> GlobalMatmul<MP> for SimplePipelinedMatmul<MP, SMM, LL, RL>
where
    SMM: StageMatmul<
            MP::ES,
            MP::EG,
            MP::EA,
            LhsReader = LhsReader<MP::ES, LL::TilingLayout>,
            RhsReader = RhsReader<MP::ES, RL::TilingLayout>,
        >,
    LL: AsyncFullLoadingStrategy,
    RL: AsyncFullLoadingStrategy,
{
    type Config = Config<SMM::Config>;
    type LhsLoader = AsyncLhsLoader<MP::EG, MP::ES, SMM::Config, LL>;
    type RhsLoader = AsyncRhsLoader<MP::EG, MP::ES, SMM::Config, RL>;
    type AccumulatorLoader = ZeroAccumulatorLoader;
    type Out = Unloader<MP::EG>;
    type Accumulator = SMM::Accumulator;

    fn execute(
        mut lhs_loader: Self::LhsLoader,
        mut rhs_loader: Self::RhsLoader,
        mut out_unloader: Self::Out,
        acc: &mut Self::Accumulator,
        k_range: (u32, u32),
        quantization: CubeOption<IndexedQuantization<MP::EG>>,
        #[comptime] config: Self::Config,
    ) {
        comptime! {
            if quantization.is_some() {
                todo!();
            }
        }
        let k_step = config.k_step;
        let range = k_range.1 - k_range.0;
        let num_loops = (range + k_step - 1) / k_step;

        // Pipeline is declared with two stages, one for lhs and one for rhs
        let pipeline = Pipeline::<MP::ES>::new(2);

        let (mut lhs_tile, mut rhs_tile) = SMM::init_tile_inputs(config.to_smm_config());
        SMM::zero_accumulator(acc, config.to_smm_config());

        for loop_iter in 0..num_loops {
            sync_units();

            #[allow(clippy::collapsible_if)]
            if comptime!(config.check_k_bounds()) {
                if loop_iter == num_loops - 1 {
                    Self::LhsLoader::clear_stage(&mut lhs_loader, config);
                    Self::RhsLoader::clear_stage(&mut rhs_loader, config);
                    sync_units();
                }
            }

            // Start loading
            pipeline.producer_acquire();
            Self::LhsLoader::fill_stage::<Pipeline<MP::ES>>(&mut lhs_loader, &pipeline, config);
            Self::RhsLoader::fill_stage::<Pipeline<MP::ES>>(&mut rhs_loader, &pipeline, config);
            pipeline.producer_commit();

            let lhs_stage_reader = &Self::LhsLoader::as_stage_reader(&lhs_loader);
            let rhs_stage_reader = &Self::RhsLoader::as_stage_reader(&rhs_loader);

            // Wait for load to finish for this thread, then sync to make sure all planes have finished
            pipeline.consumer_wait();
            sync_units();

            SMM::execute(
                lhs_stage_reader,
                rhs_stage_reader,
                &mut lhs_tile,
                &mut rhs_tile,
                acc,
                CubeOption::new_None(),
                config.to_smm_config(),
            );

            pipeline.consumer_release();

            Self::LhsLoader::advance_view(&mut lhs_loader, k_step);
            Self::RhsLoader::advance_view(&mut rhs_loader, k_step);
        }

        SMM::read_accumulator::<Self::Out, Self::Config>(
            acc,
            &mut out_unloader,
            CubeOption::new_None(),
            config.to_smm_config(),
            config,
        );
    }

    fn init_lhs_loader(
        lhs: VirtualTensor<MP::EG>,
        x_offset: u32,
        y_offset: u32,
        batch_offset: u32,
        #[comptime] config: Self::Config,
    ) -> Self::LhsLoader {
        Self::LhsLoader::new::<Self::Config>(lhs, x_offset, y_offset, batch_offset, config)
    }

    fn init_rhs_loader(
        rhs: VirtualTensor<MP::EG>,
        x_offset: u32,
        y_offset: u32,
        batch_offset: u32,
        #[comptime] config: Self::Config,
    ) -> Self::RhsLoader {
        Self::RhsLoader::new::<Self::Config>(rhs, x_offset, y_offset, batch_offset, config)
    }

    fn init_unloader(
        out: VirtualTensor<MP::EG, ReadWrite>,
        x_offset: u32,
        y_offset: u32,
        batch_offset: u32,
    ) -> Self::Out {
        Self::Out::new(out, x_offset, y_offset, batch_offset)
    }

    fn init_accumulator(#[comptime] config: Self::Config) -> Self::Accumulator {
        SMM::init_accumulator(config.to_smm_config())
    }

    fn zero_accumulator(acc: &mut Self::Accumulator, #[comptime] config: Self::Config) {
        SMM::zero_accumulator(acc, config.to_smm_config());
    }
}<|MERGE_RESOLUTION|>--- conflicted
+++ resolved
@@ -1,34 +1,18 @@
-<<<<<<< HEAD
 use crate::matmul::components::{
     MatmulPrecision,
     global::{
         GlobalMatmul, IndexedQuantization, ZeroAccumulatorLoader,
-        base::{AsyncInputLoader, InputLoader},
-        loader::r#async::{AsyncLhsLoader, AsyncLoadingStrategy, AsyncRhsLoader},
         output_loader::Unloader,
-        single_stage::Config,
+        single_stage::{
+            AsyncFullLoader, AsyncFullLoadingStrategy, AsyncLhsLoader, AsyncRhsLoader, Config,
+            FullLoader,
+        },
     },
     stage::{
         StageMatmul,
         multi_buffer::{LhsReader, RhsReader},
     },
 };
-=======
-use crate::matmul::components::MatmulPrecision;
-use crate::matmul::components::global::GlobalMatmul;
-use crate::matmul::components::global::ZeroAccumulatorLoader;
-use crate::matmul::components::global::output_loader::Unloader;
-use crate::matmul::components::global::single_stage::AsyncFullLoader;
-use crate::matmul::components::global::single_stage::AsyncFullLoadingStrategy;
-use crate::matmul::components::global::single_stage::AsyncLhsLoader;
-use crate::matmul::components::global::single_stage::AsyncRhsLoader;
-use crate::matmul::components::global::single_stage::Config;
-use crate::matmul::components::global::single_stage::FullLoader;
-use crate::matmul::components::stage::StageMatmul;
-use crate::matmul::components::stage::multi_buffer::{LhsReader, RhsReader};
-use cubecl_std::tensor::r#virtual::{ReadWrite, VirtualTensor};
-
->>>>>>> 024e4222
 use cubecl_core::prelude::*;
 use cubecl_core::{self as cubecl, Feature};
 use cubecl_std::{
