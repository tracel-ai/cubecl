--- conflicted
+++ resolved
@@ -4,11 +4,7 @@
         GlobalMatmul, IndexedQuantization, ZeroAccumulatorLoader,
         load::{AsyncFullLoadingStrategy, AsyncLoader},
         output_loader::Unloader,
-<<<<<<< HEAD
         single_stage::Config,
-=======
-        single_stage::{AsyncFullLoadingStrategy, AsyncLoader, Config},
->>>>>>> baa4d4d4
     },
     stage::{StageMatmul, multi_buffer::FullReader},
 };
@@ -223,11 +219,7 @@
             x_offset,
             y_offset,
             batch_offset,
-<<<<<<< HEAD
-            Ident::Lhs,
-=======
             InputIdent::Lhs,
->>>>>>> baa4d4d4
             config,
         )
     }
@@ -245,11 +237,7 @@
             x_offset,
             y_offset,
             batch_offset,
-<<<<<<< HEAD
-            Ident::Rhs,
-=======
             InputIdent::Rhs,
->>>>>>> baa4d4d4
             config,
         )
     }
