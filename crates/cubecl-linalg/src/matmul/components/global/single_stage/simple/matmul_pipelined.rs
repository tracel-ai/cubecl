use crate::matmul::components::{
    InputIdent, MatmulPrecision,
    global::{
<<<<<<< HEAD
        GlobalMatmul, IndexedQuantization, ZeroAccumulatorLoader,
        load::{AsyncFullLoadingStrategy, AsyncLoader},
=======
        GlobalMatmul, Quantization, ZeroAccumulatorLoader,
>>>>>>> d9c16a88
        output_loader::Unloader,
        single_stage::Config,
    },
    stage::{StageMatmul, multi_buffer::FullReader},
};
use cubecl_core::prelude::*;
use cubecl_core::{self as cubecl, Feature};
use cubecl_std::{
    CubeOption,
    tensor::r#virtual::{ReadWrite, VirtualTensor},
};
use pipeline::Pipeline;
use std::marker::PhantomData;

use crate::matmul::{
    components::{
        Ident, InvalidConfigError, MatmulConfigFactory, MatmulProblem,
        global::{GlobalConfig, GlobalMatmulFamily},
        stage::{self, multi_buffer::FullReaderFamily},
    },
    kernels::MatmulAvailabilityError,
};

pub struct SimplePipelinedMatmulFamily<
    SMM: stage::StageMatmulFamily,
    LL: AsyncFullLoadingStrategy,
    RL: AsyncFullLoadingStrategy,
> {
    _stage_matmul: PhantomData<SMM>,
    _lhs_loading: PhantomData<LL>,
    _rhs_loading: PhantomData<RL>,
}

impl<SMM, LL, RL> GlobalMatmulFamily for SimplePipelinedMatmulFamily<SMM, LL, RL>
where
    SMM: stage::StageMatmulFamily<LhsReader = FullReaderFamily, RhsReader = FullReaderFamily>,
    LL: AsyncFullLoadingStrategy,
    RL: AsyncFullLoadingStrategy,
{
    type Matmul<MP: MatmulPrecision> =
        SimplePipelinedMatmul<MP, SMM::Matmul<MP, LL::TilingLayout, RL::TilingLayout>, LL, RL>;
}

impl<SMM, LL, RL> MatmulConfigFactory for SimplePipelinedMatmulFamily<SMM, LL, RL>
where
    SMM: stage::StageMatmulFamily,
    LL: AsyncFullLoadingStrategy,
    RL: AsyncFullLoadingStrategy,
{
    type Input = SMM::Input;
    type Config = Config<SMM::Config>;

    fn check_config(config: &Self::Config) -> Result<(), InvalidConfigError> {
        LL::check(config, Ident::Lhs)?;
        RL::check(config, Ident::Rhs)?;
        SMM::check_config(&config.to_smm_config())
    }

    fn check_availability<R: Runtime, MP: MatmulPrecision>(
        client: &ComputeClient<R::Server, R::Channel>,
        config: &Self::Config,
    ) -> Result<(), MatmulAvailabilityError> {
        SMM::check_availability::<R, MP>(client, &config.to_smm_config())?;

        if !client.properties().feature_enabled(Feature::Pipeline) {
            return Err(MatmulAvailabilityError::PipelineUnavailable);
        }

        Ok(())
    }

    fn make_config(
        input: Self::Input,
        problem: &MatmulProblem,
        cube_dim: &CubeDim,
        cube_count: &CubeCount,
        quantized: bool,
    ) -> Self::Config {
        let smm_config = SMM::make_config(input, problem, cube_dim, cube_count, quantized);
        let stage_shape = SMM::stage_shape(&smm_config);

        Config::new(
            smm_config,
            problem.m as u32 % stage_shape.m != 0,
            problem.n as u32 % stage_shape.n != 0,
            problem.k as u32 % stage_shape.k != 0,
            problem.lhs_layout,
            problem.rhs_layout,
            problem.lhs_line_size as u32,
            problem.rhs_line_size as u32,
            problem.out_line_size as u32,
            stage_shape.k,
        )
    }
}

/// Performs matrix multiplication at the global level, with each plane sharing the same responsibilities
/// - All planes load data to the stage
/// - All planes are used in the stage matmul computation
pub struct SimplePipelinedMatmul<
    MP: MatmulPrecision,
    SMM: StageMatmul<MP>,
    LL: AsyncFullLoadingStrategy,
    RL: AsyncFullLoadingStrategy,
> {
    _ms: PhantomData<MP>,
    _stage_matmul: PhantomData<SMM>,
    _lhs_loading: PhantomData<LL>,
    _rhs_loading: PhantomData<RL>,
}

#[cube]
impl<MP: MatmulPrecision, SMM, LL, RL> GlobalMatmul<MP> for SimplePipelinedMatmul<MP, SMM, LL, RL>
where
    SMM: StageMatmul<
            MP,
            LhsReader = FullReader<MP::ES, LL::TilingLayout>,
            RhsReader = FullReader<MP::ES, RL::TilingLayout>,
        >,
    LL: AsyncFullLoadingStrategy,
    RL: AsyncFullLoadingStrategy,
{
    type Config = Config<SMM::Config>;
    type LhsLoader = AsyncLoader<MP, SMM::Config, LL>;
    type RhsLoader = AsyncLoader<MP, SMM::Config, RL>;
    type AccumulatorLoader = ZeroAccumulatorLoader;
    type Out = Unloader<MP::EO>;
    type Accumulator = SMM::Accumulator;

    fn execute(
        mut lhs_loader: Self::LhsLoader,
        mut rhs_loader: Self::RhsLoader,
        mut out_unloader: Self::Out,
        acc: &mut Self::Accumulator,
        k_range: (u32, u32),
        #[comptime] config: Self::Config,
    ) {
        let k_step = config.k_step;
        let range = k_range.1 - k_range.0;
        let num_loops = (range + k_step - 1) / k_step;

        // Pipeline is declared with two stages, one for lhs and one for rhs
        let pipeline = Pipeline::<MP::ES>::new(2);

        let (mut lhs_tile, mut rhs_tile) = SMM::init_tile_inputs(config.to_smm_config());
        SMM::zero_accumulator(acc, config.to_smm_config());

        for loop_iter in 0..num_loops {
            sync_units();

            #[allow(clippy::collapsible_if)]
            if comptime!(config.check_k_bounds()) {
                if loop_iter == num_loops - 1 {
                    Self::LhsLoader::clear_stage(&mut lhs_loader, config);
                    Self::RhsLoader::clear_stage(&mut rhs_loader, config);
                    sync_units();
                }
            }

            // Start loading
            pipeline.producer_acquire();
            Self::LhsLoader::fill_stage::<Pipeline<MP::ES>>(&mut lhs_loader, &pipeline, config);
            Self::RhsLoader::fill_stage::<Pipeline<MP::ES>>(&mut rhs_loader, &pipeline, config);
            pipeline.producer_commit();

            let lhs_stage_reader = &Self::LhsLoader::reader(&lhs_loader);
            let rhs_stage_reader = &Self::RhsLoader::reader(&rhs_loader);

            // Wait for load to finish for this thread, then sync to make sure all planes have finished
            pipeline.consumer_wait();
            sync_units();

            SMM::execute(
                lhs_stage_reader,
                rhs_stage_reader,
                &mut lhs_tile,
                &mut rhs_tile,
                acc,
                config.to_smm_config(),
            );

            pipeline.consumer_release();

            Self::LhsLoader::advance_view(&mut lhs_loader, k_step);
            Self::RhsLoader::advance_view(&mut rhs_loader, k_step);
        }

        SMM::read_accumulator::<Self::Out, Self::Config>(
            acc,
            &mut out_unloader,
            config.to_smm_config(),
            config,
        );
    }

    fn init_lhs_loader(
        lhs: VirtualTensor<MP::EI>,
        x_offset: u32,
        y_offset: u32,
        _nth_batch: u32,
        batch_offset: u32,
        quantization: CubeOption<Quantization<MP>>,
        #[comptime] config: Self::Config,
    ) -> Self::LhsLoader {
        Self::LhsLoader::new::<Self::Config>(
            lhs,
            x_offset,
            y_offset,
            batch_offset,
            quantization,
            InputIdent::Lhs,
            config,
        )
    }

    fn init_rhs_loader(
        rhs: VirtualTensor<MP::EI>,
        x_offset: u32,
        y_offset: u32,
        _nth_batch: u32,
        batch_offset: u32,
        quantization: CubeOption<Quantization<MP>>,
        #[comptime] config: Self::Config,
    ) -> Self::RhsLoader {
        Self::RhsLoader::new::<Self::Config>(
            rhs,
            x_offset,
            y_offset,
            batch_offset,
            quantization,
            InputIdent::Rhs,
            config,
        )
    }

    fn init_unloader(
        out: VirtualTensor<MP::EO, ReadWrite>,
        x_offset: u32,
        y_offset: u32,
        _nth_batch: u32,
        batch_offset: u32,
    ) -> Self::Out {
        Self::Out::new(out, x_offset, y_offset, batch_offset)
    }

    fn init_accumulator(#[comptime] config: Self::Config) -> Self::Accumulator {
        SMM::init_accumulator(config.to_smm_config())
    }

    fn zero_accumulator(acc: &mut Self::Accumulator, #[comptime] config: Self::Config) {
        SMM::zero_accumulator(acc, config.to_smm_config());
    }
}<|MERGE_RESOLUTION|>--- conflicted
+++ resolved
@@ -1,12 +1,8 @@
 use crate::matmul::components::{
     InputIdent, MatmulPrecision,
     global::{
-<<<<<<< HEAD
-        GlobalMatmul, IndexedQuantization, ZeroAccumulatorLoader,
+        GlobalMatmul, Quantization, ZeroAccumulatorLoader,
         load::{AsyncFullLoadingStrategy, AsyncLoader},
-=======
-        GlobalMatmul, Quantization, ZeroAccumulatorLoader,
->>>>>>> d9c16a88
         output_loader::Unloader,
         single_stage::Config,
     },
