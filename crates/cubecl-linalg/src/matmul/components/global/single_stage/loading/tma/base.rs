--- conflicted
+++ resolved
@@ -52,15 +52,10 @@
 
             let tensor = this.tensor_view.tensor.try_cast_unchecked();
             let mut stage = this.stage.as_slice_mut().try_cast_unchecked();
-<<<<<<< HEAD
-            this.barrier.tma_load_3d(
-                &this.tensor_view.tensor,
-=======
 
-            CM::memcpy_async_tensor_to_shared_3d(
+            CM::tma_load_3d(
                 barrier,
                 &tensor,
->>>>>>> cb547946
                 &mut stage,
                 this.tensor_view.batch,
                 row,
@@ -143,15 +138,10 @@
 
             let tensor = this.tensor_view.tensor.try_cast_unchecked();
             let mut stage = this.stage.as_slice_mut().try_cast_unchecked();
-<<<<<<< HEAD
-            this.barrier.tma_load_3d(
-                &this.tensor_view.tensor,
-=======
 
-            CM::memcpy_async_tensor_to_shared_3d(
+            CM::tma_load_3d(
                 barrier,
                 &tensor,
->>>>>>> cb547946
                 &mut stage,
                 this.tensor_view.batch,
                 row,
