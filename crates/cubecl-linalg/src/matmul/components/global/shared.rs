--- conflicted
+++ resolved
@@ -1,14 +1,9 @@
-<<<<<<< HEAD
-use cubecl_core as cubecl;
-use cubecl_core::prelude::*;
-
-use crate::matmul::components::global::full_load::LoadMode;
-=======
->>>>>>> cb227a69
 use crate::matmul::components::{
     stage::{self, TilingOrderConfig},
     Ident, MatmulConfig, MatrixLayout, StageTiling,
 };
+
+use super::full_load::LoadMode;
 
 #[derive(Copy, Clone, Debug, Hash, PartialEq, Eq)]
 /// Configuration for the pipelined global matmul
