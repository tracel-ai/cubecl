use cubecl_core as cubecl;
use cubecl_core::prelude::*;
use cubecl_std::{
    CubeOption, CubeOptionExpand, FastDivmod, FastDivmodArgs,
    tensor::r#virtual::{ReadWrite, VirtualTensor},
};

use crate::{
    convolution::base::{Convolution, ConvolutionFamily, RuntimeArgs},
    matmul::components::{
        Ident,
        global::{
            GlobalConfig,
            args::{MatmulArgs, TensorInput, TensorInputIdent, TensorOutput},
        },
    },
};

type Input<Args, EI> = <Args as MatmulArgs>::Input<EI>;
type Output<Args, EO> = <Args as MatmulArgs>::Output<EO>;

#[cube(launch_unchecked)]
pub(crate) fn implicit_conv<
    Args: MatmulArgs,
    EI: Numeric,
    ES: Numeric,
    EA: Numeric,
    EO: Numeric,
    GMM: ConvolutionFamily,
>(
    inputs: &Input<Args, EI>,
    bias: &CubeOption<Tensor<Line<EO>>>,
    output: &mut Output<Args, EO>,
    runtime_args: RuntimeArgs,
    #[comptime] config: GMM::Config,
) {
    let mut state = Args::init_state(inputs, output);

    let lhs = TensorInput::<EI, EO, Args>::new(&state, TensorInputIdent::Lhs);
    let rhs = TensorInput::<EI, EO, Args>::new(&state, TensorInputIdent::Rhs);
    let mut out = TensorOutput::<EI, EO, Args>::new(&mut state);

    let lhs = VirtualTensor::<EI>::new::<TensorInput<EI, EO, Args>>(&lhs);
    let rhs = VirtualTensor::<EI>::new::<TensorInput<EI, EO, Args>>(&rhs);
    let out = VirtualTensor::<EO, ReadWrite>::new::<TensorOutput<EI, EO, Args>>(&mut out);

    let x_offset = CUBE_POS_X * config.tiling_dimensions(Ident::Lhs).total_row();
    let y_offset = CUBE_POS_Y * config.tiling_dimensions(Ident::Rhs).total_col();
    let k_range = (0, runtime_args.size_k);

    let bias = match bias {
        CubeOption::Some(bias) => {
            CubeOption::new_Some(VirtualTensor::<EO>::new::<Tensor<Line<EO>>>(bias))
        }
        CubeOption::None => CubeOption::new_None(),
    };

    GMM::Convolution::<(EI, ES, EA, EO)>::execute(
        GMM::Convolution::<(EI, ES, EA, EO)>::init_lhs_loader(
            lhs,
            x_offset,
            k_range.0,
            &runtime_args,
            config,
        ),
        GMM::Convolution::<(EI, ES, EA, EO)>::init_rhs_loader(
            rhs,
            k_range.0,
            y_offset,
            &runtime_args,
            config,
        ),
        GMM::Convolution::<(EI, ES, EA, EO)>::init_bias_loader(bias, y_offset, config),
        GMM::Convolution::<(EI, ES, EA, EO)>::init_unloader(out, x_offset, y_offset),
        &mut GMM::Convolution::<(EI, ES, EA, EO)>::init_accumulator(config),
        k_range,
        config,
    );
}

pub(crate) fn shape_divmod<'a, R: Runtime>(
    client: &ComputeClient<R::Server, R::Channel>,
    shape: &[usize],
) -> SequenceArg<'a, R, FastDivmod> {
    let shape = shape
        .iter()
        .map(|s| FastDivmodArgs::new(client, *s as u32))
        .collect();
    SequenceArg { values: shape }
}

pub mod config {
    use std::ops::Deref;

    use crate::{
<<<<<<< HEAD
        convolution::{ConvGemmConfig, base::Dimensionality},
        matmul::components::{
            MatmulConfig, MatrixLayout, TilingDimensions,
            global::{GlobalConfig, PRECOMPUTE_JOB},
        },
=======
        convolution::ConvGemmConfig,
        matmul::components::{MatmulConfig, MatrixLayout, TilingDimensions, global::GlobalConfig},
>>>>>>> 95bdad9d
    };

    use super::*;

    #[derive(Copy, Clone, Debug, Hash, PartialEq, Eq)]
    pub struct ConvolutionConfig<M: GlobalConfig> {
        matmul: M,
        kernel_size: [u32; 3],
        stride: [u32; 3],
        dilation: [u32; 3],
        padding: [i32; 3],
        dimensionality: Dimensionality,
        num_stages: u32,
    }

    impl<M: GlobalConfig> Deref for ConvolutionConfig<M> {
        type Target = M;

        fn deref(&self) -> &Self::Target {
            &self.matmul
        }
    }

    impl<M: GlobalConfig> GlobalConfig for ConvolutionConfig<M> {
        type SmmConfig = M::SmmConfig;

        fn to_smm_config(&self) -> Self::SmmConfig {
            self.matmul.to_smm_config()
        }

        fn global_line_size<I: Into<Ident>>(&self, ident: I) -> u32 {
            self.matmul.global_line_size(ident)
        }

        fn tiling_dimensions<I: Into<Ident>>(&self, ident: I) -> TilingDimensions {
            self.matmul.tiling_dimensions(ident)
        }

        fn matrix_layout<I: Into<Ident>>(&self, ident: I) -> MatrixLayout {
            self.matmul.matrix_layout(ident)
        }

        fn num_planes(&self) -> u32 {
            self.matmul.num_planes()
        }

        fn plane_dim(&self) -> u32 {
            self.matmul.plane_dim()
        }

        fn check_row_bounds<I: Into<Ident>>(&self, ident: I) -> bool {
            self.matmul.check_row_bounds(ident)
        }

        fn check_col_bounds<I: Into<Ident>>(&self, ident: I) -> bool {
            self.matmul.check_col_bounds(ident)
        }

        fn check_k_bounds(&self) -> bool {
            self.matmul.check_k_bounds()
        }

        fn precompute_job(&self) -> bool {
            self.matmul.precompute_job()
        }

        fn num_stages(&self) -> u32 {
            self.num_stages
        }
    }

    impl<M: GlobalConfig> ConvGemmConfig for ConvolutionConfig<M> {
        fn kernel_size(&self, dim: u32) -> u32 {
            self.kernel_size[dim as usize]
        }

        fn dilation(&self, dim: u32) -> u32 {
            self.dilation[dim as usize]
        }

        fn stride(&self, dim: u32) -> u32 {
            self.stride[dim as usize]
        }

        fn padding(&self, dim: u32) -> i32 {
            self.padding[dim as usize]
        }

        fn dimensionality(&self) -> Dimensionality {
            self.dimensionality
        }
    }

    impl<M: GlobalConfig> MatmulConfig for ConvolutionConfig<M> {}

    impl<M: GlobalConfig> ConvolutionConfig<M> {
        #[allow(clippy::too_many_arguments)]
        pub fn new(
            matmul: M,
            kernel_size: &[u32],
            stride: &[u32],
            dilation: &[u32],
            padding: &[i32],
            dim: Dimensionality,
            num_stages: u32,
        ) -> Self {
            let dims = kernel_size.len();
            let mut this = Self {
                matmul,
                kernel_size: [0; 3],
                stride: [0; 3],
                dilation: [0; 3],
                padding: [0; 3],
                dimensionality: dim,
                num_stages,
            };
            this.kernel_size[0..dims].copy_from_slice(kernel_size);
            this.stride[0..dims].copy_from_slice(stride);
            this.dilation[0..dims].copy_from_slice(dilation);
            this.padding[0..dims].copy_from_slice(padding);
            this
        }

        pub fn to_matmul_config(self) -> M {
            self.matmul
        }
    }
}<|MERGE_RESOLUTION|>--- conflicted
+++ resolved
@@ -93,16 +93,8 @@
     use std::ops::Deref;
 
     use crate::{
-<<<<<<< HEAD
         convolution::{ConvGemmConfig, base::Dimensionality},
-        matmul::components::{
-            MatmulConfig, MatrixLayout, TilingDimensions,
-            global::{GlobalConfig, PRECOMPUTE_JOB},
-        },
-=======
-        convolution::ConvGemmConfig,
         matmul::components::{MatmulConfig, MatrixLayout, TilingDimensions, global::GlobalConfig},
->>>>>>> 95bdad9d
     };
 
     use super::*;
