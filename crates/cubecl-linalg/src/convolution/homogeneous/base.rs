use config::HomogeneousConfig;
use cubecl_core as cubecl;
use cubecl_core::prelude::*;
use cubecl_std::tensor::r#virtual::{ReadWrite, VirtualTensor};
use std::marker::PhantomData;

use crate::matmul::components::global::single_stage::{FullLoader, SyncFullLoader};
use crate::matmul::components::{
    Ident, InvalidConfigError, MatrixLayout,
    global::{
<<<<<<< HEAD
        self,
        output_loader::Unloader,
        single_stage::{self, CyclicCoalescedLoading, SyncFullRhsLoader},
        AccumulatorLoader, GlobalConfig,
=======
        self, AccumulatorLoader, GlobalConfig, InputLoader, SyncInputLoader,
        loader::sync::{CyclicCoalescedLoading, SyncRhsLoader},
        output_loader::Unloader,
        single_stage,
>>>>>>> 33b743d2
    },
    stage::{
        self, ContiguousTilingLayout, RowMajorTilingOrder, StageMatmulFamily,
        multi_buffer::{LhsReader, LhsReaderFamily, RhsReader, RhsReaderFamily},
    },
};
use crate::{
    convolution::{
        base::{
            Convolution, ConvolutionConfigFactory, ConvolutionFamily, ConvolutionLaunch,
            ConvolutionProblem,
        },
        config::ConvGemmConfig,
        loader::{bias::BiasLoader, im2col::SimpleIm2colLoader},
    },
    matmul::components::MatmulPrecision,
};

pub struct ImplicitGemmConvolutionFamily<SMM: StageMatmulFamily> {
    _smm: PhantomData<SMM>,
}

pub type ConvTilingLayout = ContiguousTilingLayout<RowMajorTilingOrder>;

impl<SMM> ConvolutionFamily<SMM> for ImplicitGemmConvolutionFamily<SMM>
where
    SMM: StageMatmulFamily<LhsReader = LhsReaderFamily, RhsReader = RhsReaderFamily>,
{
    type Convolution<CS: MatmulPrecision> = ImplicitGemmConvolution<
        CS,
        SMM::Matmul<CS::ES, CS::EG, CS::EA, ConvTilingLayout, ConvTilingLayout>,
    >;
}

/// Performs matrix multiplication at the global level, with each plane sharing the same responsibilities
/// - All planes load data to the stage
/// - All planes are used in the stage matmul computation
pub struct ImplicitGemmConvolution<
    CS: MatmulPrecision,
    SMM: stage::StageMatmul<CS::ES, CS::EG, CS::EA>,
> {
    _cs: PhantomData<CS>,
    _stage_matmul: PhantomData<SMM>,
}

#[cube]
impl<CS: MatmulPrecision, SMM> Convolution<CS, SMM> for ImplicitGemmConvolution<CS, SMM>
where
    SMM: stage::StageMatmul<
            CS::ES,
            CS::EG,
            CS::EA,
            LhsReader = LhsReader<CS::ES, ConvTilingLayout>,
            RhsReader = RhsReader<CS::ES, ConvTilingLayout>,
        >,
{
    type LhsLoader = SimpleIm2colLoader<CS, Self::Config>;
    type Config = HomogeneousConfig<single_stage::Config<SMM::Config>>;
    type RhsLoader =
        SyncFullRhsLoader<CS::EG, CS::ES, SMM::Config, CyclicCoalescedLoading<RowMajorTilingOrder>>;
    type AccumulatorLoader = BiasLoader<CS, SMM::Config>;

    type Out = Unloader<CS::EG>;
    type Accumulator = SMM::Accumulator;

    fn execute(
        mut lhs_loader: Self::LhsLoader,
        mut rhs_loader: Self::RhsLoader,
        mut acc_loader: Self::AccumulatorLoader,
        mut out_unloader: Self::Out,
        acc: &mut Self::Accumulator,
        k_range: (u32, u32),
        #[comptime] config: Self::Config,
    ) {
        let k_step = config.k_step;
        let range = k_range.1 - k_range.0;
        #[allow(unknown_lints)] // `manual_div_ceil` only appeared in 1.83
        #[allow(clippy::manual_div_ceil)]
        let num_loops = (range + k_step - 1) / k_step;

        Self::AccumulatorLoader::fill_stage(&mut acc_loader, config.to_smm_config());
        let (mut lhs_tile, mut rhs_tile) = SMM::init_tile_inputs(config.to_smm_config());

        sync_units();

        SMM::fill_accumulator::<Self::AccumulatorLoader>(
            &mut acc_loader,
            acc,
            config.to_smm_config(),
        );

        for _ in 0..num_loops {
            sync_units();

            Self::LhsLoader::fill_stage(&mut lhs_loader, config);
            Self::RhsLoader::fill_stage(&mut rhs_loader, config.to_matmul_config());

            let lhs_stage_reader = &Self::LhsLoader::as_stage_reader(&lhs_loader);
            let rhs_stage_reader = &Self::RhsLoader::as_stage_reader(&rhs_loader);

            sync_units();

            SMM::execute(
                lhs_stage_reader,
                rhs_stage_reader,
                &mut lhs_tile,
                &mut rhs_tile,
                acc,
                config.to_smm_config(),
            );

            Self::LhsLoader::advance_view(&mut lhs_loader, k_step);
            Self::RhsLoader::advance_view(&mut rhs_loader, k_step);
        }

        sync_units();

        SMM::read_accumulator::<Self::Out, Self::Config>(
            acc,
            &mut out_unloader,
            config.to_smm_config(),
            config,
        );
    }

    fn init_lhs_loader(
        lhs: VirtualTensor<CS::EG>,
        x_offset: u32,
        y_offset: u32,
        #[comptime] config: Self::Config,
    ) -> Self::LhsLoader {
        Self::LhsLoader::new(
            lhs,
            config.out_shape(0),
            config.out_shape(1),
            x_offset,
            y_offset,
            config,
        )
    }

    fn init_rhs_loader(
        rhs: VirtualTensor<CS::EG>,
        x_offset: u32,
        y_offset: u32,
        #[comptime] config: Self::Config,
    ) -> Self::RhsLoader {
        Self::RhsLoader::new::<Self::Config>(rhs, x_offset, y_offset, 0, config)
    }

    fn init_bias_loader(
        bias: VirtualTensor<CS::EG>,
        n_offset: u32,
        #[comptime] config: Self::Config,
        #[comptime] has_bias: bool,
    ) -> Self::AccumulatorLoader {
        Self::AccumulatorLoader::new(bias, n_offset, config.to_smm_config(), has_bias)
    }

    fn init_unloader(
        out: VirtualTensor<CS::EG, ReadWrite>,
        x_offset: u32,
        y_offset: u32,
    ) -> Self::Out {
        Self::Out::new(out, x_offset, y_offset, 0)
    }

    fn init_accumulator(#[comptime] config: Self::Config) -> Self::Accumulator {
        SMM::init_accumulator(config.to_smm_config())
    }
}

impl<SMM> ConvolutionConfigFactory for ImplicitGemmConvolutionFamily<SMM>
where
    SMM: StageMatmulFamily,
{
    type Config = config::HomogeneousConfig<single_stage::Config<SMM::Config>>;
    type Input = SMM::Input;

    fn check_config(config: &Self::Config) -> Result<(), InvalidConfigError> {
        SMM::check_config(&config.to_smm_config())
    }

    fn make_config(
        input: Self::Input,
        problem: &ConvolutionProblem,
        cube_dim: &CubeDim,
        cube_count: &CubeCount,
    ) -> Self::Config {
        let smm_config = SMM::make_config(
            input,
            &problem.as_matmul_problem(),
            cube_dim,
            cube_count,
            false,
        );
        let size = SMM::stage_shape(&smm_config);

        config::HomogeneousConfig::new(
            single_stage::Config::new(
                smm_config,
                // TODO: Find the correct condition to avoid check bounds.
                true,
                true,
                true,
                problem.lhs_layout,
                problem.rhs_layout,
                problem.lhs_line_size as u32,
                problem.rhs_line_size as u32,
                problem.out_line_size as u32,
                size.k,
            ),
            (problem.out_shape_y as u32, problem.out_shape_x as u32),
            problem.kernel_size,
            problem.stride,
            problem.dilation,
            problem.padding,
            problem.has_bias,
        )
    }

    fn check_availability<R: Runtime, CS: MatmulPrecision>(
        client: &ComputeClient<R::Server, R::Channel>,
        config: &Self::Config,
    ) -> Result<(), crate::matmul::kernels::MatmulAvailabilityError> {
        SMM::check_availability::<R, CS>(client, &config.to_smm_config())
    }
}

impl<SMM: StageMatmulFamily<LhsReader = LhsReaderFamily, RhsReader = RhsReaderFamily>>
    ConvolutionLaunch for ImplicitGemmConvolutionFamily<SMM>
{
    unsafe fn launch_unchecked<CS: MatmulPrecision, R: Runtime>(
        client: &ComputeClient<<R as Runtime>::Server, <R as Runtime>::Channel>,
        cube_dim: CubeDim,
        cube_count: CubeCount,
        input: TensorArg<'_, R>,
        weight: TensorArg<'_, R>,
        bias: TensorArg<'_, R>,
        out: TensorArg<'_, R>,
        config: <Self as ConvolutionConfigFactory>::Config,
    ) {
        unsafe {
            implicit_conv::launch_unchecked::<CS::EG, CS::ES, CS::EA, Self, SMM, R>(
                client,
                cube_count,
                cube_dim,
                input,
                weight,
                bias,
                out,
                config,
                config.has_bias,
            );
        }
    }
}

#[cube(launch_unchecked)]
pub(crate) fn implicit_conv<
    EG: Numeric,
    ES: Numeric,
    EA: Numeric,
    GMM: ConvolutionFamily<SMM>,
    SMM: StageMatmulFamily,
>(
    lhs: &Tensor<Line<EG>>,
    rhs: &Tensor<Line<EG>>,
    bias: &Tensor<Line<EG>>,
    out: &mut Tensor<Line<EG>>,
    #[comptime] config: GMM::Config,
    #[comptime] has_bias: bool,
) {
    let x_offset = CUBE_POS_X * config.tiling_dimensions(Ident::Lhs).total_row();
    let y_offset = CUBE_POS_Y * config.tiling_dimensions(Ident::Rhs).total_col();
    let k_range = (0, rhs.shape(0));

    let lhs = VirtualTensor::<EG>::new::<Tensor<Line<EG>>>(lhs);
    let rhs = VirtualTensor::<EG>::new::<Tensor<Line<EG>>>(rhs);
    let bias = VirtualTensor::<EG>::new::<Tensor<Line<EG>>>(bias);
    let out = VirtualTensor::<EG, ReadWrite>::new::<Tensor<Line<EG>>>(out);

    GMM::Convolution::<(EG, ES, EA)>::execute(
        GMM::Convolution::<(EG, ES, EA)>::init_lhs_loader(lhs, x_offset, k_range.0, config),
        GMM::Convolution::<(EG, ES, EA)>::init_rhs_loader(rhs, k_range.0, y_offset, config),
        GMM::Convolution::<(EG, ES, EA)>::init_bias_loader(bias, y_offset, config, has_bias),
        GMM::Convolution::<(EG, ES, EA)>::init_unloader(out, x_offset, y_offset),
        &mut GMM::Convolution::<(EG, ES, EA)>::init_accumulator(config),
        k_range,
        config,
    );
}

pub mod config {
    use std::ops::Deref;

    use crate::{
        convolution::ConvGemmConfig,
        matmul::components::{MatmulConfig, TilingDimensions},
    };
    use global::GlobalConfig;

    use super::*;

    #[derive(Copy, Clone, Debug, Hash, PartialEq, Eq)]
    pub struct HomogeneousConfig<M: GlobalConfig> {
        matmul: M,
        out_shape: (u32, u32),
        kernel_size: (u32, u32),
        stride: (u32, u32),
        dilation: (u32, u32),
        padding: (i32, i32),
        pub has_bias: bool,
    }

    impl<M: GlobalConfig> Deref for HomogeneousConfig<M> {
        type Target = M;

        fn deref(&self) -> &Self::Target {
            &self.matmul
        }
    }

    impl<M: GlobalConfig> GlobalConfig for HomogeneousConfig<M> {
        type SmmConfig = M::SmmConfig;

        fn to_smm_config(&self) -> Self::SmmConfig {
            self.matmul.to_smm_config()
        }

        fn global_line_size(&self, ident: Ident) -> u32 {
            self.matmul.global_line_size(ident)
        }

        fn stage_line_size(&self, ident: Ident) -> u32 {
            self.matmul.stage_line_size(ident)
        }

        fn tiling_dimensions(&self, ident: Ident) -> TilingDimensions {
            self.matmul.tiling_dimensions(ident)
        }

        fn matrix_layout(&self, ident: Ident) -> MatrixLayout {
            self.matmul.matrix_layout(ident)
        }

        fn num_planes(&self) -> u32 {
            self.matmul.num_planes()
        }

        fn plane_dim(&self) -> u32 {
            self.matmul.plane_dim()
        }

        fn check_row_bounds(&self, ident: Ident) -> bool {
            self.matmul.check_row_bounds(ident)
        }

        fn check_col_bounds(&self, ident: Ident) -> bool {
            self.matmul.check_col_bounds(ident)
        }

        fn check_k_bounds(&self) -> bool {
            self.matmul.check_k_bounds()
        }
    }

    impl<M: GlobalConfig> ConvGemmConfig for HomogeneousConfig<M> {
        fn out_shape(&self, dim: u32) -> u32 {
            match dim {
                0 => self.out_shape.0,
                1 => self.out_shape.1,
                _ => unreachable!(),
            }
        }

        fn kernel_size(&self, dim: u32) -> u32 {
            match dim {
                0 => self.kernel_size.0,
                1 => self.kernel_size.1,
                _ => unreachable!(),
            }
        }

        fn dilation(&self, dim: u32) -> u32 {
            match dim {
                0 => self.dilation.0,
                1 => self.dilation.1,
                _ => unreachable!(),
            }
        }

        fn stride(&self, dim: u32) -> u32 {
            match dim {
                0 => self.stride.0,
                1 => self.stride.1,
                _ => unreachable!(),
            }
        }

        fn padding(&self, dim: u32) -> i32 {
            match dim {
                0 => self.padding.0,
                1 => self.padding.1,
                _ => unreachable!(),
            }
        }
    }

    impl<M: GlobalConfig> MatmulConfig for HomogeneousConfig<M> {}

    impl<M: GlobalConfig> HomogeneousConfig<M> {
        #[allow(clippy::too_many_arguments)]
        pub fn new(
            matmul: M,
            out_shape: (u32, u32),
            kernel_size: (u32, u32),
            stride: (u32, u32),
            dilation: (u32, u32),
            padding: (i32, i32),
            has_bias: bool,
        ) -> Self {
            Self {
                matmul,
                out_shape,
                kernel_size,
                stride,
                dilation,
                padding,
                has_bias,
            }
        }

        pub fn to_matmul_config(self) -> M {
            self.matmul
        }
    }
}<|MERGE_RESOLUTION|>--- conflicted
+++ resolved
@@ -8,17 +8,9 @@
 use crate::matmul::components::{
     Ident, InvalidConfigError, MatrixLayout,
     global::{
-<<<<<<< HEAD
-        self,
+        self, AccumulatorLoader, GlobalConfig,
         output_loader::Unloader,
         single_stage::{self, CyclicCoalescedLoading, SyncFullRhsLoader},
-        AccumulatorLoader, GlobalConfig,
-=======
-        self, AccumulatorLoader, GlobalConfig, InputLoader, SyncInputLoader,
-        loader::sync::{CyclicCoalescedLoading, SyncRhsLoader},
-        output_loader::Unloader,
-        single_stage,
->>>>>>> 33b743d2
     },
     stage::{
         self, ContiguousTilingLayout, RowMajorTilingOrder, StageMatmulFamily,
