<<<<<<< HEAD
use crate::matmul::{
    components::{
        global::{AccumulatorLoader, OutputLoader},
        stage::{StageMatmul, StageMatmulFamily},
        InvalidConfigError, MatmulPrecision, MatmulProblem, MatrixLayout,
    },
    kernels::MatmulAvailabilityError,
=======
use crate::matmul::components::{
    InvalidConfigError, MatmulPrecision, MatmulProblem, MatrixLayout,
    global::{AccumulatorLoader, OutputLoader},
    stage::{StageMatmul, StageMatmulFamily},
>>>>>>> c386d020
};
use cubecl_core as cubecl;
use cubecl_core::prelude::*;
use cubecl_std::tensor::r#virtual::{ReadWrite, VirtualTensor};

use super::{ConvGemmConfig, homogeneous::base::ConvTilingLayout};

pub trait ConvolutionFamily<SMM: StageMatmulFamily>:
    ConvolutionConfigFactory<Config: ConvGemmConfig> + ConvolutionLaunch
{
    type Convolution<CS: MatmulPrecision>: Convolution<
            CS,
            SMM::Matmul<CS::ES, CS::EG, CS::EA, ConvTilingLayout, ConvTilingLayout>,
            Config = Self::Config,
        >;
}

#[cube]
pub trait Convolution<CS: MatmulPrecision, SMM: StageMatmul<CS::ES, CS::EG, CS::EA>>:
    'static + Send + Sync
{
    type LhsLoader: CubeType;
    type RhsLoader: CubeType;
    type Config: ConvGemmConfig;
    type AccumulatorLoader: AccumulatorLoader<CS::EG, CS::EA, SMM::Config>;

    type Out: OutputLoader<CS::EG>;
    type Accumulator: CubeType;

    /// Performs the convolution over data loaded by the
    /// LHS and RHS loaders, over the range given for K, and stores with
    /// using the output unloader.
    ///
    /// To compute the whole range of k values, use k_range=(0, K) where
    /// K is the K dimension of LHS and RHS.
    fn execute(
        lhs_loader: Self::LhsLoader,
        rhs_loader: Self::RhsLoader,
        acc_loader: Self::AccumulatorLoader,
        unloader: Self::Out,
        acc: &mut Self::Accumulator,
        k_range: (u32, u32),
        #[comptime] config: Self::Config,
    );

    fn init_lhs_loader(
        lhs: VirtualTensor<CS::EG>,
        x_offset: u32,
        y_offset: u32,
        #[comptime] config: Self::Config,
    ) -> Self::LhsLoader;

    fn init_rhs_loader(
        rhs: VirtualTensor<CS::EG>,
        x_offset: u32,
        y_offset: u32,
        #[comptime] config: Self::Config,
    ) -> Self::RhsLoader;

    fn init_bias_loader(
        bias: VirtualTensor<CS::EG>,
        n_offset: u32,
        #[comptime] config: Self::Config,
        #[comptime] has_bias: bool,
    ) -> Self::AccumulatorLoader;

    fn init_unloader(
        out: VirtualTensor<CS::EG, ReadWrite>,
        x_offset: u32,
        y_offset: u32,
    ) -> Self::Out;

    fn init_accumulator(#[comptime] config: Self::Config) -> Self::Accumulator;
}

/// Provides configuration for a matmul kernel at any level
pub trait ConvolutionConfigFactory: Send + Sync + 'static {
    /// Configuration tailored to the matmul implementation
    type Config: ConvGemmConfig;
    type Input;

    /// Asserts that the configuration for this matmul will lead to a valid computation
    fn check_config(config: &Self::Config) -> Result<(), InvalidConfigError>;

    fn make_config(
        input: Self::Input,
        problem: &ConvolutionProblem,
        cube_dim: &CubeDim,
        cube_count: &CubeCount,
    ) -> Self::Config;

    fn check_availability<R: Runtime, CS: MatmulPrecision>(
        client: &ComputeClient<R::Server, R::Channel>,
        config: &Self::Config,
    ) -> Result<(), MatmulAvailabilityError>;
}

/// Provides launch entry point to solve a matmul
pub trait ConvolutionLaunch: ConvolutionConfigFactory {
    /// Entry point
    ///
    /// # Safety
    ///
    /// Out-of-bounds can happen
    #[allow(clippy::too_many_arguments)]
    unsafe fn launch_unchecked<CS: MatmulPrecision, R: Runtime>(
        client: &ComputeClient<<R as Runtime>::Server, <R as Runtime>::Channel>,
        cube_dim: CubeDim,
        cube_count: CubeCount,
        input: TensorArg<'_, R>,
        weight: TensorArg<'_, R>,
        bias: TensorArg<'_, R>,
        out: TensorArg<'_, R>,
        config: <Self as ConvolutionConfigFactory>::Config,
    );
}

#[derive(Clone)]
/// Description of a matmul problem to solve, regardless of actual data
pub struct ConvolutionProblem {
    pub m: usize,
    pub n: usize,
    pub k: usize,
    pub lhs_layout: MatrixLayout,
    pub rhs_layout: MatrixLayout,
    pub lhs_line_size: u8,
    pub rhs_line_size: u8,
    pub out_line_size: u8,

    pub kernel_size: (u32, u32),
    pub stride: (u32, u32),
    pub padding: (i32, i32),
    pub dilation: (u32, u32),
    pub out_shape_y: usize,
    pub out_shape_x: usize,
    pub has_bias: bool,
}

impl ConvolutionProblem {
    pub fn as_matmul_problem(&self) -> MatmulProblem {
        MatmulProblem {
            m: self.m,
            n: self.n,
            k: self.k,
            batches: (vec![], vec![]),
            lhs_layout: self.lhs_layout,
            rhs_layout: self.rhs_layout,
            lhs_line_size: self.lhs_line_size,
            rhs_line_size: self.rhs_line_size,
            out_line_size: self.out_line_size,
        }
    }
}<|MERGE_RESOLUTION|>--- conflicted
+++ resolved
@@ -1,17 +1,10 @@
-<<<<<<< HEAD
 use crate::matmul::{
     components::{
+        InvalidConfigError, MatmulPrecision, MatmulProblem, MatrixLayout,
         global::{AccumulatorLoader, OutputLoader},
         stage::{StageMatmul, StageMatmulFamily},
-        InvalidConfigError, MatmulPrecision, MatmulProblem, MatrixLayout,
     },
     kernels::MatmulAvailabilityError,
-=======
-use crate::matmul::components::{
-    InvalidConfigError, MatmulPrecision, MatmulProblem, MatrixLayout,
-    global::{AccumulatorLoader, OutputLoader},
-    stage::{StageMatmul, StageMatmulFamily},
->>>>>>> c386d020
 };
 use cubecl_core as cubecl;
 use cubecl_core::prelude::*;
