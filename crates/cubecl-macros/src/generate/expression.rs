use std::any::Any;

use proc_macro2::{Span, TokenStream};
use quote::{format_ident, quote, quote_spanned};
use syn::{Ident, Member, Pat, Path, PathArguments, spanned::Spanned};

use crate::{
    expression::{Block, Expression, MatchArm},
    operator::Operator,
    paths::{frontend_path, frontend_type, prelude_type},
    scope::Context,
};

macro_rules! error {
    ($span:expr, $fmt:literal $(,$args:expr)*) => {
        syn::Error::new($span, format!($fmt $(,$args)*)).into_compile_error()
    };
}

impl Expression {
    pub fn to_tokens(&self, context: &mut Context) -> TokenStream {
        match self {
            Expression::Binary {
                left,
                operator,
                right,
                span,
                ..
            } if operator.is_assign() && matches!(**left, Expression::Index { .. }) => {
                let elem = frontend_type("ExpandElementTyped");
                let frontend_path = frontend_path();
                let (array, index) = left.as_index().unwrap();
                let array = array.to_tokens(context);
                let index = index
                    .as_const(context)
                    .map(|as_const| quote![#elem::from_lit(context, #as_const)])
                    .unwrap_or_else(|| index.to_tokens(context));
                let right = right
                    .as_const(context)
                    .map(|as_const| quote![#elem::from_lit(context, #as_const)])
                    .unwrap_or_else(|| right.to_tokens(context));
                let op = format_ident!("{}", operator.array_op_name());
                let expand = with_span(
                    *span,
                    quote![#frontend_path::#op::expand(context, _array.into(), _index.into(), _value.into())],
                );
                quote! {
                    {
                        let _array = #array;
                        let _index = #index;
                        let _value = #right;
                        #expand
                    }
                }
            }
            Expression::Binary {
                left,
                operator,
                right,
                span,
                ..
            } => {
                let frontend_path = frontend_path();
                let op = format_ident!("{}", operator.op_name());
                let left = left.to_tokens(context);
                let right = right.to_tokens(context);
                let expand = with_span(
                    *span,
                    quote![#frontend_path::#op::expand(context, _lhs.into(), _rhs.into())],
                );
                quote! {
                    {
                        let _lhs = #left;
                        let _rhs = #right;
                        #expand
                    }
                }
            }
            Expression::Unary {
                input,
                operator: Operator::Deref,
                ..
            } => input.to_tokens(context),
            Expression::Unary {
                input,
                operator,
                span,
                ..
            } => {
                let frontend_path = frontend_path();
                let input = input.to_tokens(context);
                let op = format_ident!("{}", operator.op_name());
                let expand = with_span(
                    *span,
                    quote![#frontend_path::#op::expand(context, _inner.into())],
                );
                quote! {
                    {
                        let _inner = #input;
                        #expand
                    }
                }
            }
            Expression::Keyword { name } => {
                quote![#name::expand(context)]
            }
            Expression::Variable(var) => {
                if var.is_const {
                    let name = &var.name;
                    let expand_elem = frontend_type("ExpandElementTyped");
                    quote![#expand_elem::from_lit(context, #name)]
                } else {
                    let name = &var.name;
                    if var.try_consume(context) {
                        quote![#name]
                    } else {
                        quote![#name.clone()]
                    }
                }
            }
            Expression::FieldAccess { base, field, .. } => {
                let base = base
                    .as_const(context)
                    .unwrap_or_else(|| base.to_tokens(context));
                quote![#base.#field.clone()]
            }
            Expression::Literal { value, .. } => {
                let expand_elem = frontend_type("ExpandElementTyped");
                quote![#expand_elem::from_lit(context, #value)]
            }

            Expression::Assignment { left, right, .. }
                if matches!(**left, Expression::Index { .. }) =>
            {
                let (array, index) = left.as_index().unwrap();
                let array = array.to_tokens(context);
                let index = index.to_tokens(context);
                let right = right.to_tokens(context);
                let frontend_path = frontend_path();
                quote! {
                    {
                        let _array = #array;
                        let _index = #index;
                        let _value = #right;
                        #frontend_path::index_assign::expand(context, _array.into(), _index.into(), _value.into())
                    }
                }
            }
            Expression::Assignment { left, right, .. } => {
                let frontend_path = frontend_path();
                let left = left.to_tokens(context);
                let right = right.to_tokens(context);
                quote! {
                    {
                        let _var = #left;
                        let _value = #right;
                        #frontend_path::assign::expand(context, _value.into(), _var.into())
                    }
                }
            }
            Expression::Index { expr, index, span } => {
                let expr = expr.to_tokens(context);
                let index = index.to_tokens(context);
                let index_fn = frontend_type("index");
                let expand = with_span(
                    *span,
                    quote![#index_fn::expand(context, _array.into(), _index.into())],
                );
                quote! {
                    {
                        let _array = #expr;
                        let _index = #index;
                        #expand
                    }
                }
            }
            Expression::FunctionCall {
                func,
                args,
                associated_type: None,
                span,
                ..
            } => {
                let debug_call = frontend_type("debug_call_expand");
                let (args, arg_names) = map_args(args, context);
                let (generics, path) = split_generics(func, context);

                quote_spanned! {*span=>
                    {
                        #(#args)*
                        #debug_call(context, line!(), column!(), |context| #path::expand #generics(context, #(#arg_names),*))
                    }
                }
            }
            Expression::CompilerIntrinsic { func, args } => {
                let (args, arg_names) = map_args(args, context);
                let mut path = func.clone();
                let generics = core::mem::replace(
                    &mut path.segments.last_mut().unwrap().arguments,
                    PathArguments::None,
                );
                quote! {
                    {
                        #(#args)*
                        #path::expand #generics(context, #(#arg_names),*)
                    }
                }
            }
            Expression::FunctionCall {
                args,
                associated_type: Some((ty_path, func)),
                span,
                ..
            } => {
                let debug_call = frontend_type("debug_call_expand");
                let (args, arg_names) = map_args(args, context);
                let mut name = func.clone();
                name.ident = format_ident!("__expand_{}", name.ident);
                quote_spanned! {*span=>
                    {
                        #(#args)*
                        #debug_call(context, line!(), column!(), |context| #ty_path::#name(context, #(#arg_names),*))
                    }
                }
            }
            Expression::MethodCall {
                receiver,
                method,
                generics,
                args,
                span,
                ..
            } => {
                let debug_call = frontend_type("debug_call_expand");
                let method = format_ident!("__expand_{method}_method");
                let receiver = receiver
                    .as_const(context)
                    .unwrap_or_else(|| receiver.to_tokens(context));
                let (args, arg_names) = map_args(args, context);
                quote_spanned! {*span=>
                    {
                        #(#args)*
                        #debug_call(context, line!(), column!(), |context| #receiver.#method #generics(context, #(#arg_names),*))
                    }
                }
            }
            Expression::Break => {
                let path = frontend_path();
                quote![#path::branch::break_expand(context);]
            }
            Expression::Continue(span) => error!(*span, "Continue not supported yet"),
            Expression::Return(span) => error!(
                *span,
                "Return not supported yet. Consider using the terminate!() macro instead."
            ),
            Expression::Cast { from, to } => {
                let cast = prelude_type("Cast");
                let from = from.to_tokens(context);
                let to = quote_spanned![to.span()=> <#to as #cast>];
                quote! {{
                    let __from = #from;
                    #to::__expand_cast_from(context, __from)
                }}
            }
            Expression::ForLoop {
                range,
                unroll,
                var_name,
                var_ty,
                block,
                scope,
            } => {
                let for_ty = frontend_type("branch");

                let range = range.to_tokens(context);
                let unroll = unroll
                    .as_ref()
                    .and_then(|it| it.as_const(context))
                    .unwrap_or(quote![false]);
                let block = context.in_fn_mut(scope, |ctx| block.to_tokens(ctx));
                let var_ty = var_ty.as_ref().map(|it| quote![: #it]);

                quote! {
                    {
                        let _range = #range;
                        let _unroll = #unroll;
                        #for_ty::for_expand(context, _range, _unroll, |context, #var_name #var_ty| #block);
                    }
                }
            }
            Expression::Loop { block, scope } => {
                let loop_ty = frontend_type("branch");
                let block = context.in_fn_mut(scope, |ctx| block.to_tokens(ctx));

                quote![#loop_ty::loop_expand(context, |context| #block);]
            }
            Expression::If {
                condition,
                then_block,
                else_branch,
            } if condition.is_const() => {
                let as_const = condition.as_const(context).unwrap();
                let then_block = then_block.to_tokens(context);
                let else_branch = else_branch
                    .as_ref()
                    .map(|it| it.to_tokens(context))
                    .map(|it| quote![else #it]);
                quote![if #as_const #then_block #else_branch]
            }
            Expression::If {
                condition,
                then_block,
                else_branch: Some(else_branch),
            } if then_block.ret.is_some() && else_branch.needs_terminator() => {
                let path = frontend_path();
                let condition = condition.to_tokens(context);
                let then_block = then_block.to_tokens(context);
                let else_branch = else_branch.to_tokens(context);
                quote! {
                    {
                        let _cond = #condition;
                        #path::branch::if_else_expr_expand(context, _cond.into(), |context| #then_block).or_else(context, |context| #else_branch)
                    }
                }
            }
            Expression::If {
                condition,
                then_block,
                else_branch: Some(else_branch),
            } => {
                let path = frontend_path();
                let condition = condition.to_tokens(context);
                let then_block = then_block.to_tokens(context);
                let else_branch = else_branch.to_tokens(context);
                quote! {
                    {
                        let _cond = #condition;
                        #path::branch::if_else_expand(context, _cond.into(), |context| #then_block).or_else(context, |context| #else_branch);
                    }
                }
            }
            Expression::If {
                condition,
                then_block,
                ..
            } => {
                let path = frontend_path();
                let condition = condition.to_tokens(context);
                let then_block = then_block.to_tokens(context);
                quote! {
                    {
                        let _cond = #condition;
                        #path::branch::if_expand(context, _cond.into(), |context| #then_block);
                    }
                }
            }
            Expression::Switch {
                value,
                cases,
                default,
            } => {
                let branch = frontend_type("branch");
                let switch = match default.ret.is_some() {
                    true => quote![switch_expand_expr],
                    false => quote![switch_expand],
                };
                let value = value.to_tokens(context);
                let default = default.to_tokens(context);
                let blocks = cases
                    .iter()
                    .map(|(val, block)| {
                        let block = block.to_tokens(context);
                        quote![.case(context, #val, |context| #block)]
                    })
                    .collect::<Vec<_>>();
                quote! {
                    {
                        let _val = #value;
                        #branch::#switch(context, _val.into(), |context| #default)
                            #(#blocks)*
                            .finish(context)
                    }
                }
            }
            Expression::Path { path, .. } => quote![#path],
            Expression::Range {
                start,
                end,
                inclusive,
                span,
            } => {
                let start = start
                    .as_const(context)
                    .unwrap_or_else(|| start.to_tokens(context));
                if let Some(end) = end {
                    let range = frontend_type("RangeExpand");
                    let end = end
                        .as_const(context)
                        .unwrap_or_else(|| end.to_tokens(context));
                    quote! {
                        {
                            let _start = #start;
                            let _end = #end;
                            #range::new(_start.into(), _end.into(), #inclusive)
                        }
                    }
                } else {
                    error!(*span, "Slice range not yet supported")
                }
            }

            Expression::Array { span, .. } => {
                if let Some(constant) = self.as_const(context) {
                    constant
                } else {
                    error!(*span, "Array expressions can't be used at runtime")
                }
            }
            Expression::Tuple { elements, .. } => {
                if let Some(constant) = self.as_const(context) {
                    constant
                } else {
                    let elements = elements.iter().map(|it| it.to_tokens(context));
                    quote![(#(#elements),*)]
                }
            }

            Expression::Slice { span, .. } => {
                error!(*span, "Slice expressions not yet implemented")
            }
            Expression::ArrayInit { init, len } => {
                let init_ty = frontend_type("ArrayInit");
                let init = init.to_tokens(context);
                let len = len.to_tokens(context);

                quote![#init_ty::new(#len, #init)]
            }
            Expression::VerbatimTerminated { tokens } => tokens.clone(),
            Expression::Reference { inner } => {
                if let Some(as_const) = inner.as_const(context) {
                    quote![&#as_const]
                } else {
                    let inner = inner.to_tokens(context);
                    quote![#inner]
                }
            }
            Expression::StructInit { path, fields } => {
                let cube_type = prelude_type("CubeType");
                let fields = init_fields(fields, context);
                let path_last = path.segments.last().unwrap();
                let turbofish = path_last.arguments.clone();
                let generics = match &turbofish {
                    PathArguments::None => None,
                    PathArguments::AngleBracketed(params) => {
                        let params = params.args.iter();
                        Some(quote![<#(#params),*>])
                    }
                    args => {
                        return error!(
                            args.span(),
                            "Fn generics not supported when constructing runtime structs"
                        );
                    }
                };

                quote! {
                    {
                        type _Ty #generics = <#path as #cube_type>::ExpandType;
                        _Ty #turbofish { #(#fields),* }
                    }
                }
            }
            Expression::Closure {
                params,
                body,
                scope,
            } => {
                // Without knowing the closure type, we need to assume it's `FnMut`
                let body = context.in_fn_mut(scope, |ctx| body.to_tokens(ctx));
                quote![|context, #(#params),*| #body]
            }
            Expression::Verbatim { tokens, .. } => tokens.clone(),
            Expression::Block(block) => block.to_tokens(context),
            Expression::Match {
                runtime_variants,
                expr: const_expr,
                arms,
            } => {
                let arms = arms
                    .iter()
                    .map(|arm| arm.to_tokens(context, *runtime_variants));
                quote! {
                    match #const_expr {
                        #(#arms,)*
                    }
                }
            }
            Expression::Comment { content } => {
                let frontend_path = frontend_path();
                quote![#frontend_path::cube_comment::expand(context, #content)]
            }
            Expression::Terminate => {
                quote![cubecl::frontend::branch::return_expand(context);]
            }
            Expression::ExpressionMacro { ident, args } => {
                let frontend_path = frontend_path();
                let expand = format_ident!("{}_expand", ident);
                let args = args
                    .iter()
                    .map(|expr| expr.to_tokens(context))
                    .enumerate()
                    .map(|(i, arg)| {
                        let name = format_ident!("_{i}");
                        quote![let #name = #arg;]
                    });
                let arg_uses = (0..args.len()).map(|i| format_ident!("_{i}"));
                quote! {
                    {
                        #(
                            #args
                        )*
                        #frontend_path::#expand!(context, #(#arg_uses),*);
                    }
                }
            }
        }
    }
}

impl MatchArm {
    pub fn to_tokens(&self, context: &mut Context, runtime_variants: bool) -> TokenStream {
        let mut pat = self.pat.clone();

        // If using runtime variants, we need to replace the variant Name with NameExpand.
        if runtime_variants {
            Self::expand_pat(&mut pat);
        }

        let expr = self.expr.to_tokens(context);

        quote! {
            #pat => #expr
        }
    }

    fn expand_pat(pat: &mut Pat) {
        match pat {
            // Match simple ident like x in Enum::Variant(x).
            // Useful for recursive call.
            Pat::Ident(_) => {}
            // Match path::Enum::Ident
            Pat::Path(pat) => {
                let mut path = pat.path.clone();
                append_expand_to_enum_name(&mut path);
                pat.path = path;
            }
            // Match path::Enum::Variant {a, b, c}
            Pat::Struct(pat) => {
                let mut path = pat.path.clone();
                append_expand_to_enum_name(&mut path);
                pat.path = path;
            }
            // Match path::Enum::Variant(a, b, c)
            Pat::TupleStruct(pat) => {
                let mut path = pat.path.clone();
                append_expand_to_enum_name(&mut path);
                pat.path = path;
            }
            // Match Pat1 | Pat2 | ...
            Pat::Or(pat) => {
                pat.cases.iter_mut().for_each(Self::expand_pat);
            }
            // Match (Pat1, Pat2, ...)
<<<<<<< HEAD
            Pat::Tuple(ref mut pat) => {
=======
            Pat::Tuple(pat) => {
>>>>>>> 01ce20d7
                pat.elems.iter_mut().for_each(Self::expand_pat);
            }
            // Match the underscore pattern _
            Pat::Wild(_) => {}
            _ => {
                panic!("unsupported pattern in match for {pat:?}");
                // NOTE: From the documentation https://docs.rs/syn/latest/syn/enum.Pat.html
                //       I don't think we should support any other patterns.
                //       Users can always use a big if, else if, else pattern instead.
                //       Currently, the goal is to support CubeType enums.
            }
        }
    }
}

// Replace something like `some_path::Enum::Variant` with `some_path::EnumExpand::Variant`.
fn append_expand_to_enum_name(path: &mut Path) {
    if path.segments.len() >= 2 {
        let segment = path.segments.get_mut(path.segments.len() - 2).unwrap(); // Safe because of the if
        segment.ident = Ident::new(&format!("{}Expand", segment.ident), Span::call_site());
    } else {
        panic!("unsupported pattern in match because of segment len");
    }
}

impl Block {
    pub fn to_tokens(&self, context: &mut Context) -> TokenStream {
        let inner: Vec<_> = self.inner.iter().map(|it| it.to_tokens(context)).collect();
        let ret = if let Some(ret) = self.ret.as_ref() {
            let as_const = ret.as_const(context);
            if let Some(as_const) = as_const {
                quote![#as_const.__expand_runtime_method(context)]
            } else {
                ret.to_tokens(context)
            }
        } else {
            quote![()]
        };

        quote! {
            {
                #(#inner)*
                #ret
            }
        }
    }
}

fn split_generics(path: &Expression, context: &mut Context) -> (PathArguments, TokenStream) {
    let mut path = match path {
        Expression::Path { path, .. } => path.clone(),
        _ => return (PathArguments::None, path.to_tokens(context)),
    };
    let generics = if let Some(last) = path.segments.last_mut() {
        core::mem::replace(&mut last.arguments, PathArguments::None)
    } else {
        PathArguments::None
    };
    (generics, quote![#path])
}

fn map_args(args: &[Expression], context: &mut Context) -> (Vec<TokenStream>, Vec<TokenStream>) {
    let names: Vec<_> = (0..args.len()).map(|i| format_ident!("_arg_{i}")).collect();
    let values = names
        .iter()
        .zip(args.iter())
        .map(|(i, value)| {
            if matches!(value, Expression::Closure { .. }) {
                quote![]
            } else {
                let tokens = value
                    .as_const(context)
                    .unwrap_or_else(|| value.to_tokens(context));
                quote_spanned![tokens.span()=> let #i = #tokens;]
            }
        })
        .collect();
    let names = names
        .into_iter()
        .zip(args.iter())
        .map(|(name, value)| {
            if matches!(value, Expression::Closure { .. }) {
                value.to_tokens(context)
            } else {
                quote![#name.into()]
            }
        })
        .collect();
    (values, names)
}

/// Since we no longer (unnecessarily) init immutable locals, we do need to init all struct fields
/// because of interior mutability.
fn init_fields<'a>(
    fields: &'a [(Member, Expression)],
    context: &'a mut Context,
) -> impl Iterator<Item = TokenStream> + 'a {
    fields.iter().map(|(pat, it)| {
        let init = frontend_type("Init");
        let it = if let Some(as_const) = it.as_const(context) {
            let it = quote_spanned![as_const.span()=> #as_const];
            return quote! {
                #pat: {
                    let _init = #it.clone();
                    _init.into()
                }
            };
        } else {
            it.to_tokens(context)
        };
        quote! {
            #pat: {
                let _init = #it;
                #init::init(_init, context)
            }
        }
    })
}

fn with_span(span: Span, tokens: TokenStream) -> TokenStream {
    let debug_spanned = frontend_type("spanned_expand");
    quote_spanned! {span=>
        #debug_spanned(context, line!(), column!(), |context| #tokens)
    }
}<|MERGE_RESOLUTION|>--- conflicted
+++ resolved
@@ -571,11 +571,7 @@
                 pat.cases.iter_mut().for_each(Self::expand_pat);
             }
             // Match (Pat1, Pat2, ...)
-<<<<<<< HEAD
-            Pat::Tuple(ref mut pat) => {
-=======
             Pat::Tuple(pat) => {
->>>>>>> 01ce20d7
                 pat.elems.iter_mut().for_each(Self::expand_pat);
             }
             // Match the underscore pattern _
