--- conflicted
+++ resolved
@@ -16,28 +16,19 @@
     let num_elems: usize = m * n;
     let half = num_elems as f32 / 2.0;
     let data: Vec<_> = (0..num_elems).map(|v| v as f32 - half).collect();
-<<<<<<< HEAD
-    let input_alloc = client.create_tensor(f32::as_bytes(&data), &shape, f32::type_size() as usize);
-=======
     let input_alloc =
-        client.create_tensor_from_slice(f32::as_bytes(&data), &shape, f32::elem_size() as usize);
->>>>>>> 8cef64db
+        client.create_tensor_from_slice(f32::as_bytes(&data), &shape, f32::type_size() as usize);
 
     let (q_min, q_max) = value.range();
     // input data range is not affected by quant range symmetry
     let scale_f32 = (2.0 * half) / (q_max - q_min);
     let data_scale = vec![scale_f32];
 
-<<<<<<< HEAD
-    let scale_alloc =
-        client.create_tensor(f32::as_bytes(&data_scale), &[1], f32::type_size() as usize);
-=======
     let scale_alloc = client.create_tensor_from_slice(
         f32::as_bytes(&data_scale),
         &[1],
-        f32::elem_size() as usize,
-    );
->>>>>>> 8cef64db
+        f32::type_size() as usize,
+    );
 
     let input = TensorHandle::<R>::new(
         input_alloc.handle,
@@ -147,12 +138,8 @@
     let data: Vec<_> = (0..num_elems)
         .map(|v| (v as f32 - half) / num_elems as f32)
         .collect();
-<<<<<<< HEAD
-    let input_alloc = client.create_tensor(f32::as_bytes(&data), &shape, f32::type_size() as usize);
-=======
     let input_alloc =
-        client.create_tensor_from_slice(f32::as_bytes(&data), &shape, f32::elem_size() as usize);
->>>>>>> 8cef64db
+        client.create_tensor_from_slice(f32::as_bytes(&data), &shape, f32::type_size() as usize);
 
     let (q_min, q_max) = value.range();
 
