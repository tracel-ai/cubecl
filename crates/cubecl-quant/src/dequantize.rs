#![allow(missing_docs)] // pub cube modules

use cubecl::prelude::*;
use cubecl_core::{self as cubecl, calculate_cube_count_elemwise, tensor_line_size_parallel};

use crate::{
    qparams::QParams,
    scheme::{QuantLevel, QuantMode, QuantParam, QuantScheme, QuantStore, QuantValue},
};
use cubecl_std::tensor::{
    TensorView,
    layout::linear::{LinearTensorView, linear_tensor},
    r#virtual::ReadWrite,
};
use half::{bf16, f16};

/// Dequantize a line of values into floating-point values using the provided scale.
#[cube]
pub fn dequantize_symmetric<F: Float, FS: Float>(value: Line<F>, scale: FS) -> Line<F> {
    // x = scale * x_q
    Line::cast_from(scale) * value
}

/// Dequantize the value at a specified position using the provided quantization scheme.
///
/// Returns a line of floating-point values. The number of values in the line depends on the number of packed
/// values in the stored quantization type.
#[cube]
pub fn dequantize_symmetric_packed_values<F: Float, FS: Float, QI: Int>(
    position: u32,
    values: &TensorView<QI, u32>,
    scales: &TensorView<FS, u32>,
    #[comptime] scheme: QuantScheme,
) -> Array<Line<F>> {
<<<<<<< HEAD
    dequantize_packed_value_at::<F, FS, QI>(position, values[position], scales, scheme)
=======
    dequantize_symmetric_packed_value_at::<F, FS, QI>(
        position,
        values[position],
        scales.to_slice(),
        scheme,
    )
>>>>>>> a4b03c9a
}

/// Dequantize a single value using the scale at the specified position.
///
/// Returns a line of floating-point values. The number of values in the line depends on the number of packed
/// values in the stored quantization type.
#[cube]
pub fn dequantize_symmetric_packed_value_at<F: Float, FS: Float, QI: Int>(
    position: u32,
    values: Line<QI>,
    scales: &TensorView<FS, u32>,
    #[comptime] scheme: QuantScheme,
) -> Array<Line<F>> {
    let qparams = QParams::new(scheme);
    dequantize_symmetric_packed_value::<F, FS, QI>(values, scales, qparams, position, scheme)
}

/// Dequantize a single packed value using the scale provided.
///
/// Returns a line of floating-point values. The number of values in the line depends on the number of packed
/// values in the stored quantization type.
#[cube]
pub fn dequantize_symmetric_packed_value<F: Float, FS: Float, QS: Int>(
    values: Line<QS>,
    scales: &TensorView<FS, u32>,
    qparams: QParams,
    position: u32,
    #[comptime] scheme: QuantScheme,
) -> Array<Line<F>> {
    let line_size_values = values.line_size();
    let num_quants = comptime!(qparams.num_quants);
    let mut tmp = Array::vectorized(line_size_values, num_quants);

    #[unroll]
    for i in 0..line_size_values {
        let floats = unpack_q::<F, QS>(values[i], scheme.value, scheme.store);
        let scale = qparams.scale(scales, (position * line_size_values) + i);
        let values = dequantize_symmetric::<F, FS>(floats, scale);
        tmp[i] = values;
    }

    tmp
}

/// Unpack a quantized integer into a line of floating-point values, according to the specified quantization input type.
///
/// This handles types where multiple quantized values are packed into a single integer (the stored quantization type).
#[allow(clippy::explicit_counter_loop)]
#[cube]
fn unpack_q<F: Float, QS: Int>(
    value: QS,
    #[comptime] quant: QuantValue,
    #[comptime] store: QuantStore,
) -> Line<F> {
    let size_quant = comptime!(quant.size_bits() as u32);
    let size_store = comptime!(store.size_bits(&quant) as u32);
    let num_quant = comptime!(size_store / size_quant);

    let mut output = Line::empty(num_quant);
    let mut position = comptime!(0);

    let mask = QS::cast_from(comptime!((1 << size_quant) - 1));
    let sign_bit = QS::cast_from(comptime!(1 << (size_quant - 1)));
    let two_pow_n = comptime!(1 << size_quant);

    #[unroll]
    for _ in 0..num_quant {
        let offset = QS::cast_from(comptime!(position * size_quant));
        let raw = (value >> offset) & mask;

        // Branchless two's complement conversion
        // If raw >= 2^(n-1), then result = raw - 2^n
        let raw_i32 = i32::cast_from(raw);
        let is_negative = i32::cast_from(raw >= sign_bit); // 1 if negative, 0 if positive
        let signed_value = raw_i32 - (is_negative * two_pow_n);

        output[position] = F::cast_from(signed_value);
        comptime!(position += 1);
    }

    output
}

#[cube(launch_unchecked)]
fn dequantize_symmetric_packed_kernel<F: Float, FS: Float>(
    input: &LinearTensorView<u32>,
    scales: &LinearTensorView<FS>,
    output: &mut LinearTensorView<F, ReadWrite>,
    #[comptime] scheme: QuantScheme,
) {
    if ABSOLUTE_POS >= input.len() {
        terminate!();
    }

    let qparams = QParams::new(scheme);
    let line_size_in = input.line_size();
    let line_size_out = output.line_size();

    comptime! {
        assert_eq!(line_size_out, qparams.num_quants);
    }

    let values = input[ABSOLUTE_POS];

<<<<<<< HEAD
    let out = dequantize_packed_value::<F, FS, u32>(values, scales, qparams, ABSOLUTE_POS, scheme);
=======
    let out = dequantize_symmetric_packed_value::<F, FS, u32>(
        values,
        scales.to_slice(),
        qparams,
        ABSOLUTE_POS,
        scheme,
    );
>>>>>>> a4b03c9a

    for i in 0..line_size_in {
        output[ABSOLUTE_POS * line_size_in + i] = out[i];
    }
}

#[cube(launch_unchecked)]
fn dequantize_symmetric_int8_native_kernel<F: Float, FS: Float>(
    input: &LinearTensorView<i8>,
    scale: &LinearTensorView<FS>,
    output: &mut LinearTensorView<F, ReadWrite>,
    #[comptime] scheme: QuantScheme,
) {
    if ABSOLUTE_POS >= input.len() {
        terminate!();
    }

    let qparams = QParams::new(scheme);
    // Absolute pos represents the logical block (scale) used to dequantize, not layout
    let scale = qparams.scale(scale, ABSOLUTE_POS * input.line_size());

    output[ABSOLUTE_POS] =
        dequantize_symmetric::<F, FS>(Line::cast_from(input[ABSOLUTE_POS]), scale);
}

#[allow(clippy::result_large_err)]
/// Convert the tensor back to a higher precision data type.
pub fn launch_ref<R: Runtime, F: Float>(
    client: &ComputeClient<R::Server, R::Channel>,
    values: &TensorHandleRef<R>,
    output: &TensorHandleRef<R>,
    params: &TensorHandleRef<'_, R>,
    scheme: &QuantScheme,
) {
    match scheme {
        QuantScheme {
            store: QuantStore::U32,
            ..
        } => match scheme.param {
            QuantParam::F32 => {
                dequantize_packed::<R, F, f32>(client, values, scheme, params, output)
            }
            QuantParam::F16 => {
                dequantize_packed::<R, F, f16>(client, values, scheme, params, output)
            }
            QuantParam::BF16 => {
                dequantize_packed::<R, F, bf16>(client, values, scheme, params, output)
            }
        },
        QuantScheme {
            value: QuantValue::Q8F | QuantValue::Q8S,
            store: QuantStore::Native,
            ..
        } => {
            if !i8::is_supported(client) {
                panic!(
                    "{:?} is not supported for native quantization",
                    scheme.value
                );
            }

            match scheme.param {
                QuantParam::F32 => {
                    dequantize_native::<R, F, f32>(client, values, scheme, params, output)
                }
                QuantParam::F16 => {
                    dequantize_native::<R, F, f16>(client, values, scheme, params, output)
                }
                QuantParam::BF16 => {
                    dequantize_native::<R, F, bf16>(client, values, scheme, params, output)
                }
            }
        }
        QuantScheme {
            store: QuantStore::Native,
            value,
            ..
        } => {
            panic!("{value:?} is not supported for native quantization");
        }
    }
}

fn dequantize_packed<R: Runtime, F: Float, FS: Float>(
    client: &ComputeClient<R::Server, R::Channel>,
    input: &TensorHandleRef<R>,
    scheme: &QuantScheme,
    scale: &TensorHandleRef<'_, R>,
    output: &TensorHandleRef<R>,
) {
    let num_elems_input: usize = input.shape.iter().product();

    let mut line_size_in = tensor_line_size_parallel(
        R::line_size_elem(&F::as_elem_native_unchecked()),
        input.shape,
        input.strides,
        input.shape.len() - 1,
    );
    let num_quants = scheme.num_quants() as u8;
    let line_size_out = num_quants;
    let rank = output.shape.len();

    if output.shape[rank - 1] % line_size_out as usize != 0 {
        line_size_in = 1;
    }

    let cube_dim = CubeDim::default();
    let cube_count =
        calculate_cube_count_elemwise(num_elems_input / line_size_in as usize, cube_dim);

    match scheme {
        QuantScheme {
            level: QuantLevel::Tensor | QuantLevel::Block(_),
            store: QuantStore::U32,
            mode: QuantMode::Symmetric,
            ..
        } => {
            unsafe {
                dequantize_symmetric_packed_kernel::launch_unchecked::<F, FS, R>(
                    client,
                    cube_count,
                    cube_dim,
                    linear_tensor(client, input, &line_size_in),
                    linear_tensor(client, scale, &1),
                    linear_tensor(client, output, &line_size_out),
                    *scheme,
                )
            };
        }
        QuantScheme { .. } => panic!("Unsupported quantization scheme {scheme:?}"),
    }
}

fn dequantize_native<R: Runtime, F: Float, FS: Float>(
    client: &ComputeClient<R::Server, R::Channel>,
    input: &TensorHandleRef<R>,
    scheme: &QuantScheme,
    scale: &TensorHandleRef<'_, R>,
    output: &TensorHandleRef<R>,
) {
    let num_elems: usize = input.shape.iter().product();
    let line_size = tensor_line_size_parallel(
        R::line_size_elem(&F::as_elem_native_unchecked()),
        input.shape,
        input.strides,
        input.shape.len() - 1,
    );
    let cube_dim = CubeDim::default();
    let cube_count = calculate_cube_count_elemwise(num_elems / line_size as usize, cube_dim);

    match scheme {
        QuantScheme {
            level: QuantLevel::Tensor | QuantLevel::Block(_),
            mode: QuantMode::Symmetric,
            value: QuantValue::Q8F | QuantValue::Q8S,
            store: QuantStore::Native,
            ..
        } => {
            unsafe {
                dequantize_symmetric_int8_native_kernel::launch_unchecked::<F, FS, R>(
                    client,
                    cube_count,
                    cube_dim,
                    linear_tensor(client, input, &line_size),
                    linear_tensor(client, scale, &1),
                    linear_tensor(client, output, &line_size),
                    *scheme,
                )
            };
        }
        QuantScheme { .. } => panic!("Unsupported quantization scheme {scheme:?}"),
    }
}<|MERGE_RESOLUTION|>--- conflicted
+++ resolved
@@ -32,16 +32,7 @@
     scales: &TensorView<FS, u32>,
     #[comptime] scheme: QuantScheme,
 ) -> Array<Line<F>> {
-<<<<<<< HEAD
-    dequantize_packed_value_at::<F, FS, QI>(position, values[position], scales, scheme)
-=======
-    dequantize_symmetric_packed_value_at::<F, FS, QI>(
-        position,
-        values[position],
-        scales.to_slice(),
-        scheme,
-    )
->>>>>>> a4b03c9a
+    dequantize_symmetric_packed_value_at::<F, FS, QI>(position, values[position], scales, scheme)
 }
 
 /// Dequantize a single value using the scale at the specified position.
@@ -146,17 +137,13 @@
 
     let values = input[ABSOLUTE_POS];
 
-<<<<<<< HEAD
-    let out = dequantize_packed_value::<F, FS, u32>(values, scales, qparams, ABSOLUTE_POS, scheme);
-=======
     let out = dequantize_symmetric_packed_value::<F, FS, u32>(
         values,
-        scales.to_slice(),
+        scales,
         qparams,
         ABSOLUTE_POS,
         scheme,
     );
->>>>>>> a4b03c9a
 
     for i in 0..line_size_in {
         output[ABSOLUTE_POS * line_size_in + i] = out[i];
