--- conflicted
+++ resolved
@@ -1,11 +1,7 @@
 use cubecl_common::ExecutionMode;
-<<<<<<< HEAD
-use cubecl_core::ir::{self as core, BinaryOperator, Comparison, Operator, UnaryOperator};
-use cubecl_core::ir::{Instruction, Operation};
-=======
-use cubecl_core::ir::{self as core, BinaryOperator, Bitwise, Comparison, Operator, UnaryOperator};
-use cubecl_core::ir::{Arithmetic, Instruction, Operation};
->>>>>>> ff34667a
+use cubecl_core::ir::{
+    self as core, BinaryOperator, Comparison, Instruction, Operation, Operator, UnaryOperator,
+};
 use rspirv::spirv::{Capability, Decoration, Word};
 
 use crate::{
@@ -30,17 +26,10 @@
                 self.mark_uniform(out_id, uniform);
                 self.write(&out, out_id);
             }
-<<<<<<< HEAD
             Operation::Arithmetic(operator) => self.compile_arithmetic(operator, inst.out, uniform),
             Operation::Comparison(operator) => self.compile_cmp(operator, inst.out, uniform),
             Operation::Bitwise(operator) => self.compile_bitwise(operator, inst.out, uniform),
             Operation::Operator(operator) => self.compile_operator(operator, inst.out, uniform),
-=======
-            Operation::Arithmetic(operator) => self.compile_arithmetic(operator, inst.out),
-            Operation::Comparison(operator) => self.compile_cmp(operator, inst.out),
-            Operation::Bitwise(operator) => self.compile_bitwise(operator, inst.out),
-            Operation::Operator(operator) => self.compile_operator(operator, inst.out),
->>>>>>> ff34667a
             Operation::Atomic(atomic) => self.compile_atomic(atomic, inst.out),
             Operation::Branch(_) => unreachable!("Branches shouldn't exist in optimized IR"),
             Operation::Metadata(meta) => self.compile_meta(meta, inst.out, uniform),
@@ -52,7 +41,6 @@
         }
     }
 
-<<<<<<< HEAD
     pub fn compile_cmp(&mut self, op: Comparison, out: Option<core::Variable>, uniform: bool) {
         let out = out.unwrap();
         match op {
@@ -163,61 +151,6 @@
                     let ptr = match self.index(&value, &index, !checked) {
                         IndexedVariable::Pointer(ptr, _) => ptr,
                         _ => unreachable!("Atomic is always pointer"),
-=======
-    pub fn compile_arithmetic(&mut self, op: Arithmetic, out: Option<core::Variable>) {
-        let out = out.unwrap();
-        match op {
-            Arithmetic::Add(op) => {
-                self.compile_binary_op(op, out, |b, out_ty, ty, lhs, rhs, out| {
-                    match out_ty.elem() {
-                        Elem::Int(_, _) => b.i_add(ty, Some(out), lhs, rhs).unwrap(),
-                        Elem::Float(_) => b.f_add(ty, Some(out), lhs, rhs).unwrap(),
-                        Elem::Relaxed => {
-                            b.decorate(out, Decoration::RelaxedPrecision, []);
-                            b.f_add(ty, Some(out), lhs, rhs).unwrap()
-                        }
-                        _ => unreachable!(),
-                    };
-                });
-            }
-            Arithmetic::Sub(op) => {
-                self.compile_binary_op(op, out, |b, out_ty, ty, lhs, rhs, out| {
-                    match out_ty.elem() {
-                        Elem::Int(_, _) => b.i_sub(ty, Some(out), lhs, rhs).unwrap(),
-                        Elem::Float(_) => b.f_sub(ty, Some(out), lhs, rhs).unwrap(),
-                        Elem::Relaxed => {
-                            b.decorate(out, Decoration::RelaxedPrecision, []);
-                            b.f_sub(ty, Some(out), lhs, rhs).unwrap()
-                        }
-                        _ => unreachable!(),
-                    };
-                });
-            }
-            Arithmetic::Mul(op) => {
-                self.compile_binary_op(op, out, |b, out_ty, ty, lhs, rhs, out| {
-                    match out_ty.elem() {
-                        Elem::Int(_, _) => b.i_mul(ty, Some(out), lhs, rhs).unwrap(),
-                        Elem::Float(_) => b.f_mul(ty, Some(out), lhs, rhs).unwrap(),
-                        Elem::Relaxed => {
-                            b.decorate(out, Decoration::RelaxedPrecision, []);
-                            b.f_mul(ty, Some(out), lhs, rhs).unwrap()
-                        }
-                        _ => unreachable!(),
-                    };
-                });
-            }
-            Arithmetic::Div(op) => {
-                self.compile_binary_op(op, out, |b, out_ty, ty, lhs, rhs, out| {
-                    match out_ty.elem() {
-                        Elem::Int(_, false) => b.u_div(ty, Some(out), lhs, rhs).unwrap(),
-                        Elem::Int(_, true) => b.s_div(ty, Some(out), lhs, rhs).unwrap(),
-                        Elem::Float(_) => b.f_div(ty, Some(out), lhs, rhs).unwrap(),
-                        Elem::Relaxed => {
-                            b.decorate(out, Decoration::RelaxedPrecision, []);
-                            b.f_div(ty, Some(out), lhs, rhs).unwrap()
-                        }
-                        _ => unreachable!(),
->>>>>>> ff34667a
                     };
                     let out_id = out.as_binding().unwrap();
 
@@ -229,7 +162,6 @@
                     self.write(&out, out_id);
                 }
             }
-<<<<<<< HEAD
             Operator::IndexAssign(op) => {
                 let index = self.compile_variable(op.lhs);
                 let value = self.compile_variable(op.rhs);
@@ -251,54 +183,6 @@
                 let value = self.compile_variable(op.rhs);
                 let out = self.compile_variable(out);
                 let value_id = self.read_as(&value, &out.indexed_item());
-=======
-            Arithmetic::Remainder(op) => {
-                self.compile_binary_op(op, out, |b, out_ty, ty, lhs, rhs, out| {
-                    match out_ty.elem() {
-                        Elem::Int(_, false) => b.u_mod(ty, Some(out), lhs, rhs).unwrap(),
-                        Elem::Int(_, true) => b.s_mod(ty, Some(out), lhs, rhs).unwrap(),
-                        Elem::Float(_) => b.f_mod(ty, Some(out), lhs, rhs).unwrap(),
-                        Elem::Relaxed => {
-                            b.decorate(out, Decoration::RelaxedPrecision, []);
-                            b.f_mod(ty, Some(out), lhs, rhs).unwrap()
-                        }
-                        _ => unreachable!(),
-                    };
-                });
-            }
-            Arithmetic::Modulo(op) => {
-                self.compile_binary_op(op, out, |b, out_ty, ty, lhs, rhs, out| {
-                    match out_ty.elem() {
-                        Elem::Int(_, false) => b.u_mod(ty, Some(out), lhs, rhs).unwrap(),
-                        Elem::Int(_, true) => b.s_rem(ty, Some(out), lhs, rhs).unwrap(),
-                        Elem::Float(_) => b.f_rem(ty, Some(out), lhs, rhs).unwrap(),
-                        Elem::Relaxed => {
-                            b.decorate(out, Decoration::RelaxedPrecision, []);
-                            b.f_rem(ty, Some(out), lhs, rhs).unwrap()
-                        }
-                        _ => unreachable!(),
-                    };
-                });
-            }
-            Arithmetic::Dot(op) => {
-                if op.lhs.item.vectorization.map(|it| it.get()).unwrap_or(1) == 1 {
-                    self.compile_binary_op(op, out, |b, out_ty, ty, lhs, rhs, out| {
-                        match out_ty.elem() {
-                            Elem::Int(_, _) => b.i_mul(ty, Some(out), lhs, rhs).unwrap(),
-                            Elem::Float(_) => b.f_mul(ty, Some(out), lhs, rhs).unwrap(),
-                            Elem::Relaxed => {
-                                b.decorate(out, Decoration::RelaxedPrecision, []);
-                                b.f_mul(ty, Some(out), lhs, rhs).unwrap()
-                            }
-                            _ => unreachable!(),
-                        };
-                    });
-                } else {
-                    let lhs = self.compile_variable(op.lhs);
-                    let rhs = self.compile_variable(op.rhs);
-                    let out = self.compile_variable(out);
-                    let ty = out.item().id(self);
->>>>>>> ff34667a
 
                 self.write_indexed_unchecked(&out, &index, value_id);
             }
@@ -333,15 +217,8 @@
                     },
                 );
             }
-<<<<<<< HEAD
             Operator::Cast(op) => {
                 let input = self.compile_variable(op.input);
-=======
-            Arithmetic::Fma(op) => {
-                let a = self.compile_variable(op.a);
-                let b = self.compile_variable(op.b);
-                let c = self.compile_variable(op.c);
->>>>>>> ff34667a
                 let out = self.compile_variable(out);
                 let ty = out.item().id(self);
                 let in_id = self.read(&input);
@@ -357,501 +234,17 @@
 
                 self.write(&out, out_id);
             }
-<<<<<<< HEAD
             Operator::And(op) => {
                 self.compile_binary_op(op, out, uniform, |b, _, ty, lhs, rhs, out| {
-=======
-            Arithmetic::Recip(op) => {
-                self.compile_unary_op_cast(op, out, |b, out_ty, ty, input, out| {
-                    let one = b.static_cast(ConstVal::Bit32(1), &Elem::Int(32, false), &out_ty);
-                    b.f_div(ty, Some(out), one, input).unwrap();
-                });
-            }
-            Arithmetic::Neg(op) => {
-                self.compile_unary_op_cast(op, out, |b, out_ty, ty, input, out| {
-                    match out_ty.elem() {
-                        Elem::Int(_, true) => b.s_negate(ty, Some(out), input).unwrap(),
-                        Elem::Float(_) => b.f_negate(ty, Some(out), input).unwrap(),
-                        Elem::Relaxed => {
-                            b.decorate(out, Decoration::RelaxedPrecision, []);
-                            b.f_negate(ty, Some(out), input).unwrap()
-                        }
-                        _ => unreachable!(),
-                    };
-                });
-            }
-            Arithmetic::Erf(op) => {
-                self.compile_unary_op_cast(op, out, |b, out_ty, ty, input, out| {
-                    b.compile_erf(out_ty, ty, input, out);
-                })
-            }
-
-            // Extension functions
-            Arithmetic::Normalize(op) => {
-                self.compile_unary_op(op, out, |b, out_ty, ty, input, out| {
-                    T::normalize(b, ty, input, out);
-                    if matches!(out_ty.elem(), Elem::Relaxed) {
-                        b.decorate(out, Decoration::RelaxedPrecision, []);
-                    }
-                });
-            }
-            Arithmetic::Magnitude(op) => {
-                self.compile_unary_op(op, out, |b, out_ty, ty, input, out| {
-                    T::magnitude(b, ty, input, out);
-                    if matches!(out_ty.elem(), Elem::Relaxed) {
-                        b.decorate(out, Decoration::RelaxedPrecision, []);
-                    }
-                });
-            }
-            Arithmetic::Abs(op) => {
-                self.compile_unary_op_cast(op, out, |b, out_ty, ty, input, out| {
-                    match out_ty.elem() {
-                        Elem::Int(_, _) => T::s_abs(b, ty, input, out),
-                        Elem::Float(_) => T::f_abs(b, ty, input, out),
-                        Elem::Relaxed => {
-                            b.decorate(out, Decoration::RelaxedPrecision, []);
-                            T::f_abs(b, ty, input, out)
-                        }
-                        _ => unreachable!(),
-                    }
-                });
-            }
-            Arithmetic::Exp(op) => {
-                self.compile_unary_op_cast(op, out, |b, out_ty, ty, input, out| {
-                    T::exp(b, ty, input, out);
-                    if matches!(out_ty.elem(), Elem::Relaxed) {
-                        b.decorate(out, Decoration::RelaxedPrecision, []);
-                    }
-                });
-            }
-            Arithmetic::Log(op) => {
-                self.compile_unary_op_cast(op, out, |b, out_ty, ty, input, out| {
-                    T::log(b, ty, input, out);
-                    if matches!(out_ty.elem(), Elem::Relaxed) {
-                        b.decorate(out, Decoration::RelaxedPrecision, []);
-                    }
-                })
-            }
-            Arithmetic::Log1p(op) => {
-                self.compile_unary_op_cast(op, out, |b, out_ty, ty, input, out| {
-                    let one = b.static_cast(ConstVal::Bit32(1), &Elem::Int(32, false), &out_ty);
-                    let relaxed = matches!(out_ty.elem(), Elem::Relaxed);
-                    let add = match out_ty.elem() {
-                        Elem::Int(_, _) => b.i_add(ty, None, input, one).unwrap(),
-                        Elem::Float(_) | Elem::Relaxed => b.f_add(ty, None, input, one).unwrap(),
-                        _ => unreachable!(),
-                    };
-                    if relaxed {
-                        b.decorate(add, Decoration::RelaxedPrecision, []);
-                        b.decorate(out, Decoration::RelaxedPrecision, []);
-                    }
-                    T::log(b, ty, add, out)
-                });
-            }
-            Arithmetic::Cos(op) => {
-                self.compile_unary_op_cast(op, out, |b, out_ty, ty, input, out| {
-                    T::cos(b, ty, input, out);
-                    if matches!(out_ty.elem(), Elem::Relaxed) {
-                        b.decorate(out, Decoration::RelaxedPrecision, []);
-                    }
-                })
-            }
-            Arithmetic::Sin(op) => {
-                self.compile_unary_op_cast(op, out, |b, out_ty, ty, input, out| {
-                    T::sin(b, ty, input, out);
-                    if matches!(out_ty.elem(), Elem::Relaxed) {
-                        b.decorate(out, Decoration::RelaxedPrecision, []);
-                    }
-                })
-            }
-            Arithmetic::Tanh(op) => {
-                self.compile_unary_op_cast(op, out, |b, out_ty, ty, input, out| {
-                    T::tanh(b, ty, input, out);
-                    if matches!(out_ty.elem(), Elem::Relaxed) {
-                        b.decorate(out, Decoration::RelaxedPrecision, []);
-                    }
-                })
-            }
-            Arithmetic::Powf(op) => {
-                self.compile_binary_op(op, out, |b, out_ty, ty, lhs, rhs, out| {
-                    let bool = match out_ty {
-                        Item::Scalar(_) => Elem::Bool.id(b),
-                        Item::Vector(_, factor) => Item::Vector(Elem::Bool, factor).id(b),
-                        _ => unreachable!(),
-                    };
-                    let relaxed = matches!(out_ty.elem(), Elem::Relaxed);
-                    let zero = out_ty.const_u32(b, 0);
-                    let one = out_ty.const_u32(b, 1);
-                    let two = out_ty.const_u32(b, 2);
-                    let modulo = b.f_rem(ty, None, rhs, two).unwrap();
-                    let is_zero = b.f_ord_equal(bool, None, modulo, zero).unwrap();
-                    let abs = b.id();
-                    T::f_abs(b, ty, lhs, abs);
-                    let even = b.id();
-                    T::pow(b, ty, abs, rhs, even);
-                    let cond2_0 = b.f_ord_equal(bool, None, modulo, one).unwrap();
-                    let cond2_1 = b.f_ord_less_than(bool, None, lhs, zero).unwrap();
-                    let cond2 = b.logical_and(bool, None, cond2_0, cond2_1).unwrap();
-                    let neg_lhs = b.f_negate(ty, None, lhs).unwrap();
-                    let pow2 = b.id();
-                    T::pow(b, ty, neg_lhs, rhs, pow2);
-                    let pow2_neg = b.f_negate(ty, None, pow2).unwrap();
-                    let default = b.id();
-                    T::pow(b, ty, lhs, rhs, default);
-                    if relaxed {
-                        let ids = [
-                            modulo, is_zero, abs, even, cond2_0, cond2_1, neg_lhs, pow2, pow2_neg,
-                            default,
-                        ];
-                        for id in ids {
-                            b.decorate(id, Decoration::RelaxedPrecision, []);
-                        }
-                    }
-                    let sel1 = b.select(ty, None, cond2, pow2_neg, default).unwrap();
-                    b.select(ty, Some(out), is_zero, even, sel1).unwrap();
-                })
-            }
-            Arithmetic::Sqrt(op) => {
-                self.compile_unary_op_cast(op, out, |b, out_ty, ty, input, out| {
-                    T::sqrt(b, ty, input, out);
-                    if matches!(out_ty.elem(), Elem::Relaxed) {
-                        b.decorate(out, Decoration::RelaxedPrecision, []);
-                    }
-                })
-            }
-            Arithmetic::Round(op) => {
-                self.compile_unary_op_cast(op, out, |b, out_ty, ty, input, out| {
-                    T::round(b, ty, input, out);
-                    if matches!(out_ty.elem(), Elem::Relaxed) {
-                        b.decorate(out, Decoration::RelaxedPrecision, []);
-                    }
-                })
-            }
-            Arithmetic::Floor(op) => {
-                self.compile_unary_op_cast(op, out, |b, out_ty, ty, input, out| {
-                    T::floor(b, ty, input, out);
-                    if matches!(out_ty.elem(), Elem::Relaxed) {
-                        b.decorate(out, Decoration::RelaxedPrecision, []);
-                    }
-                })
-            }
-            Arithmetic::Ceil(op) => {
-                self.compile_unary_op_cast(op, out, |b, out_ty, ty, input, out| {
-                    T::ceil(b, ty, input, out);
-                    if matches!(out_ty.elem(), Elem::Relaxed) {
-                        b.decorate(out, Decoration::RelaxedPrecision, []);
-                    }
-                })
-            }
-            Arithmetic::Clamp(op) => {
-                let input = self.compile_variable(op.input);
-                let min = self.compile_variable(op.min_value);
-                let max = self.compile_variable(op.max_value);
-                let out = self.compile_variable(out);
-                let out_ty = out.item();
-
-                let input = self.read_as(&input, &out_ty);
-                let min = self.read_as(&min, &out_ty);
-                let max = self.read_as(&max, &out_ty);
-                let out_id = self.write_id(&out);
-
-                let ty = out_ty.id(self);
-
-                match out_ty.elem() {
-                    Elem::Int(_, false) => T::u_clamp(self, ty, input, min, max, out_id),
-                    Elem::Int(_, true) => T::s_clamp(self, ty, input, min, max, out_id),
-                    Elem::Float(_) => T::f_clamp(self, ty, input, min, max, out_id),
-                    Elem::Relaxed => {
-                        self.decorate(out_id, Decoration::RelaxedPrecision, []);
-                        T::f_clamp(self, ty, input, min, max, out_id)
-                    }
-                    _ => unreachable!(),
-                }
-                self.write(&out, out_id);
-            }
-
-            Arithmetic::Max(op) => {
-                self.compile_binary_op(op, out, |b, out_ty, ty, lhs, rhs, out| {
-                    match out_ty.elem() {
-                        Elem::Int(_, false) => T::u_max(b, ty, lhs, rhs, out),
-                        Elem::Int(_, true) => T::s_max(b, ty, lhs, rhs, out),
-                        Elem::Float(_) => T::f_max(b, ty, lhs, rhs, out),
-                        Elem::Relaxed => {
-                            b.decorate(out, Decoration::RelaxedPrecision, []);
-                            T::f_max(b, ty, lhs, rhs, out)
-                        }
-                        _ => unreachable!(),
-                    }
-                })
-            }
-            Arithmetic::Min(op) => {
-                self.compile_binary_op(op, out, |b, out_ty, ty, lhs, rhs, out| {
-                    match out_ty.elem() {
-                        Elem::Int(_, false) => T::u_min(b, ty, lhs, rhs, out),
-                        Elem::Int(_, true) => T::s_min(b, ty, lhs, rhs, out),
-                        Elem::Float(_) => T::f_min(b, ty, lhs, rhs, out),
-                        Elem::Relaxed => {
-                            b.decorate(out, Decoration::RelaxedPrecision, []);
-                            T::f_min(b, ty, lhs, rhs, out)
-                        }
-                        _ => unreachable!(),
-                    }
-                })
-            }
-        }
-    }
-
-    pub fn compile_cmp(&mut self, op: Comparison, out: Option<core::Variable>) {
-        let out = out.unwrap();
-        match op {
-            Comparison::Equal(op) => {
-                self.compile_binary_op_bool(op, out, |b, lhs_ty, ty, lhs, rhs, out| {
-                    match lhs_ty.elem() {
-                        Elem::Bool => b.logical_equal(ty, Some(out), lhs, rhs),
-                        Elem::Int(_, _) => b.i_equal(ty, Some(out), lhs, rhs),
-                        Elem::Float(_) => b.f_ord_equal(ty, Some(out), lhs, rhs),
-                        Elem::Relaxed => {
-                            b.decorate(out, Decoration::RelaxedPrecision, []);
-                            b.f_ord_equal(ty, Some(out), lhs, rhs)
-                        }
-                        Elem::Void => unreachable!(),
-                    }
-                    .unwrap();
-                });
-            }
-            Comparison::NotEqual(op) => {
-                self.compile_binary_op_bool(op, out, |b, lhs_ty, ty, lhs, rhs, out| {
-                    match lhs_ty.elem() {
-                        Elem::Bool => b.logical_not_equal(ty, Some(out), lhs, rhs),
-                        Elem::Int(_, _) => b.i_not_equal(ty, Some(out), lhs, rhs),
-                        Elem::Float(_) => b.f_ord_not_equal(ty, Some(out), lhs, rhs),
-                        Elem::Relaxed => {
-                            b.decorate(out, Decoration::RelaxedPrecision, []);
-                            b.f_ord_not_equal(ty, Some(out), lhs, rhs)
-                        }
-                        Elem::Void => unreachable!(),
-                    }
-                    .unwrap();
-                });
-            }
-            Comparison::Lower(op) => {
-                self.compile_binary_op_bool(op, out, |b, lhs_ty, ty, lhs, rhs, out| {
-                    match lhs_ty.elem() {
-                        Elem::Int(_, false) => b.u_less_than(ty, Some(out), lhs, rhs),
-                        Elem::Int(_, true) => b.s_less_than(ty, Some(out), lhs, rhs),
-                        Elem::Float(_) => b.f_ord_less_than(ty, Some(out), lhs, rhs),
-                        Elem::Relaxed => {
-                            b.decorate(out, Decoration::RelaxedPrecision, []);
-                            b.f_ord_less_than(ty, Some(out), lhs, rhs)
-                        }
-                        _ => unreachable!(),
-                    }
-                    .unwrap();
-                });
-            }
-            Comparison::LowerEqual(op) => {
-                self.compile_binary_op_bool(op, out, |b, lhs_ty, ty, lhs, rhs, out| {
-                    match lhs_ty.elem() {
-                        Elem::Int(_, false) => b.u_less_than_equal(ty, Some(out), lhs, rhs),
-                        Elem::Int(_, true) => b.s_less_than_equal(ty, Some(out), lhs, rhs),
-                        Elem::Float(_) => b.f_ord_less_than_equal(ty, Some(out), lhs, rhs),
-                        Elem::Relaxed => {
-                            b.decorate(out, Decoration::RelaxedPrecision, []);
-                            b.f_ord_less_than_equal(ty, Some(out), lhs, rhs)
-                        }
-                        _ => unreachable!(),
-                    }
-                    .unwrap();
-                });
-            }
-            Comparison::Greater(op) => {
-                self.compile_binary_op_bool(op, out, |b, lhs_ty, ty, lhs, rhs, out| {
-                    match lhs_ty.elem() {
-                        Elem::Int(_, false) => b.u_greater_than(ty, Some(out), lhs, rhs),
-                        Elem::Int(_, true) => b.s_greater_than(ty, Some(out), lhs, rhs),
-                        Elem::Float(_) => b.f_ord_greater_than(ty, Some(out), lhs, rhs),
-                        Elem::Relaxed => {
-                            b.decorate(out, Decoration::RelaxedPrecision, []);
-                            b.f_ord_greater_than(ty, Some(out), lhs, rhs)
-                        }
-                        _ => unreachable!(),
-                    }
-                    .unwrap();
-                });
-            }
-            Comparison::GreaterEqual(op) => {
-                self.compile_binary_op_bool(op, out, |b, lhs_ty, ty, lhs, rhs, out| {
-                    match lhs_ty.elem() {
-                        Elem::Int(_, false) => b.u_greater_than_equal(ty, Some(out), lhs, rhs),
-                        Elem::Int(_, true) => b.s_greater_than_equal(ty, Some(out), lhs, rhs),
-                        Elem::Float(_) => b.f_ord_greater_than_equal(ty, Some(out), lhs, rhs),
-                        Elem::Relaxed => {
-                            b.decorate(out, Decoration::RelaxedPrecision, []);
-                            b.f_ord_greater_than_equal(ty, Some(out), lhs, rhs)
-                        }
-                        _ => unreachable!(),
-                    }
-                    .unwrap();
-                });
-            }
-        }
-    }
-
-    pub fn compile_bitwise(&mut self, op: Bitwise, out: Option<core::Variable>) {
-        let out = out.unwrap();
-        match op {
-            Bitwise::BitwiseAnd(op) => {
-                self.compile_binary_op(op, out, |b, _, ty, lhs, rhs, out| {
-                    b.bitwise_and(ty, Some(out), lhs, rhs).unwrap();
-                })
-            }
-            Bitwise::BitwiseOr(op) => self.compile_binary_op(op, out, |b, _, ty, lhs, rhs, out| {
-                b.bitwise_or(ty, Some(out), lhs, rhs).unwrap();
-            }),
-            Bitwise::BitwiseXor(op) => {
-                self.compile_binary_op(op, out, |b, _, ty, lhs, rhs, out| {
-                    b.bitwise_xor(ty, Some(out), lhs, rhs).unwrap();
-                })
-            }
-            Bitwise::BitwiseNot(op) => {
-                self.compile_unary_op_cast(op, out, |b, _, ty, input, out| {
-                    b.not(ty, Some(out), input).unwrap();
-                });
-            }
-            Bitwise::CountOnes(op) => {
-                // While the spec theoretically allows arbitrary integers, Vulkan only supports i32/u32
-                self.compile_unary_op_cast(op, out, |b, _, ty, input, out| {
-                    b.bit_count(ty, Some(out), input).unwrap();
-                });
-            }
-            Bitwise::ReverseBits(op) => {
-                self.compile_unary_op(op, out, |b, _, ty, input, out| {
-                    b.bit_reverse(ty, Some(out), input).unwrap();
-                });
-            }
-            Bitwise::ShiftLeft(op) => self.compile_binary_op(op, out, |b, _, ty, lhs, rhs, out| {
-                b.shift_left_logical(ty, Some(out), lhs, rhs).unwrap();
-            }),
-            Bitwise::ShiftRight(op) => {
-                self.compile_binary_op(op, out, |b, _, ty, lhs, rhs, out| {
-                    b.shift_right_logical(ty, Some(out), lhs, rhs).unwrap();
-                })
-            }
-        }
-    }
-
-    pub fn compile_operator(&mut self, op: Operator, out: Option<core::Variable>) {
-        let out = out.unwrap();
-        match op {
-            Operator::Index(op) => {
-                let is_atomic = op.lhs.item.elem.is_atomic();
-                let value = self.compile_variable(op.lhs);
-                let index = self.compile_variable(op.rhs);
-                let out = self.compile_variable(out);
-
-                if is_atomic {
-                    let checked = matches!(self.mode, ExecutionMode::Checked) && value.has_len();
-                    let ptr = match self.index(&value, &index, !checked) {
-                        IndexedVariable::Pointer(ptr, _) => ptr,
-                        _ => unreachable!("Atomic is always pointer"),
-                    };
-                    let out_id = out.as_binding().unwrap();
-
-                    // This isn't great but atomics can't currently be constructed so should be fine
-                    self.merge_binding(out_id, ptr);
-                } else {
-                    let out_id = self.read_indexed(&out, &value, &index);
-                    self.write(&out, out_id);
-                }
-            }
-            Operator::IndexAssign(op) => {
-                let index = self.compile_variable(op.lhs);
-                let value = self.compile_variable(op.rhs);
-                let out = self.compile_variable(out);
-                let value_id = self.read_as(&value, &out.indexed_item());
-
-                self.write_indexed(&out, &index, value_id);
-            }
-            Operator::UncheckedIndex(op) => {
-                let value = self.compile_variable(op.lhs);
-                let index = self.compile_variable(op.rhs);
-                let out = self.compile_variable(out);
-
-                let out_id = self.read_indexed_unchecked(&out, &value, &index);
-                self.write(&out, out_id);
-            }
-            Operator::UncheckedIndexAssign(op) => {
-                let index = self.compile_variable(op.lhs);
-                let value = self.compile_variable(op.rhs);
-                let out = self.compile_variable(out);
-                let value_id = self.read_as(&value, &out.indexed_item());
-
-                self.write_indexed_unchecked(&out, &index, value_id);
-            }
-            Operator::Slice(op) => {
-                let item = self.compile_item(op.input.item);
-                let input = self.compile_variable(op.input);
-                let start = self.compile_variable(op.start);
-                let end = self.compile_variable(op.end);
-                let out = match out.kind {
-                    core::VariableKind::Slice { id } => id,
-                    _ => unreachable!(),
-                };
-
-                let start_id = self.read(&start);
-                let end_id = self.read(&end);
-                let const_len = match (start.as_const(), end.as_const()) {
-                    (Some(start), Some(end)) => {
-                        let len = end.as_u32() - start.as_u32();
-                        Some(len)
-                    }
-                    _ => None,
-                };
-
-                self.state.slices.insert(
-                    out,
-                    Slice {
-                        ptr: input,
-                        offset: start_id,
-                        end: end_id,
-                        const_len,
-                        item,
-                    },
-                );
-            }
-            Operator::Cast(op) => {
-                let input = self.compile_variable(op.input);
-                let out = self.compile_variable(out);
-                let ty = out.item().id(self);
-                let in_id = self.read(&input);
-                let out_id = self.write_id(&out);
-
-                if let Some(as_const) = input.as_const() {
-                    let cast = self.static_cast(as_const, &input.elem(), &out.item());
-                    self.copy_object(ty, Some(out_id), cast).unwrap();
-                } else {
-                    input.item().cast_to(self, Some(out_id), in_id, &out.item());
-                }
-
-                self.write(&out, out_id);
-            }
-            Operator::And(op) => {
-                self.compile_binary_op(op, out, |b, _, ty, lhs, rhs, out| {
->>>>>>> ff34667a
                     b.logical_and(ty, Some(out), lhs, rhs).unwrap();
                 });
             }
             Operator::Or(op) => {
-<<<<<<< HEAD
                 self.compile_binary_op(op, out, uniform, |b, _, ty, lhs, rhs, out| {
-=======
-                self.compile_binary_op(op, out, |b, _, ty, lhs, rhs, out| {
->>>>>>> ff34667a
                     b.logical_or(ty, Some(out), lhs, rhs).unwrap();
                 });
             }
             Operator::Not(op) => {
-<<<<<<< HEAD
                 self.compile_unary_op_cast(op, out, uniform, |b, _, ty, input, out| {
                     b.logical_not(ty, Some(out), input).unwrap();
                 });
@@ -861,15 +254,6 @@
                     b.bitcast(ty, Some(out), input).unwrap();
                 })
             }
-=======
-                self.compile_unary_op_cast(op, out, |b, _, ty, input, out| {
-                    b.logical_not(ty, Some(out), input).unwrap();
-                });
-            }
-            Operator::Bitcast(op) => self.compile_unary_op(op, out, |b, _, ty, input, out| {
-                b.bitcast(ty, Some(out), input).unwrap();
-            }),
->>>>>>> ff34667a
             Operator::InitLine(op) => {
                 let values = op
                     .inputs
