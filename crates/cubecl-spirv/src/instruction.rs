--- conflicted
+++ resolved
@@ -38,410 +38,6 @@
         }
     }
 
-<<<<<<< HEAD
-    pub fn compile_arithmetic(&mut self, op: Arithmetic, out: Option<core::Variable>) {
-        let out = out.unwrap();
-        match op {
-            Arithmetic::Add(op) => {
-                self.compile_binary_op(op, out, |b, out_ty, ty, lhs, rhs, out| {
-                    match out_ty.elem() {
-                        Elem::Int(_, _) => b.i_add(ty, Some(out), lhs, rhs).unwrap(),
-                        Elem::Float(_) => b.f_add(ty, Some(out), lhs, rhs).unwrap(),
-                        Elem::Relaxed => {
-                            b.decorate(out, Decoration::RelaxedPrecision, []);
-                            b.f_add(ty, Some(out), lhs, rhs).unwrap()
-                        }
-                        _ => unreachable!(),
-                    };
-                });
-            }
-            Arithmetic::Sub(op) => {
-                self.compile_binary_op(op, out, |b, out_ty, ty, lhs, rhs, out| {
-                    match out_ty.elem() {
-                        Elem::Int(_, _) => b.i_sub(ty, Some(out), lhs, rhs).unwrap(),
-                        Elem::Float(_) => b.f_sub(ty, Some(out), lhs, rhs).unwrap(),
-                        Elem::Relaxed => {
-                            b.decorate(out, Decoration::RelaxedPrecision, []);
-                            b.f_sub(ty, Some(out), lhs, rhs).unwrap()
-                        }
-                        _ => unreachable!(),
-                    };
-                });
-            }
-            Arithmetic::Mul(op) => {
-                self.compile_binary_op(op, out, |b, out_ty, ty, lhs, rhs, out| {
-                    match out_ty.elem() {
-                        Elem::Int(_, _) => b.i_mul(ty, Some(out), lhs, rhs).unwrap(),
-                        Elem::Float(_) => b.f_mul(ty, Some(out), lhs, rhs).unwrap(),
-                        Elem::Relaxed => {
-                            b.decorate(out, Decoration::RelaxedPrecision, []);
-                            b.f_mul(ty, Some(out), lhs, rhs).unwrap()
-                        }
-                        _ => unreachable!(),
-                    };
-                });
-            }
-            Arithmetic::Div(op) => {
-                self.compile_binary_op(op, out, |b, out_ty, ty, lhs, rhs, out| {
-                    match out_ty.elem() {
-                        Elem::Int(_, false) => b.u_div(ty, Some(out), lhs, rhs).unwrap(),
-                        Elem::Int(_, true) => b.s_div(ty, Some(out), lhs, rhs).unwrap(),
-                        Elem::Float(_) => b.f_div(ty, Some(out), lhs, rhs).unwrap(),
-                        Elem::Relaxed => {
-                            b.decorate(out, Decoration::RelaxedPrecision, []);
-                            b.f_div(ty, Some(out), lhs, rhs).unwrap()
-                        }
-                        _ => unreachable!(),
-                    };
-                });
-            }
-            Arithmetic::Remainder(op) => {
-                self.compile_binary_op(op, out, |b, out_ty, ty, lhs, rhs, out| {
-                    match out_ty.elem() {
-                        Elem::Int(_, false) => b.u_mod(ty, Some(out), lhs, rhs).unwrap(),
-                        Elem::Int(_, true) => b.s_mod(ty, Some(out), lhs, rhs).unwrap(),
-                        Elem::Float(_) => b.f_mod(ty, Some(out), lhs, rhs).unwrap(),
-                        Elem::Relaxed => {
-                            b.decorate(out, Decoration::RelaxedPrecision, []);
-                            b.f_mod(ty, Some(out), lhs, rhs).unwrap()
-                        }
-                        _ => unreachable!(),
-                    };
-                });
-            }
-            Arithmetic::Modulo(op) => {
-                self.compile_binary_op(op, out, |b, out_ty, ty, lhs, rhs, out| {
-                    match out_ty.elem() {
-                        Elem::Int(_, false) => b.u_mod(ty, Some(out), lhs, rhs).unwrap(),
-                        Elem::Int(_, true) => b.s_rem(ty, Some(out), lhs, rhs).unwrap(),
-                        Elem::Float(_) => b.f_rem(ty, Some(out), lhs, rhs).unwrap(),
-                        Elem::Relaxed => {
-                            b.decorate(out, Decoration::RelaxedPrecision, []);
-                            b.f_rem(ty, Some(out), lhs, rhs).unwrap()
-                        }
-                        _ => unreachable!(),
-                    };
-                });
-            }
-            Arithmetic::Dot(op) => {
-                if op.lhs.item.vectorization.map(|it| it.get()).unwrap_or(1) == 1 {
-                    self.compile_binary_op(op, out, |b, out_ty, ty, lhs, rhs, out| {
-                        match out_ty.elem() {
-                            Elem::Int(_, _) => b.i_mul(ty, Some(out), lhs, rhs).unwrap(),
-                            Elem::Float(_) => b.f_mul(ty, Some(out), lhs, rhs).unwrap(),
-                            Elem::Relaxed => {
-                                b.decorate(out, Decoration::RelaxedPrecision, []);
-                                b.f_mul(ty, Some(out), lhs, rhs).unwrap()
-                            }
-                            _ => unreachable!(),
-                        };
-                    });
-                } else {
-                    let lhs = self.compile_variable(op.lhs);
-                    let rhs = self.compile_variable(op.rhs);
-                    let out = self.compile_variable(out);
-                    let ty = out.item().id(self);
-
-                    let lhs_id = self.read(&lhs);
-                    let rhs_id = self.read(&rhs);
-                    let out_id = self.write_id(&out);
-
-                    if matches!(lhs.elem(), Elem::Int(_, _)) {
-                        self.capabilities.insert(Capability::DotProduct);
-                    }
-
-                    match (lhs.elem(), rhs.elem()) {
-                        (Elem::Int(_, false), Elem::Int(_, false)) => {
-                            self.u_dot(ty, Some(out_id), lhs_id, rhs_id, None)
-                        }
-                        (Elem::Int(_, true), Elem::Int(_, false)) => {
-                            self.su_dot(ty, Some(out_id), lhs_id, rhs_id, None)
-                        }
-                        (Elem::Int(_, false), Elem::Int(_, true)) => {
-                            self.su_dot(ty, Some(out_id), rhs_id, lhs_id, None)
-                        }
-                        (Elem::Int(_, true), Elem::Int(_, true)) => {
-                            self.s_dot(ty, Some(out_id), lhs_id, rhs_id, None)
-                        }
-                        (Elem::Float(_), Elem::Float(_))
-                        | (Elem::Relaxed, Elem::Float(_))
-                        | (Elem::Float(_), Elem::Relaxed) => {
-                            self.dot(ty, Some(out_id), lhs_id, rhs_id)
-                        }
-                        (Elem::Relaxed, Elem::Relaxed) => {
-                            self.decorate(out_id, Decoration::RelaxedPrecision, []);
-                            self.dot(ty, Some(out_id), lhs_id, rhs_id)
-                        }
-                        _ => unreachable!(),
-                    }
-                    .unwrap();
-                    self.write(&out, out_id);
-                }
-            }
-            Arithmetic::Fma(op) => {
-                let a = self.compile_variable(op.a);
-                let b = self.compile_variable(op.b);
-                let c = self.compile_variable(op.c);
-                let out = self.compile_variable(out);
-                let out_ty = out.item();
-                let relaxed = matches!(
-                    (a.item().elem(), b.item().elem(), c.item().elem()),
-                    (Elem::Relaxed, Elem::Relaxed, Elem::Relaxed)
-                );
-
-                let a_id = self.read_as(&a, &out_ty);
-                let b_id = self.read_as(&b, &out_ty);
-                let c_id = self.read_as(&c, &out_ty);
-                let out_id = self.write_id(&out);
-
-                let ty = out_ty.id(self);
-
-                let mul = self.f_mul(ty, None, a_id, b_id).unwrap();
-                self.f_add(ty, Some(out_id), mul, c_id).unwrap();
-                if relaxed {
-                    self.decorate(mul, Decoration::RelaxedPrecision, []);
-                    self.decorate(out_id, Decoration::RelaxedPrecision, []);
-                }
-                self.write(&out, out_id);
-            }
-            Arithmetic::Recip(op) => {
-                self.compile_unary_op_cast(op, out, |b, out_ty, ty, input, out| {
-                    let one = b.static_cast(ConstVal::Bit32(1), &Elem::Int(32, false), &out_ty);
-                    b.f_div(ty, Some(out), one, input).unwrap();
-                });
-            }
-            Arithmetic::Neg(op) => {
-                self.compile_unary_op_cast(op, out, |b, out_ty, ty, input, out| {
-                    match out_ty.elem() {
-                        Elem::Int(_, true) => b.s_negate(ty, Some(out), input).unwrap(),
-                        Elem::Float(_) => b.f_negate(ty, Some(out), input).unwrap(),
-                        Elem::Relaxed => {
-                            b.decorate(out, Decoration::RelaxedPrecision, []);
-                            b.f_negate(ty, Some(out), input).unwrap()
-                        }
-                        _ => unreachable!(),
-                    };
-                });
-            }
-            Arithmetic::Erf(op) => {
-                self.compile_unary_op_cast(op, out, |b, out_ty, ty, input, out| {
-                    b.compile_erf(out_ty, ty, input, out);
-                })
-            }
-
-            // Extension functions
-            Arithmetic::Normalize(op) => {
-                self.compile_unary_op(op, out, |b, out_ty, ty, input, out| {
-                    T::normalize(b, ty, input, out);
-                    if matches!(out_ty.elem(), Elem::Relaxed) {
-                        b.decorate(out, Decoration::RelaxedPrecision, []);
-                    }
-                });
-            }
-            Arithmetic::Magnitude(op) => {
-                self.compile_unary_op(op, out, |b, out_ty, ty, input, out| {
-                    T::magnitude(b, ty, input, out);
-                    if matches!(out_ty.elem(), Elem::Relaxed) {
-                        b.decorate(out, Decoration::RelaxedPrecision, []);
-                    }
-                });
-            }
-            Arithmetic::Abs(op) => {
-                self.compile_unary_op_cast(op, out, |b, out_ty, ty, input, out| {
-                    match out_ty.elem() {
-                        Elem::Int(_, _) => T::s_abs(b, ty, input, out),
-                        Elem::Float(_) => T::f_abs(b, ty, input, out),
-                        Elem::Relaxed => {
-                            b.decorate(out, Decoration::RelaxedPrecision, []);
-                            T::f_abs(b, ty, input, out)
-                        }
-                        _ => unreachable!(),
-                    }
-                });
-            }
-            Arithmetic::Exp(op) => {
-                self.compile_unary_op_cast(op, out, |b, out_ty, ty, input, out| {
-                    T::exp(b, ty, input, out);
-                    if matches!(out_ty.elem(), Elem::Relaxed) {
-                        b.decorate(out, Decoration::RelaxedPrecision, []);
-                    }
-                });
-            }
-            Arithmetic::Log(op) => {
-                self.compile_unary_op_cast(op, out, |b, out_ty, ty, input, out| {
-                    T::log(b, ty, input, out);
-                    if matches!(out_ty.elem(), Elem::Relaxed) {
-                        b.decorate(out, Decoration::RelaxedPrecision, []);
-                    }
-                })
-            }
-            Arithmetic::Log1p(op) => {
-                self.compile_unary_op_cast(op, out, |b, out_ty, ty, input, out| {
-                    let one = b.static_cast(ConstVal::Bit32(1), &Elem::Int(32, false), &out_ty);
-                    let relaxed = matches!(out_ty.elem(), Elem::Relaxed);
-                    let add = match out_ty.elem() {
-                        Elem::Int(_, _) => b.i_add(ty, None, input, one).unwrap(),
-                        Elem::Float(_) | Elem::Relaxed => b.f_add(ty, None, input, one).unwrap(),
-                        _ => unreachable!(),
-                    };
-                    if relaxed {
-                        b.decorate(add, Decoration::RelaxedPrecision, []);
-                        b.decorate(out, Decoration::RelaxedPrecision, []);
-                    }
-                    T::log(b, ty, add, out)
-                });
-            }
-            Arithmetic::Cos(op) => {
-                self.compile_unary_op_cast(op, out, |b, out_ty, ty, input, out| {
-                    T::cos(b, ty, input, out);
-                    if matches!(out_ty.elem(), Elem::Relaxed) {
-                        b.decorate(out, Decoration::RelaxedPrecision, []);
-                    }
-                })
-            }
-            Arithmetic::Sin(op) => {
-                self.compile_unary_op_cast(op, out, |b, out_ty, ty, input, out| {
-                    T::sin(b, ty, input, out);
-                    if matches!(out_ty.elem(), Elem::Relaxed) {
-                        b.decorate(out, Decoration::RelaxedPrecision, []);
-                    }
-                })
-            }
-            Arithmetic::Tanh(op) => {
-                self.compile_unary_op_cast(op, out, |b, out_ty, ty, input, out| {
-                    T::tanh(b, ty, input, out);
-                    if matches!(out_ty.elem(), Elem::Relaxed) {
-                        b.decorate(out, Decoration::RelaxedPrecision, []);
-                    }
-                })
-            }
-            Arithmetic::Powf(op) => {
-                self.compile_binary_op(op, out, |b, out_ty, ty, lhs, rhs, out| {
-                    let bool = out_ty.same_vectorization(Elem::Bool).id(b);
-                    let relaxed = matches!(out_ty.elem(), Elem::Relaxed);
-                    let zero = out_ty.const_u32(b, 0);
-                    let one = out_ty.const_u32(b, 1);
-                    let two = out_ty.const_u32(b, 2);
-                    let modulo = b.f_rem(ty, None, rhs, two).unwrap();
-                    let is_zero = b.f_ord_equal(bool, None, modulo, zero).unwrap();
-                    let abs = b.id();
-                    T::f_abs(b, ty, lhs, abs);
-                    let even = b.id();
-                    T::pow(b, ty, abs, rhs, even);
-                    let cond2_0 = b.f_ord_equal(bool, None, modulo, one).unwrap();
-                    let cond2_1 = b.f_ord_less_than(bool, None, lhs, zero).unwrap();
-                    let cond2 = b.logical_and(bool, None, cond2_0, cond2_1).unwrap();
-                    let neg_lhs = b.f_negate(ty, None, lhs).unwrap();
-                    let pow2 = b.id();
-                    T::pow(b, ty, neg_lhs, rhs, pow2);
-                    let pow2_neg = b.f_negate(ty, None, pow2).unwrap();
-                    let default = b.id();
-                    T::pow(b, ty, lhs, rhs, default);
-                    if relaxed {
-                        let ids = [
-                            modulo, is_zero, abs, even, cond2_0, cond2_1, neg_lhs, pow2, pow2_neg,
-                            default,
-                        ];
-                        for id in ids {
-                            b.decorate(id, Decoration::RelaxedPrecision, []);
-                        }
-                    }
-                    let sel1 = b.select(ty, None, cond2, pow2_neg, default).unwrap();
-                    b.select(ty, Some(out), is_zero, even, sel1).unwrap();
-                })
-            }
-            Arithmetic::Sqrt(op) => {
-                self.compile_unary_op_cast(op, out, |b, out_ty, ty, input, out| {
-                    T::sqrt(b, ty, input, out);
-                    if matches!(out_ty.elem(), Elem::Relaxed) {
-                        b.decorate(out, Decoration::RelaxedPrecision, []);
-                    }
-                })
-            }
-            Arithmetic::Round(op) => {
-                self.compile_unary_op_cast(op, out, |b, out_ty, ty, input, out| {
-                    T::round(b, ty, input, out);
-                    if matches!(out_ty.elem(), Elem::Relaxed) {
-                        b.decorate(out, Decoration::RelaxedPrecision, []);
-                    }
-                })
-            }
-            Arithmetic::Floor(op) => {
-                self.compile_unary_op_cast(op, out, |b, out_ty, ty, input, out| {
-                    T::floor(b, ty, input, out);
-                    if matches!(out_ty.elem(), Elem::Relaxed) {
-                        b.decorate(out, Decoration::RelaxedPrecision, []);
-                    }
-                })
-            }
-            Arithmetic::Ceil(op) => {
-                self.compile_unary_op_cast(op, out, |b, out_ty, ty, input, out| {
-                    T::ceil(b, ty, input, out);
-                    if matches!(out_ty.elem(), Elem::Relaxed) {
-                        b.decorate(out, Decoration::RelaxedPrecision, []);
-                    }
-                })
-            }
-            Arithmetic::Clamp(op) => {
-                let input = self.compile_variable(op.input);
-                let min = self.compile_variable(op.min_value);
-                let max = self.compile_variable(op.max_value);
-                let out = self.compile_variable(out);
-                let out_ty = out.item();
-
-                let input = self.read_as(&input, &out_ty);
-                let min = self.read_as(&min, &out_ty);
-                let max = self.read_as(&max, &out_ty);
-                let out_id = self.write_id(&out);
-
-                let ty = out_ty.id(self);
-
-                match out_ty.elem() {
-                    Elem::Int(_, false) => T::u_clamp(self, ty, input, min, max, out_id),
-                    Elem::Int(_, true) => T::s_clamp(self, ty, input, min, max, out_id),
-                    Elem::Float(_) => T::f_clamp(self, ty, input, min, max, out_id),
-                    Elem::Relaxed => {
-                        self.decorate(out_id, Decoration::RelaxedPrecision, []);
-                        T::f_clamp(self, ty, input, min, max, out_id)
-                    }
-                    _ => unreachable!(),
-                }
-                self.write(&out, out_id);
-            }
-
-            Arithmetic::Max(op) => {
-                self.compile_binary_op(op, out, |b, out_ty, ty, lhs, rhs, out| {
-                    match out_ty.elem() {
-                        Elem::Int(_, false) => T::u_max(b, ty, lhs, rhs, out),
-                        Elem::Int(_, true) => T::s_max(b, ty, lhs, rhs, out),
-                        Elem::Float(_) => T::f_max(b, ty, lhs, rhs, out),
-                        Elem::Relaxed => {
-                            b.decorate(out, Decoration::RelaxedPrecision, []);
-                            T::f_max(b, ty, lhs, rhs, out)
-                        }
-                        _ => unreachable!(),
-                    }
-                })
-            }
-            Arithmetic::Min(op) => {
-                self.compile_binary_op(op, out, |b, out_ty, ty, lhs, rhs, out| {
-                    match out_ty.elem() {
-                        Elem::Int(_, false) => T::u_min(b, ty, lhs, rhs, out),
-                        Elem::Int(_, true) => T::s_min(b, ty, lhs, rhs, out),
-                        Elem::Float(_) => T::f_min(b, ty, lhs, rhs, out),
-                        Elem::Relaxed => {
-                            b.decorate(out, Decoration::RelaxedPrecision, []);
-                            T::f_min(b, ty, lhs, rhs, out)
-                        }
-                        _ => unreachable!(),
-                    }
-                })
-            }
-        }
-    }
-
-=======
->>>>>>> 25e0dd2a
     pub fn compile_cmp(&mut self, op: Comparison, out: Option<core::Variable>) {
         let out = out.unwrap();
         match op {
@@ -538,132 +134,6 @@
         }
     }
 
-<<<<<<< HEAD
-    pub fn compile_bitwise(&mut self, op: Bitwise, out: Option<core::Variable>) {
-        let out = out.unwrap();
-        match op {
-            Bitwise::BitwiseAnd(op) => {
-                self.compile_binary_op(op, out, |b, _, ty, lhs, rhs, out| {
-                    b.bitwise_and(ty, Some(out), lhs, rhs).unwrap();
-                })
-            }
-            Bitwise::BitwiseOr(op) => self.compile_binary_op(op, out, |b, _, ty, lhs, rhs, out| {
-                b.bitwise_or(ty, Some(out), lhs, rhs).unwrap();
-            }),
-            Bitwise::BitwiseXor(op) => {
-                self.compile_binary_op(op, out, |b, _, ty, lhs, rhs, out| {
-                    b.bitwise_xor(ty, Some(out), lhs, rhs).unwrap();
-                })
-            }
-            Bitwise::BitwiseNot(op) => {
-                self.compile_unary_op_cast(op, out, |b, _, ty, input, out| {
-                    b.not(ty, Some(out), input).unwrap();
-                });
-            }
-
-            // The following ops only support 32 bit ints, so we need to do some conversion
-            Bitwise::CountOnes(op) => {
-                let item = self.compile_item(op.input.item);
-                // While the spec theoretically allows arbitrary integers, Vulkan only supports i32/u32
-                match item.elem() {
-                    Elem::Int(64, _) => {
-                        self.compile_unary_op(op, out, |b, _, ty, input, out| {
-                            let (_, lower, upper) = b.decompose_64(item, input);
-                            let lower_count = b.bit_count(ty, None, lower).unwrap();
-                            let upper_count = b.bit_count(ty, None, upper).unwrap();
-                            b.i_add(ty, Some(out), lower_count, upper_count).unwrap();
-                        });
-                    }
-                    _ => {
-                        self.compile_unary_op_cast(op, out, |b, _, ty, input, out| {
-                            b.bit_count(ty, Some(out), input).unwrap();
-                        });
-                    }
-                }
-            }
-            Bitwise::ReverseBits(op) => {
-                let item = self.compile_item(op.input.item);
-                // Only supports 32 bit right now, so compensate with shift
-                self.compile_unary_op(op, out, |b, out_ty, ty, input, out| {
-                    match out_ty.elem() {
-                        Elem::Int(64, _) => {
-                            let (u32_ty, lower, upper) = b.decompose_64(item, input);
-                            let u32_id = u32_ty.id(b);
-                            let lower_rev = b.bit_reverse(u32_id, None, lower).unwrap();
-                            let upper_rev = b.bit_reverse(u32_id, None, upper).unwrap();
-                            let lower_cast = b.u_convert(ty, None, lower_rev).unwrap();
-                            let upper_cast = b.u_convert(ty, None, upper_rev).unwrap();
-                            let shift = u32_ty.const_u32(b, 32);
-                            // Shift lower up to flip order of decomposed ints
-                            let lower_shift =
-                                b.shift_left_logical(ty, None, lower_cast, shift).unwrap();
-                            b.bitwise_or(ty, Some(out), lower_shift, upper_cast)
-                                .unwrap()
-                        }
-                        Elem::Int(32, _) => b.bit_reverse(ty, Some(out), input).unwrap(),
-                        Elem::Int(width, _) => {
-                            let u32_ty = out_ty.same_vectorization(Elem::Int(32, false));
-                            let u32_id = u32_ty.id(b);
-                            let shift = u32_ty.const_u32(b, 32 - width);
-                            let cast = b.u_convert(u32_id, None, input).unwrap();
-                            let reverse = b.bit_reverse(u32_id, None, cast).unwrap();
-                            let shifted =
-                                b.shift_right_logical(u32_id, None, reverse, shift).unwrap();
-                            b.u_convert(ty, Some(out), shifted).unwrap()
-                        }
-                        _ => unreachable!(),
-                    };
-                });
-            }
-            Bitwise::LeadingZeros(op) => {
-                // GLSL extension only supports msb, map to corresponding clz
-                // Since Vulkan only supports 32 bit here, we zero extend to u32, and compensate
-                // in the conversion
-                let width = (op.input.item.elem().size() * 8) as u32;
-                self.compile_unary_op_cast(op, out, |b, out_ty, ty, input, out| {
-                    let temp = b.id();
-                    let width = out_ty.const_u32(b, width);
-                    let one = out_ty.const_u32(b, 1);
-                    T::find_msb(b, ty, input, temp);
-                    let msb_normalized = b.i_add(ty, None, temp, one).unwrap();
-                    b.i_sub(ty, Some(out), width, msb_normalized).unwrap();
-                });
-            }
-            Bitwise::FindFirstSet(op) => {
-                // GLSL extension returns 0 indexed bits with -1 for no bits set. Add 1 to match CUDA
-                // Also cast to 32 bit because Vulkan only supports u32 at the moment
-                self.compile_unary_op_cast(op, out, |b, out_ty, ty, input, out| {
-                    let temp = b.id();
-                    let one = out_ty.const_u32(b, 1);
-                    T::find_lsb(b, ty, input, temp);
-                    b.i_add(ty, Some(out), temp, one).unwrap();
-                });
-            }
-            Bitwise::ShiftLeft(op) => self.compile_binary_op(op, out, |b, _, ty, lhs, rhs, out| {
-                b.shift_left_logical(ty, Some(out), lhs, rhs).unwrap();
-            }),
-            Bitwise::ShiftRight(op) => {
-                self.compile_binary_op(op, out, |b, _, ty, lhs, rhs, out| {
-                    b.shift_right_logical(ty, Some(out), lhs, rhs).unwrap();
-                })
-            }
-        }
-    }
-
-    fn decompose_64(&mut self, ty: Item, input: Word) -> (Item, Word, Word) {
-        let u32_ty = ty.same_vectorization(Elem::Int(32, false));
-        let u32_id = u32_ty.id(self);
-        let shift = u32_ty.const_u32(self, 32);
-        let lower = self.u_convert(u32_id, None, input).unwrap();
-        let shifted = self
-            .shift_right_logical(u32_id, None, input, shift)
-            .unwrap();
-        let upper = self.u_convert(u32_id, None, shifted).unwrap();
-        (u32_ty, lower, upper)
-    }
-
-=======
->>>>>>> 25e0dd2a
     pub fn compile_operator(&mut self, op: Operator, out: Option<core::Variable>) {
         let out = out.unwrap();
         match op {
