[package]
authors = ["Genna Wingert"]
categories = ["algorithms"]
description = "SPIR-V compiler for CubeCL"
edition.workspace = true
keywords = ["gpu", "compiler"]
license.workspace = true
name = "cubecl-spirv"
readme.workspace = true
repository = "https://github.com/tracel-ai/cubecl/tree/main/crates/cubecl-spirv"
version.workspace = true

[features]
default = [
  "std",
  "cubecl-common/default",
  "cubecl-core/default",
  "cubecl-runtime/default",
]
std = ["cubecl-common/std", "cubecl-core/std", "cubecl-runtime/std"]

[dependencies]
bitflags = { workspace = true }
cubecl-common = { path = "../cubecl-common", version = "0.6.0", default-features = false }
cubecl-core = { path = "../cubecl-core", version = "0.6.0" }
cubecl-runtime = { path = "../cubecl-runtime", version = "0.6.0", default-features = false, features = [
  "channel-mutex",
] }
half = { workspace = true }

hashbrown = { workspace = true }
<<<<<<< HEAD
# rspirv = "0.12"
rspirv = { git = "https://github.com/gfx-rs/rspirv.git", rev = "267882d4e77a7457a1d87e3c8189f0d44e19e169" }
rspirv-ext = { git = "https://github.com/wingertge/rspirv-ext.git", rev = "991bf4b5d979554cc903ca6519fbb238beec21c7" }
=======
rspirv = "0.12"
>>>>>>> 3f63d9b3

# Optimizer
cubecl-opt = { path = "../cubecl-opt", version = "0.6.0" }<|MERGE_RESOLUTION|>--- conflicted
+++ resolved
@@ -29,13 +29,9 @@
 half = { workspace = true }
 
 hashbrown = { workspace = true }
-<<<<<<< HEAD
 # rspirv = "0.12"
 rspirv = { git = "https://github.com/gfx-rs/rspirv.git", rev = "267882d4e77a7457a1d87e3c8189f0d44e19e169" }
 rspirv-ext = { git = "https://github.com/wingertge/rspirv-ext.git", rev = "991bf4b5d979554cc903ca6519fbb238beec21c7" }
-=======
-rspirv = "0.12"
->>>>>>> 3f63d9b3
 
 # Optimizer
 cubecl-opt = { path = "../cubecl-opt", version = "0.6.0" }