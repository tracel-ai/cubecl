--- conflicted
+++ resolved
@@ -68,7 +68,6 @@
                 visit_read(self, &mut fma_operator.b);
                 visit_read(self, &mut fma_operator.c);
             }
-<<<<<<< HEAD
             Arithmetic::Add(binary_operator)
             | Arithmetic::Sub(binary_operator)
             | Arithmetic::Mul(binary_operator)
@@ -78,39 +77,8 @@
             | Arithmetic::Max(binary_operator)
             | Arithmetic::Min(binary_operator)
             | Arithmetic::Remainder(binary_operator)
-            | Arithmetic::Dot(binary_operator) => self.visit_binop(binary_operator, visit_read),
-=======
-            Operator::Add(binary_operator)
-            | Operator::Sub(binary_operator)
-            | Operator::Mul(binary_operator)
-            | Operator::MulHi(binary_operator)
-            | Operator::Div(binary_operator)
-            | Operator::Powf(binary_operator)
-            | Operator::Equal(binary_operator)
-            | Operator::NotEqual(binary_operator)
-            | Operator::LowerEqual(binary_operator)
-            | Operator::UncheckedIndex(binary_operator)
-            | Operator::UncheckedIndexAssign(binary_operator)
-            | Operator::Modulo(binary_operator)
-            | Operator::Index(binary_operator)
-            | Operator::IndexAssign(binary_operator)
-            | Operator::And(binary_operator)
-            | Operator::Greater(binary_operator)
-            | Operator::Lower(binary_operator)
-            | Operator::Or(binary_operator)
-            | Operator::Max(binary_operator)
-            | Operator::Min(binary_operator)
-            | Operator::BitwiseAnd(binary_operator)
-            | Operator::BitwiseOr(binary_operator)
-            | Operator::BitwiseXor(binary_operator)
-            | Operator::ShiftLeft(binary_operator)
-            | Operator::ShiftRight(binary_operator)
-            | Operator::Remainder(binary_operator)
-            | Operator::Dot(binary_operator)
-            | Operator::GreaterEqual(binary_operator) => {
-                self.visit_binop(binary_operator, visit_read)
-            }
->>>>>>> 7f60ecdf
+            | Arithmetic::Dot(binary_operator)
+            | Arithmetic::MulHi(binary_operator) => self.visit_binop(binary_operator, visit_read),
 
             Arithmetic::Abs(unary_operator)
             | Arithmetic::Exp(unary_operator)
