use cubecl_ir::{
    Arithmetic, AtomicOp, BarrierOps, BinaryOperator, Bitwise, Comparison, CoopMma, Instruction,
    Metadata, NonSemantic, Operation, Operator, Plane, TmaOps, UnaryOperator, Variable,
};

use super::Optimizer;

impl Optimizer {
    pub fn visit_out(
        &mut self,
        var: &mut Option<Variable>,
        mut visit_write: impl FnMut(&mut Self, &mut Variable),
    ) {
        if let Some(out) = var {
            visit_write(self, out);
        }
    }

    /// Visit an operation with a set of read and write visitors. Each visitor will be called with
    /// each read or written to variable.
    pub fn visit_instruction(
        &mut self,
        inst: &mut Instruction,
        visit_read: impl FnMut(&mut Self, &mut Variable),
        visit_write: impl FnMut(&mut Self, &mut Variable),
    ) {
        self.visit_out(&mut inst.out, visit_write);
        self.visit_operation(&mut inst.operation, &mut inst.out, visit_read);
    }

    /// Visit an operation with a set of read and write visitors. Each visitor will be called with
    /// each read or written to variable.
    pub fn visit_operation(
        &mut self,
        op: &mut Operation,
        out: &mut Option<Variable>,
        mut visit_read: impl FnMut(&mut Self, &mut Variable),
    ) {
        match op {
            Operation::Copy(variable) => visit_read(self, variable),
            Operation::Arithmetic(arithmetic) => self.visit_arithmetic(arithmetic, visit_read),
            Operation::Comparison(comparison) => self.visit_compare(comparison, visit_read),
            Operation::Bitwise(bitwise) => self.visit_bitwise(bitwise, visit_read),
            Operation::Operator(operator) => self.visit_operator(operator, visit_read),
            Operation::Atomic(atomic) => self.visit_atomic(atomic, out, visit_read),
            Operation::Metadata(meta) => self.visit_meta(meta, visit_read),
            // Sync has no outputs
            Operation::Synchronization(_) => {}
            Operation::Plane(plane) => self.visit_plane(plane, visit_read),
            Operation::CoopMma(coop_mma) => self.visit_cmma(coop_mma, visit_read),
            Operation::Branch(_) => unreachable!(),
            Operation::Barrier(barrier_ops) => self.visit_barrier(barrier_ops, visit_read),
            Operation::Tma(tma_ops) => self.visit_tma(tma_ops, visit_read),
            Operation::NonSemantic(non_semantic) => {
                self.visit_nonsemantic(non_semantic, visit_read)
            }
        }
    }

    /// Visit an operator with a set of read and write visitors. Each visitor will be called with
    /// each read or written to variable.
    pub fn visit_arithmetic(
        &mut self,
        op: &mut Arithmetic,
        mut visit_read: impl FnMut(&mut Self, &mut Variable),
    ) {
        match op {
            Arithmetic::Fma(fma_operator) => {
                visit_read(self, &mut fma_operator.a);
                visit_read(self, &mut fma_operator.b);
                visit_read(self, &mut fma_operator.c);
            }
            Arithmetic::Add(binary_operator)
            | Arithmetic::Sub(binary_operator)
            | Arithmetic::Mul(binary_operator)
            | Arithmetic::Div(binary_operator)
            | Arithmetic::Powf(binary_operator)
            | Arithmetic::Modulo(binary_operator)
            | Arithmetic::Max(binary_operator)
            | Arithmetic::Min(binary_operator)
            | Arithmetic::Remainder(binary_operator)
            | Arithmetic::Dot(binary_operator)
            | Arithmetic::MulHi(binary_operator) => self.visit_binop(binary_operator, visit_read),

            Arithmetic::Abs(unary_operator)
            | Arithmetic::Exp(unary_operator)
            | Arithmetic::Log(unary_operator)
            | Arithmetic::Log1p(unary_operator)
            | Arithmetic::Cos(unary_operator)
            | Arithmetic::Sin(unary_operator)
            | Arithmetic::Tanh(unary_operator)
            | Arithmetic::Sqrt(unary_operator)
            | Arithmetic::Round(unary_operator)
            | Arithmetic::Floor(unary_operator)
            | Arithmetic::Ceil(unary_operator)
            | Arithmetic::Erf(unary_operator)
            | Arithmetic::Recip(unary_operator)
            | Arithmetic::Neg(unary_operator)
            | Arithmetic::Magnitude(unary_operator)
            | Arithmetic::Normalize(unary_operator) => self.visit_unop(unary_operator, visit_read),

            Arithmetic::Clamp(clamp_operator) => {
                visit_read(self, &mut clamp_operator.input);
                visit_read(self, &mut clamp_operator.min_value);
                visit_read(self, &mut clamp_operator.max_value);
            }
        }
    }

    /// Visit an operator with a set of read and write visitors. Each visitor will be called with
    /// each read or written to variable.
    pub fn visit_compare(
        &mut self,
        op: &mut Comparison,
        visit_read: impl FnMut(&mut Self, &mut Variable),
    ) {
        match op {
            Comparison::Equal(binary_operator)
            | Comparison::NotEqual(binary_operator)
            | Comparison::LowerEqual(binary_operator)
            | Comparison::Greater(binary_operator)
            | Comparison::Lower(binary_operator)
            | Comparison::GreaterEqual(binary_operator) => {
                self.visit_binop(binary_operator, visit_read)
            }
        }
    }

    /// Visit an operator with a set of read and write visitors. Each visitor will be called with
    /// each read or written to variable.
    pub fn visit_bitwise(
        &mut self,
        op: &mut Bitwise,
        visit_read: impl FnMut(&mut Self, &mut Variable),
    ) {
        match op {
            Bitwise::BitwiseAnd(binary_operator)
            | Bitwise::BitwiseOr(binary_operator)
            | Bitwise::BitwiseXor(binary_operator)
            | Bitwise::ShiftLeft(binary_operator)
            | Bitwise::ShiftRight(binary_operator) => self.visit_binop(binary_operator, visit_read),

            Bitwise::CountOnes(unary_operator)
            | Bitwise::BitwiseNot(unary_operator)
            | Bitwise::ReverseBits(unary_operator)
            | Bitwise::LeadingZeros(unary_operator)
            | Bitwise::FindFirstSet(unary_operator) => self.visit_unop(unary_operator, visit_read),
        }
    }

    /// Visit an operator with a set of read and write visitors. Each visitor will be called with
    /// each read or written to variable.
    pub fn visit_operator(
        &mut self,
        op: &mut Operator,
        mut visit_read: impl FnMut(&mut Self, &mut Variable),
    ) {
        match op {
            Operator::And(binary_operator) | Operator::Or(binary_operator) => {
                self.visit_binop(binary_operator, visit_read)
            }
            Operator::Not(unary_operator)
            | Operator::Cast(unary_operator)
            | Operator::Reinterpret(unary_operator) => self.visit_unop(unary_operator, visit_read),
            Operator::Index(index_operator) | Operator::UncheckedIndex(index_operator) => {
                visit_read(self, &mut index_operator.list);
                visit_read(self, &mut index_operator.index);
            }
<<<<<<< HEAD
            Operator::ReinterpretSlice(op) => {
                visit_read(self, &mut op.input);
=======
            Operator::IndexAssign(op) | Operator::UncheckedIndexAssign(op) => {
                visit_read(self, &mut op.index);
                visit_read(self, &mut op.value);
>>>>>>> 2b3987bb
            }
            Operator::InitLine(line_init_operator) => {
                for input in &mut line_init_operator.inputs {
                    visit_read(self, input)
                }
            }
            Operator::CopyMemory(copy_operator) => {
                visit_read(self, &mut copy_operator.input);
                visit_read(self, &mut copy_operator.in_index);
                visit_read(self, &mut copy_operator.out_index);
            }
            Operator::CopyMemoryBulk(copy_bulk_operator) => {
                visit_read(self, &mut copy_bulk_operator.input);
                visit_read(self, &mut copy_bulk_operator.in_index);
                visit_read(self, &mut copy_bulk_operator.out_index);
            }
            Operator::Select(select) => {
                visit_read(self, &mut select.cond);
                visit_read(self, &mut select.then);
                visit_read(self, &mut select.or_else);
            }
        }
    }

    fn visit_atomic(
        &mut self,
        atomic: &mut AtomicOp,
        out: &mut Option<Variable>,
        mut visit_read: impl FnMut(&mut Self, &mut Variable),
    ) {
        match atomic {
            AtomicOp::Add(binary_operator)
            | AtomicOp::Sub(binary_operator)
            | AtomicOp::Max(binary_operator)
            | AtomicOp::Min(binary_operator)
            | AtomicOp::And(binary_operator)
            | AtomicOp::Or(binary_operator)
            | AtomicOp::Xor(binary_operator)
            | AtomicOp::Swap(binary_operator) => {
                self.visit_binop(binary_operator, visit_read);
            }
            AtomicOp::Load(unary_operator) => {
                self.visit_unop(unary_operator, visit_read);
            }
            AtomicOp::Store(unary_operator) => {
                visit_read(self, out.as_mut().unwrap());
                self.visit_unop(unary_operator, visit_read);
            }
            AtomicOp::CompareAndSwap(op) => {
                visit_read(self, &mut op.cmp);
                visit_read(self, &mut op.cmp);
                visit_read(self, &mut op.val);
            }
        }
    }
    fn visit_meta(
        &mut self,
        metadata: &mut Metadata,
        mut visit_read: impl FnMut(&mut Self, &mut Variable),
    ) {
        match metadata {
            Metadata::Rank { var } => {
                visit_read(self, var);
            }
            Metadata::Stride { dim, var } => {
                visit_read(self, dim);
                visit_read(self, var);
            }
            Metadata::Shape { dim, var } => {
                visit_read(self, dim);
                visit_read(self, var);
            }
            Metadata::Length { var } => {
                visit_read(self, var);
            }
            Metadata::BufferLength { var } => {
                visit_read(self, var);
            }
        }
    }

    fn visit_plane(&mut self, plane: &mut Plane, visit_read: impl FnMut(&mut Self, &mut Variable)) {
        match plane {
            Plane::Elect => {}
            Plane::Broadcast(binary_operator) => self.visit_binop(binary_operator, visit_read),
            Plane::All(unary_operator)
            | Plane::Any(unary_operator)
            | Plane::Sum(unary_operator)
            | Plane::InclusiveSum(unary_operator)
            | Plane::ExclusiveSum(unary_operator)
            | Plane::Prod(unary_operator)
            | Plane::InclusiveProd(unary_operator)
            | Plane::ExclusiveProd(unary_operator)
            | Plane::Min(unary_operator)
            | Plane::Max(unary_operator)
            | Plane::Ballot(unary_operator) => self.visit_unop(unary_operator, visit_read),
        }
    }

    fn visit_cmma(
        &mut self,
        cmma: &mut CoopMma,
        mut visit_read: impl FnMut(&mut Self, &mut Variable),
    ) {
        match cmma {
            CoopMma::Fill { value } => {
                visit_read(self, value);
            }
            CoopMma::Load { value, stride, .. } => {
                visit_read(self, value);
                visit_read(self, stride);
            }
            CoopMma::Execute {
                mat_a,
                mat_b,
                mat_c,
            } => {
                visit_read(self, mat_a);
                visit_read(self, mat_b);
                visit_read(self, mat_c);
            }
            CoopMma::Store { mat, stride, .. } => {
                visit_read(self, mat);
                visit_read(self, stride);
            }
            CoopMma::Cast { input } => {
                visit_read(self, input);
            }
        }
    }

    fn visit_barrier(
        &mut self,
        barrier_ops: &mut BarrierOps,
        mut visit_read: impl FnMut(&mut Self, &mut Variable),
    ) {
        match barrier_ops {
            BarrierOps::Init { barrier, .. } => {
                visit_read(self, barrier);
            }
            BarrierOps::MemCopyAsync {
                barrier,
                source,
                source_length,
                offset_source,
                offset_out,
            } => {
                visit_read(self, barrier);
                visit_read(self, source_length);
                visit_read(self, source);
                visit_read(self, offset_source);
                visit_read(self, offset_out);
            }
            BarrierOps::TmaLoad {
                barrier,
                offset_out,
                tensor_map,
                indices,
            } => {
                visit_read(self, offset_out);
                visit_read(self, barrier);
                visit_read(self, tensor_map);
                for index in indices {
                    visit_read(self, index);
                }
            }
            BarrierOps::TmaLoadIm2col {
                barrier,
                tensor_map,
                indices,
                offset_out,
                offsets,
            } => {
                visit_read(self, offset_out);
                visit_read(self, barrier);
                visit_read(self, tensor_map);
                for index in indices {
                    visit_read(self, index);
                }
                for offset in offsets {
                    visit_read(self, offset);
                }
            }
            BarrierOps::ArriveAndWait { barrier } => visit_read(self, barrier),
            BarrierOps::Arrive { barrier } => visit_read(self, barrier),
            BarrierOps::ArriveTx {
                barrier,
                arrive_count_update,
                transaction_count_update,
            } => {
                visit_read(self, barrier);
                visit_read(self, arrive_count_update);
                visit_read(self, transaction_count_update);
            }
            BarrierOps::ExpectTx {
                barrier,
                transaction_count_update,
            } => {
                visit_read(self, barrier);
                visit_read(self, transaction_count_update);
            }
            BarrierOps::Wait { barrier } => {
                visit_read(self, barrier);
            }
        }
    }

    fn visit_tma(
        &mut self,
        tma_ops: &mut TmaOps,
        mut visit_read: impl FnMut(&mut Self, &mut Variable),
    ) {
        match tma_ops {
            TmaOps::TmaStore {
                source,
                coordinates,
                offset_source,
            } => {
                visit_read(self, source);
                visit_read(self, offset_source);
                for coord in coordinates {
                    visit_read(self, coord)
                }
            }
            TmaOps::CommitGroup | TmaOps::WaitGroup { .. } | TmaOps::WaitGroupRead { .. } => {}
        }
    }

    fn visit_nonsemantic(
        &mut self,
        non_semantic: &mut NonSemantic,
        mut visit_read: impl FnMut(&mut Self, &mut Variable),
    ) {
        match non_semantic {
            NonSemantic::Comment { .. }
            | NonSemantic::EnterDebugScope
            | NonSemantic::ExitDebugScope => {}
            NonSemantic::Print { args, .. } => {
                for arg in args {
                    visit_read(self, arg);
                }
            }
        }
    }

    fn visit_unop(
        &mut self,
        unop: &mut UnaryOperator,
        mut visit_read: impl FnMut(&mut Self, &mut Variable),
    ) {
        visit_read(self, &mut unop.input);
    }

    fn visit_binop(
        &mut self,
        binop: &mut BinaryOperator,
        mut visit_read: impl FnMut(&mut Self, &mut Variable),
    ) {
        visit_read(self, &mut binop.lhs);
        visit_read(self, &mut binop.rhs);
    }
}<|MERGE_RESOLUTION|>--- conflicted
+++ resolved
@@ -166,14 +166,9 @@
                 visit_read(self, &mut index_operator.list);
                 visit_read(self, &mut index_operator.index);
             }
-<<<<<<< HEAD
-            Operator::ReinterpretSlice(op) => {
-                visit_read(self, &mut op.input);
-=======
             Operator::IndexAssign(op) | Operator::UncheckedIndexAssign(op) => {
                 visit_read(self, &mut op.index);
                 visit_read(self, &mut op.value);
->>>>>>> 2b3987bb
             }
             Operator::InitLine(line_init_operator) => {
                 for input in &mut line_init_operator.inputs {
