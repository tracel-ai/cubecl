use std::{fmt::Display, rc::Rc};

use cubecl_ir::{FloatKind, IntKind, UIntKind};
use petgraph::visit::EdgeRef;

use crate::{
<<<<<<< HEAD
    analyses::{const_len::Slices, liveness::Liveness, uniformity::Uniformity},
=======
    analyses::{const_len::Slices, integer_range::Ranges, liveness::Liveness},
>>>>>>> 25e0dd2a
    gvn::{BlockSets, Constant, Expression, GvnState, Instruction, Local, Value, ValueTable},
    ControlFlow,
};

use super::Optimizer;

const DEBUG_GVN: bool = false;

/// Debug display for the program state.
impl Display for Optimizer {
    fn fmt(&self, f: &mut std::fmt::Formatter<'_>) -> std::fmt::Result {
        let slices = self.analysis_cache.try_get::<Slices>().unwrap_or_default();

        f.write_str("Slices:\n")?;
        for (var_id, slice) in slices.iter() {
            let end_op = slice.end_op.as_ref().map(|it| format!("{it}"));
            writeln!(
                f,
                "slice{var_id:?}: {{ start: {}, end: {}, end_op: {}, const_len: {:?} }}",
                slice.start,
                slice.end,
                end_op.unwrap_or("None".to_string()),
                slice.const_len
            )?;
        }
        f.write_str("\n\n")?;

        let global_nums = self
            .analysis_cache
            .try_get::<GvnState>()
            .unwrap_or_default();
        let liveness = self
            .analysis_cache
            .try_get::<Liveness>()
            .unwrap_or_else(|| Rc::new(Liveness::empty(self)));
        let uniformity = self
            .analysis_cache
            .try_get::<Uniformity>()
            .unwrap_or_default();

        if DEBUG_GVN {
            writeln!(f, "# Value Table:")?;
            writeln!(f, "{}", global_nums.values)?;
        }

        for node in self.program.node_indices() {
            let id = node.index();
            let bb = &self.program[node];
            let uniform = match uniformity.is_block_uniform(node) {
                true => "uniform ",
                false => "",
            };
            writeln!(f, "{uniform}bb{id} {{")?;
            if DEBUG_GVN {
                let block_sets = &global_nums
                    .block_sets
                    .get(&node)
                    .cloned()
                    .unwrap_or_default();
                writeln!(f, "{block_sets}")?;
            }

            if !bb.block_use.is_empty() {
                writeln!(f, "    Uses: {:?}", bb.block_use)?;
            }
            let live_vars = liveness.at_block(node).iter();
            let live_vars = live_vars.map(|it| format!("local({})", it));
            let live_vars = live_vars.collect::<Vec<_>>();
            writeln!(f, "    Live variables: [{}]\n", live_vars.join(", "))?;

            for phi in bb.phi_nodes.borrow().iter() {
                write!(f, "    {} = phi ", phi.out)?;
                for entry in &phi.entries {
                    write!(f, "[bb{}: ", entry.block.index())?;
                    write!(f, "{}]", entry.value)?;
                }
                let is_uniform = match uniformity.is_var_uniform(phi.out) {
                    true => " @ uniform",
                    false => "",
                };
                writeln!(f, ";{is_uniform}\n")?;
            }
            if !bb.phi_nodes.borrow().is_empty() {
                writeln!(f)?;
            }

            for op in bb.ops.borrow_mut().values_mut() {
<<<<<<< HEAD
                let is_uniform = match op
                    .out
                    .map(|out| uniformity.is_var_uniform(out))
                    .unwrap_or(false)
                {
                    true => " @ uniform",
                    false => "",
                };
                writeln!(f, "    {op};{is_uniform}")?;
=======
                let op_fmt = op.to_string();
                if op_fmt.is_empty() {
                    continue;
                }

                let range = op.out.map(|var| ranges.range_of(self, &var));
                let range = range.map(|it| format!(" range: {it};")).unwrap_or_default();

                writeln!(f, "    {op_fmt};{range}")?;
>>>>>>> 25e0dd2a
            }
            match &*bb.control_flow.borrow() {
                ControlFlow::IfElse {
                    cond,
                    then,
                    or_else,
                    merge,
                } => {
                    writeln!(
                        f,
                        "    {cond} ? bb{} : bb{}; merge: {}",
                        then.index(),
                        or_else.index(),
                        merge
                            .as_ref()
                            .map(|it| format!("bb{}", it.index()))
                            .unwrap_or("None".to_string())
                    )?;
                }
                super::ControlFlow::Switch {
                    value,
                    default,
                    branches,
                    ..
                } => {
                    write!(f, "    switch({value}) ")?;
                    for (val, block) in branches {
                        write!(f, "[{val}: bb{}] ", block.index())?;
                    }
                    writeln!(f, "[default: bb{}];", default.index())?;
                }
                super::ControlFlow::Loop {
                    body,
                    continue_target,
                    merge,
                } => {
                    writeln!(
                        f,
                        "    loop(continue: bb{}, merge: bb{})",
                        continue_target.index(),
                        merge.index()
                    )?;
                    writeln!(f, "    branch bb{};", body.index())?
                }
                super::ControlFlow::LoopBreak {
                    break_cond,
                    body,
                    continue_target,
                    merge,
                } => {
                    writeln!(
                        f,
                        "    loop(cond: {}, body: bb{} continue: bb{}, break: bb{})",
                        break_cond,
                        body.index(),
                        continue_target.index(),
                        merge.index()
                    )?;
                }
                super::ControlFlow::Return => writeln!(f, "    return;")?,
                super::ControlFlow::None => {
                    let edge = self.program.edges(node).next();
                    let target = edge.map(|it| it.target().index()).unwrap_or(255);
                    writeln!(f, "    branch bb{target};")?;
                }
            }
            f.write_str("}\n\n")?;
        }

        Ok(())
    }
}

impl Display for BlockSets {
    fn fmt(&self, f: &mut std::fmt::Formatter<'_>) -> std::fmt::Result {
        let mut exp_gen = self.exp_gen.iter().collect::<Vec<_>>();
        exp_gen.sort_by_key(|it| it.0);
        let exp_gen = exp_gen
            .into_iter()
            .map(|(val, expr)| format!("{val}: {expr}"))
            .collect::<Vec<_>>();
        let mut phi_gen = self.phi_gen.iter().collect::<Vec<_>>();
        phi_gen.sort_by_key(|it| it.0);
        let phi_gen = phi_gen
            .into_iter()
            .map(|(val, expr)| format!("{val}: {expr}"))
            .collect::<Vec<_>>();
        let tmp_gen = self
            .tmp_gen
            .iter()
            .map(|it| format!("{it}"))
            .collect::<Vec<_>>();
        let mut leaders = self.leaders.iter().collect::<Vec<_>>();
        leaders.sort_by_key(|it| it.0);
        let leaders = leaders
            .into_iter()
            .map(|(val, expr)| format!("{val}: {expr}"))
            .collect::<Vec<_>>();
        let mut antic_out = self.antic_out.iter().collect::<Vec<_>>();
        antic_out.sort_by_key(|it| it.0);
        let antic_out = antic_out
            .into_iter()
            .map(|(val, expr)| format!("{val}: {expr}"))
            .collect::<Vec<_>>();
        let mut antic_in = self.antic_in.iter().collect::<Vec<_>>();
        antic_in.sort_by_key(|it| it.0);
        let antic_in = antic_in
            .into_iter()
            .map(|(val, expr)| format!("{val}: {expr}"))
            .collect::<Vec<_>>();

        writeln!(f, "    exp_gen: [{}]", exp_gen.join(", "))?;
        writeln!(f, "    phi_gen: [{}]", phi_gen.join(", "))?;
        writeln!(f, "    tmp_gen: [{}]", tmp_gen.join(", "))?;
        writeln!(f, "    leaders: [{}]", leaders.join(", "))?;
        writeln!(f, "    antic_in: [{}]", antic_in.join(", "))?;
        writeln!(f, "    antic_out: [{}]", antic_out.join(", "))
    }
}

impl Display for ValueTable {
    fn fmt(&self, f: &mut std::fmt::Formatter<'_>) -> std::fmt::Result {
        let mut values = self.value_numbers.iter().collect::<Vec<_>>();
        values.sort_by_key(|it| it.1);
        writeln!(f, "values: [")?;
        for (val, num) in values {
            writeln!(f, "    {num}: {val},")?;
        }
        writeln!(f, "]")?;
        writeln!(f, "expressions: [")?;
        let mut expressions = self.expression_numbers.iter().collect::<Vec<_>>();
        expressions.sort_by_key(|it| it.1);
        for (expr, val) in expressions {
            writeln!(f, "    {val}: {expr},")?;
        }
        writeln!(f, "]")
    }
}

impl Display for Value {
    fn fmt(&self, f: &mut std::fmt::Formatter<'_>) -> std::fmt::Result {
        match self {
            Value::Constant(constant) => write!(f, "{constant}"),
            Value::Local(local) => write!(f, "{local}"),
            Value::Input(id, _) => write!(f, "input({id})"),
            Value::Scalar(id, elem) => write!(f, "scalar({elem}, {id})"),
            Value::ConstArray(id, _, _) => write!(f, "const_array({id})"),
            Value::Builtin(builtin) => write!(f, "{builtin:?}"),
            Value::Output(id, _) => write!(f, "output({id})"),
            Value::Slice(id, _) => write!(f, "slice({id})"),
        }
    }
}

impl Display for Local {
    fn fmt(&self, f: &mut std::fmt::Formatter<'_>) -> std::fmt::Result {
        match self.version {
            0 => write!(f, "binding({})", self.id),
            v => write!(f, "local({}).v{v}", self.id),
        }
    }
}

impl Display for Constant {
    fn fmt(&self, f: &mut std::fmt::Formatter<'_>) -> std::fmt::Result {
        match self {
            Constant::Int(val, IntKind::I8) => write!(f, "{val}i8"),
            Constant::Int(val, IntKind::I16) => write!(f, "{val}i16"),
            Constant::Int(val, IntKind::I32) => write!(f, "{val}i32"),
            Constant::Int(val, IntKind::I64) => write!(f, "{val}i64"),
            Constant::Float(val, FloatKind::BF16) => write!(f, "{}bf16", val.0),
            Constant::Float(val, FloatKind::F16) => write!(f, "{}f16", val.0),
            Constant::Float(val, FloatKind::Flex32) => write!(f, "{}minf16", val.0),
            Constant::Float(val, FloatKind::TF32) => write!(f, "{}tf32", val.0),
            Constant::Float(val, FloatKind::F32) => write!(f, "{}f32", val.0),
            Constant::Float(val, FloatKind::F64) => write!(f, "{}f64", val.0),
            Constant::UInt(val, UIntKind::U8) => write!(f, "{val}u8"),
            Constant::UInt(val, UIntKind::U16) => write!(f, "{val}u16"),
            Constant::UInt(val, UIntKind::U32) => write!(f, "{val}u32"),
            Constant::UInt(val, UIntKind::U64) => write!(f, "{val}u64"),
            Constant::Bool(val) => write!(f, "{val}"),
        }
    }
}

impl Display for Expression {
    fn fmt(&self, f: &mut std::fmt::Formatter<'_>) -> std::fmt::Result {
        match self {
            Expression::Instruction(instruction) => write!(f, "{instruction}"),
            Expression::Copy(val, _) => write!(f, "copy({val})"),
            Expression::Value(value) => write!(f, "{value}"),
            Expression::Volatile(value) => write!(f, "volatile({value})"),
            Expression::Phi(entries) => write!(
                f,
                "phi({})",
                entries
                    .iter()
                    .map(|(val, b)| format!("{val}: bb{}", b.index()))
                    .collect::<Vec<_>>()
                    .join(", ")
            ),
        }
    }
}

impl Display for Instruction {
    fn fmt(&self, f: &mut std::fmt::Formatter<'_>) -> std::fmt::Result {
        write!(f, "{:?}: [{:?}]", self.op, self.args)
    }
}<|MERGE_RESOLUTION|>--- conflicted
+++ resolved
@@ -4,11 +4,7 @@
 use petgraph::visit::EdgeRef;
 
 use crate::{
-<<<<<<< HEAD
     analyses::{const_len::Slices, liveness::Liveness, uniformity::Uniformity},
-=======
-    analyses::{const_len::Slices, integer_range::Ranges, liveness::Liveness},
->>>>>>> 25e0dd2a
     gvn::{BlockSets, Constant, Expression, GvnState, Instruction, Local, Value, ValueTable},
     ControlFlow,
 };
@@ -96,7 +92,11 @@
             }
 
             for op in bb.ops.borrow_mut().values_mut() {
-<<<<<<< HEAD
+                let op_fmt = op.to_string();
+                if op_fmt.is_empty() {
+                    continue;
+                }
+
                 let is_uniform = match op
                     .out
                     .map(|out| uniformity.is_var_uniform(out))
@@ -105,18 +105,7 @@
                     true => " @ uniform",
                     false => "",
                 };
-                writeln!(f, "    {op};{is_uniform}")?;
-=======
-                let op_fmt = op.to_string();
-                if op_fmt.is_empty() {
-                    continue;
-                }
-
-                let range = op.out.map(|var| ranges.range_of(self, &var));
-                let range = range.map(|it| format!(" range: {it};")).unwrap_or_default();
-
-                writeln!(f, "    {op_fmt};{range}")?;
->>>>>>> 25e0dd2a
+                writeln!(f, "    {op_fmt};{is_uniform}")?;
             }
             match &*bb.control_flow.borrow() {
                 ControlFlow::IfElse {
