--- conflicted
+++ resolved
@@ -14,6 +14,10 @@
 /// Debug display for the program state.
 impl Display for Optimizer {
     fn fmt(&self, f: &mut std::fmt::Formatter<'_>) -> std::fmt::Result {
+        let post_order = self.post_order.iter().map(|it| format!("bb{}", it.index()));
+        let post_order = post_order.collect::<Vec<_>>();
+        writeln!(f, "Post Order: {}", post_order.join(", "))?;
+        writeln!(f)?;
         let post_order = self.post_order.iter().map(|it| format!("bb{}", it.index()));
         let post_order = post_order.collect::<Vec<_>>();
         writeln!(f, "Post Order: {}", post_order.join(", "))?;
@@ -41,12 +45,9 @@
             let id = node.index();
             let bb = &self.program[node];
             writeln!(f, "bb{id} {{")?;
-<<<<<<< HEAD
             let block_sets = &global_nums.block_sets[&node];
             writeln!(f, "{block_sets}\n")?;
 
-=======
->>>>>>> 5fa46c92
             if !bb.block_use.is_empty() {
                 writeln!(f, "    Uses: {:?}", bb.block_use)?;
             }
