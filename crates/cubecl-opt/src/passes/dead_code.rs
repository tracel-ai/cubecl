--- conflicted
+++ resolved
@@ -1,8 +1,4 @@
-<<<<<<< HEAD
-#![allow(unknown_lints, unnecessary_transmutes)] // `cast` functions stabilize in 1.87
-=======
 #![allow(unknown_lints, unnecessary_transmutes)]
->>>>>>> aec18021
 
 use std::{
     mem::{replace, transmute},
