--- conflicted
+++ resolved
@@ -126,21 +126,7 @@
             .get(&(id, depth, version))
             .copied()
             .unwrap_or_default(),
-<<<<<<< HEAD
-        VariableKind::LocalConst { id, depth } if var.item.elem() == u32::as_elem() => opt
-            .program
-            .int_ranges
-            .get(&(id, depth, 0))
-            .copied()
-            .unwrap_or(Range {
-                lower_bound: Some(0),
-                upper_bound: None,
-            }),
-        VariableKind::LocalConst { id, depth } => opt
-=======
-        VariableKind::LocalBinding { id, depth }
-            if var.item.elem() == Elem::UInt(UIntKind::U32) =>
-        {
+        VariableKind::LocalConst { id, depth } if var.item.elem() == Elem::UInt(UIntKind::U32) => {
             opt.program
                 .int_ranges
                 .get(&(id, depth, 0))
@@ -150,8 +136,7 @@
                     upper_bound: None,
                 })
         }
-        VariableKind::LocalBinding { id, depth } => opt
->>>>>>> 4d6f50f3
+        VariableKind::LocalConst { id, depth } => opt
             .program
             .int_ranges
             .get(&(id, depth, 0))
