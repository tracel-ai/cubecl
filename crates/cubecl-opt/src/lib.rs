//! # CubeCL Optimizer
//!
//! A library that parses CubeCL IR into a
//! [control flow graph](https://en.wikipedia.org/wiki/Control-flow_graph), transforms it to
//! [static single-assignment form](https://en.wikipedia.org/wiki/Static_single-assignment_form)
//! and runs various optimizations on it.
//! The order of operations is as follows:
//!
//! 1. Parse root scope recursively into a [control flow graph](https://en.wikipedia.org/wiki/Control-flow_graph)
//! 2. Run optimizations that must be done before SSA transformation
//! 3. Analyze variable liveness
//! 4. Transform the graph to [pruned SSA](https://en.wikipedia.org/wiki/Static_single-assignment_form#Pruned_SSA) form
//! 5. Run post-SSA optimizations and analyses in a loop until no more improvements are found
//! 6. Speed
//!
//! The output is represented as a [`petgraph`] graph of [`BasicBlock`]s terminated by [`ControlFlow`].
//! This can then be compiled into actual executable code by walking the graph and generating all
//! phi nodes, instructions and branches.
//!
//! # Representing [`PhiInstruction`] in non-SSA languages
//!
//! Phi instructions can be simulated by generating a mutable variable for each phi, then assigning
//! `value` to it in each relevant `block`.
//!

use std::{
    cell::RefCell,
    collections::{HashMap, HashSet, VecDeque},
    ops::{Deref, DerefMut},
    rc::Rc,
    sync::atomic::{AtomicUsize, Ordering},
};

use cubecl_core::{
    ir::{self as core, Branch, Operation, Operator, Variable, VariableKind},
    CubeDim,
};
use cubecl_core::{
    ir::{Item, Scope},
    ExecutionMode,
};
use gvn::GvnPass;
use passes::{
    CompositeMerge, ConstEval, ConstOperandSimplify, CopyPropagateArray, CopyTransform,
    EliminateConstBranches, EliminateDeadBlocks, EliminateDeadPhi, EliminateUnusedVariables,
    EmptyBranchToSelect, FindConstSliceLen, InBoundsToUnchecked, InlineAssignments,
    IntegerRangeAnalysis, MergeBlocks, MergeSameExpressions, OptimizerPass, ReduceStrength,
    RemoveIndexScalar,
};
use petgraph::{prelude::StableDiGraph, visit::EdgeRef, Direction};

mod block;
mod control_flow;
mod debug;
mod gvn;
mod instructions;
mod passes;
mod phi_frontiers;
mod version;

pub use block::*;
pub use control_flow::*;
pub use petgraph::graph::{EdgeIndex, NodeIndex};
pub use version::PhiInstruction;

/// An atomic counter with a simplified interface.
#[derive(Clone, Debug, Default)]
pub struct AtomicCounter {
    inner: Rc<AtomicUsize>,
}

impl AtomicCounter {
    /// Creates a new counter with `val` as its initial value.
    pub fn new(val: usize) -> Self {
        Self {
            inner: Rc::new(AtomicUsize::new(val)),
        }
    }

    /// Increments the counter and returns the last count.
    pub fn inc(&self) -> usize {
        self.inner.fetch_add(1, Ordering::AcqRel)
    }

    /// Gets the value of the counter without incrementing it.
    pub fn get(&self) -> usize {
        self.inner.load(Ordering::Acquire)
    }
}

#[derive(Debug, Clone)]
pub(crate) struct Slice {
    pub(crate) start: Variable,
    pub(crate) end: Variable,
    pub(crate) end_op: Option<Operation>,
    pub(crate) const_len: Option<u32>,
}

#[derive(Debug, Clone)]
pub struct ConstArray {
    pub id: u16,
    pub length: u32,
    pub item: Item,
    pub values: Vec<core::Variable>,
}

#[derive(Default, Debug, Clone)]
struct Program {
    pub const_arrays: Vec<ConstArray>,
    pub variables: HashMap<(u16, u8), Item>,
    pub(crate) slices: HashMap<(u16, u8), Slice>,
    pub graph: StableDiGraph<BasicBlock, ()>,
    root: NodeIndex,
    int_ranges: HashMap<VarId, Range>,

    temp_id: AtomicCounter,
}

impl Deref for Program {
    type Target = StableDiGraph<BasicBlock, ()>;

    fn deref(&self) -> &Self::Target {
        &self.graph
    }
}

impl DerefMut for Program {
    fn deref_mut(&mut self) -> &mut Self::Target {
        &mut self.graph
    }
}

type VarId = (u16, u8, u16);

#[derive(Default, Clone, Copy, PartialEq, Eq, Debug)]
struct Range {
    lower_bound: Option<i64>,
    upper_bound: Option<i64>,
}

/// An optimizer that applies various analyses and optimization passes to the IR.
#[derive(Debug, Clone)]
pub struct Optimizer {
    /// The overall program state
    program: Program,
    /// The post order of the graph for traversal
    post_order: Vec<NodeIndex>,
    /// The current block while parsing
    current_block: Option<NodeIndex>,
    /// The current loop's break target
    loop_break: VecDeque<NodeIndex>,
    /// The single return block
    pub ret: NodeIndex,
    /// Root scope to allocate variables on
    root_scope: Scope,
    /// The `CubeDim` used for range analysis
    pub(crate) cube_dim: CubeDim,
    /// The execution mode, `Unchecked` skips bounds check optimizations.
    pub(crate) mode: ExecutionMode,
    pub(crate) gvn: Rc<RefCell<GvnPass>>,
}

impl Default for Optimizer {
    fn default() -> Self {
        Self {
            program: Default::default(),
            current_block: Default::default(),
            loop_break: Default::default(),
            ret: Default::default(),
            root_scope: Scope::root(),
            cube_dim: Default::default(),
            mode: Default::default(),
            post_order: Default::default(),
            gvn: Default::default(),
        }
    }
}

impl Optimizer {
    /// Create a new optimizer with the scope, `CubeDim` and execution mode passed into the compiler.
    /// Parses the scope and runs several optimization and analysis loops.
    pub fn new(expand: Scope, cube_dim: CubeDim, mode: ExecutionMode) -> Self {
        let mut opt = Self {
            root_scope: expand.clone(),
            cube_dim,
            mode,
            ..Default::default()
        };
        opt.run_opt(expand);

        opt
    }

    /// Run all optimizations
    fn run_opt(&mut self, expand: Scope) {
        self.parse_graph(expand);
        self.split_critical_edges();
        self.determine_postorder(self.entry(), &mut HashSet::new());
        self.analyze_liveness();
        self.apply_pre_ssa_passes();
        self.exempt_index_assign_locals();
        self.ssa_transform();
        self.apply_post_ssa_passes();

        // Special expensive passes that should only run once.
        // Need more optimization rounds in between.

        let arrays_prop = AtomicCounter::new(0);
        CopyPropagateArray.apply_post_ssa(self, arrays_prop.clone());
        if arrays_prop.get() > 0 {
            self.analyze_liveness();
            self.ssa_transform();
            self.apply_post_ssa_passes();
        }

        let gvn_count = AtomicCounter::new(0);
        let gvn = self.gvn.clone();
        gvn.borrow_mut().apply_post_ssa(self, gvn_count.clone());
        ReduceStrength.apply_post_ssa(self, gvn_count.clone());
        CopyTransform.apply_post_ssa(self, gvn_count.clone());

        if gvn_count.get() > 0 {
            self.apply_post_ssa_passes();
        }

        MergeBlocks.apply_post_ssa(self, AtomicCounter::new(0));
    }

    /// The entry block of the program
    pub fn entry(&self) -> NodeIndex {
        self.program.root
    }

    fn parse_graph(&mut self, scope: Scope) {
        let entry = self.program.add_node(BasicBlock::default());
        self.program.root = entry;
        self.current_block = Some(entry);
        self.ret = self.program.add_node(BasicBlock::default());
        *self.program[self.ret].control_flow.borrow_mut() = ControlFlow::Return;
        self.parse_scope(scope);
        if let Some(current_block) = self.current_block {
            self.program.add_edge(current_block, self.ret, ());
        }
    }

    fn determine_postorder(&mut self, block: NodeIndex, visited: &mut HashSet<NodeIndex>) {
        for successor in self.successors(block) {
            if !visited.contains(&successor) {
                visited.insert(successor);
                self.determine_postorder(successor, visited);
            }
        }
        self.post_order.push(block);
    }

    pub fn post_order(&self) -> Vec<NodeIndex> {
        self.post_order.clone()
    }

    pub fn reverse_post_order(&self) -> Vec<NodeIndex> {
        self.post_order.iter().rev().copied().collect()
    }

    fn apply_pre_ssa_passes(&mut self) {
        // Currently only one pre-ssa pass, but might add more
        let mut passes = vec![CompositeMerge];
        loop {
            let counter = AtomicCounter::default();

            for pass in &mut passes {
                pass.apply_pre_ssa(self, counter.clone());
            }

            if counter.get() == 0 {
                break;
            }
        }
    }

    fn apply_post_ssa_passes(&mut self) {
        // Passes that run regardless of execution mode
        let mut passes: Vec<Box<dyn OptimizerPass>> = vec![
            Box::new(InlineAssignments),
            Box::new(EliminateUnusedVariables),
            Box::new(ConstOperandSimplify),
            Box::new(MergeSameExpressions),
            Box::new(ConstEval),
            Box::new(RemoveIndexScalar),
            Box::new(EliminateConstBranches),
            Box::new(EmptyBranchToSelect),
            Box::new(EliminateDeadBlocks),
            Box::new(EliminateDeadPhi),
        ];
        // Passes that only run if execution mode is checked
        let checked_passes: Vec<Box<dyn OptimizerPass>> = vec![
            Box::new(IntegerRangeAnalysis),
            Box::new(FindConstSliceLen),
            Box::new(InBoundsToUnchecked),
        ];
        if matches!(self.mode, ExecutionMode::Checked) {
            passes.extend(checked_passes);
        }

        loop {
            let counter = AtomicCounter::default();
            for pass in &mut passes {
                pass.apply_post_ssa(self, counter.clone());
            }

            if counter.get() == 0 {
                break;
            }
        }
    }

    /// Remove non-constant index vectors from SSA transformation because they currently must be
    /// mutated
    fn exempt_index_assign_locals(&mut self) {
        for node in self.node_ids() {
            let ops = self.program[node].ops.clone();
            for op in ops.borrow().values() {
                if let Operation::Operator(Operator::IndexAssign(_)) = &op.operation {
                    if let VariableKind::LocalMut { id, depth } = &op.out().kind {
                        self.program.variables.remove(&(*id, *depth));
                    }
                }
            }
        }
    }

    /// A set of node indices for all blocks in the program
    pub fn node_ids(&self) -> Vec<NodeIndex> {
        self.program.node_indices().collect()
    }

    fn ssa_transform(&mut self) {
        self.program.fill_dom_frontiers();
        self.program.place_phi_nodes();
        self.version_program();
        self.program.variables.clear();
        for block in self.node_ids() {
            self.program[block].writes.clear();
            self.program[block].dom_frontiers.clear();
        }
    }

    /// Mutable reference to the current basic block
    pub(crate) fn current_block_mut(&mut self) -> &mut BasicBlock {
        &mut self.program[self.current_block.unwrap()]
    }

    /// List of predecessor IDs of the `block`
    pub fn predecessors(&self, block: NodeIndex) -> Vec<NodeIndex> {
        self.program
            .edges_directed(block, Direction::Incoming)
            .map(|it| it.source())
            .collect()
    }

    /// List of successor IDs of the `block`
    pub fn successors(&self, block: NodeIndex) -> Vec<NodeIndex> {
        self.program
            .edges_directed(block, Direction::Outgoing)
            .map(|it| it.target())
            .collect()
    }

    /// Reference to the [`BasicBlock`] with ID `block`
    #[track_caller]
    pub fn block(&self, block: NodeIndex) -> &BasicBlock {
        &self.program[block]
    }

    /// Reference to the [`BasicBlock`] with ID `block`
    #[track_caller]
    pub fn block_mut(&mut self, block: NodeIndex) -> &mut BasicBlock {
        &mut self.program[block]
    }

    /// Recursively parse a scope into the graph
    pub fn parse_scope(&mut self, mut scope: Scope) -> bool {
        let processed = scope.process();

        for var in processed.variables {
            if let VariableKind::LocalMut { id, depth } = var.kind {
                self.program.variables.insert((id, depth), var.item);
            }
        }

        for (var, values) in scope.const_arrays {
            let VariableKind::ConstantArray { id, length } = var.kind else {
                unreachable!()
            };
            self.program.const_arrays.push(ConstArray {
                id,
                length,
                item: var.item,
                values,
            });
        }

        let is_break = processed.operations.contains(&Branch::Break.into());

        for mut instruction in processed.operations {
            let out = instruction.out;
            match &mut instruction.operation {
                Operation::Branch(branch) => self.parse_control_flow(branch.clone()),
                Operation::Operator(Operator::Slice(slice_op)) => {
                    let out_id = match out.unwrap().kind {
                        VariableKind::Slice { id, depth } => (id, depth),
                        _ => unreachable!(),
                    };
                    let const_len = slice_op.start.as_const().zip(slice_op.end.as_const());
                    let const_len = const_len.map(|(start, end)| end.as_u32() - start.as_u32());
                    self.program.slices.insert(
                        out_id,
                        Slice {
                            start: slice_op.start,
                            end: slice_op.end,
                            end_op: None,
                            const_len,
                        },
                    );
                    self.visit_out(&mut instruction.out, |opt, var| opt.write_var(var));
                    self.current_block_mut().ops.borrow_mut().push(instruction);
                }
                _ => {
                    self.visit_out(&mut instruction.out, |opt, var| opt.write_var(var));
                    self.current_block_mut().ops.borrow_mut().push(instruction);
                }
            }
        }

        is_break
    }

    /// Gets the `id` and `depth` of the variable if it's a `Local` and not atomic, `None` otherwise.
    pub fn local_variable_id(&mut self, variable: &core::Variable) -> Option<(u16, u8)> {
        match variable.kind {
            core::VariableKind::LocalMut { id, depth } if !variable.item.elem.is_atomic() => {
                Some((id, depth))
            }
            _ => None,
        }
    }

    /// Create a temporary variable for use in the compiler. Counts backwards from u16::MAX to avoid
    /// Collisions with existing locals, since binding counter is no longer available.
    pub fn create_temporary(&self, item: Item) -> Variable {
        let next_id = self.program.temp_id.inc() as u16;
        Variable::new(
            VariableKind::LocalConst {
                id: u16::MAX - next_id,
                depth: u8::MAX,
            },
            item,
        )
    }

    pub(crate) fn ret(&mut self) -> NodeIndex {
        if self.program[self.ret].block_use.contains(&BlockUse::Merge) {
            let new_ret = self.program.add_node(BasicBlock::default());
            self.program.add_edge(new_ret, self.ret, ());
            self.ret = new_ret;
            new_ret
        } else {
            self.ret
        }
    }

    pub fn const_arrays(&self) -> Vec<ConstArray> {
        self.program.const_arrays.clone()
    }
}

/// A visitor that does nothing.
pub fn visit_noop(_opt: &mut Optimizer, _var: &mut Variable) {}

#[cfg(test)]
mod test {
    use cubecl::prelude::*;
    use cubecl_core::{
        self as cubecl,
<<<<<<< HEAD
        ir::{Allocator, Item, Variable, VariableKind},
        prelude::{Array, CubeContext, CubePrimitive, ExpandElement},
=======
        ir::{Elem, HybridAllocator, Item, UIntKind, Variable, VariableKind},
        prelude::{Array, CubeContext, ExpandElement},
>>>>>>> 4d6f50f3
    };
    use cubecl_core::{cube, CubeDim, ExecutionMode};

    use crate::Optimizer;

    #[allow(unused)]
    #[cube(launch)]
    fn pre_kernel(x: u32, cond: u32, out: &mut Array<u32>) {
        let mut y = 0;
        let mut z = 0;
        if cond == 0 {
            y = x + 4;
        }
        z = x + 4;
        out[0] = y;
        out[1] = z;
    }

    #[test]
    #[ignore = "no good way to assert opt is applied"]
    fn test_pre() {
        let mut ctx = CubeContext::root(Allocator::new());
        let x = ExpandElement::Plain(Variable::new(
            VariableKind::GlobalScalar(0),
            Item::new(Elem::UInt(UIntKind::U32)),
        ));
        let cond = ExpandElement::Plain(Variable::new(
            VariableKind::GlobalScalar(1),
            Item::new(Elem::UInt(UIntKind::U32)),
        ));
        let arr = ExpandElement::Plain(Variable::new(
            VariableKind::GlobalOutputArray(0),
            Item::new(Elem::UInt(UIntKind::U32)),
        ));

        pre_kernel::expand(&mut ctx, x.into(), cond.into(), arr.into());
        let scope = ctx.into_scope();
        let opt = Optimizer::new(scope, CubeDim::default(), ExecutionMode::Checked);
        println!("{opt}")
    }
}<|MERGE_RESOLUTION|>--- conflicted
+++ resolved
@@ -481,13 +481,8 @@
     use cubecl::prelude::*;
     use cubecl_core::{
         self as cubecl,
-<<<<<<< HEAD
-        ir::{Allocator, Item, Variable, VariableKind},
-        prelude::{Array, CubeContext, CubePrimitive, ExpandElement},
-=======
-        ir::{Elem, HybridAllocator, Item, UIntKind, Variable, VariableKind},
+        ir::{Allocator, Elem, Item, UIntKind, Variable, VariableKind},
         prelude::{Array, CubeContext, ExpandElement},
->>>>>>> 4d6f50f3
     };
     use cubecl_core::{cube, CubeDim, ExecutionMode};
 
