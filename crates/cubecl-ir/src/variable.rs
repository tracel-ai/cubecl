use core::num::NonZero;
use core::{fmt::Display, hash::Hash};

use crate::TypeHash;

use super::{Elem, FloatKind, IntKind, Item, Matrix, UIntKind};
use float_ord::FloatOrd;

#[cfg_attr(feature = "serde", derive(serde::Serialize, serde::Deserialize))]
#[derive(Debug, Clone, Copy, TypeHash, PartialEq, Eq, Hash)]
#[allow(missing_docs)]
pub struct Variable {
    pub kind: VariableKind,
    pub item: Item,
}

impl Variable {
    pub fn new(kind: VariableKind, item: Item) -> Self {
        Self { kind, item }
    }

    pub fn builtin(builtin: Builtin) -> Self {
        Self::new(
            VariableKind::Builtin(builtin),
            Item::new(Elem::UInt(UIntKind::U32)),
        )
    }

    pub fn constant(scalar: ConstantScalarValue) -> Self {
        let elem = match scalar {
            ConstantScalarValue::Int(_, int_kind) => Elem::Int(int_kind),
            ConstantScalarValue::Float(_, float_kind) => Elem::Float(float_kind),
            ConstantScalarValue::UInt(_, kind) => Elem::UInt(kind),
            ConstantScalarValue::Bool(_) => Elem::Bool,
        };
        Self::new(VariableKind::ConstantScalar(scalar), Item::new(elem))
    }

    pub fn elem(&self) -> Elem {
        self.item.elem
    }
}

pub type Id = u32;

#[cfg_attr(feature = "serde", derive(serde::Serialize, serde::Deserialize))]
#[derive(Debug, Clone, Copy, TypeHash, PartialEq, Eq, Hash)]
pub enum VariableKind {
    GlobalInputArray(Id),
    GlobalOutputArray(Id),
    GlobalScalar(Id),
    LocalArray { id: Id, length: u32 },
    LocalMut { id: Id },
    LocalConst { id: Id },
    Versioned { id: Id, version: u16 },
    ConstantScalar(ConstantScalarValue),
    ConstantArray { id: Id, length: u32 },
    SharedMemory { id: Id, length: u32 },
    Matrix { id: Id, mat: Matrix },
    Slice { id: Id },
    Builtin(Builtin),
<<<<<<< HEAD
    Pipeline { id: Id, item: Item, num_steps: u8 },
=======
    Pipeline { id: Id, item: Item, num_stages: u8 },
>>>>>>> c461d8d8
}

#[cfg_attr(feature = "serde", derive(serde::Serialize, serde::Deserialize))]
#[derive(Debug, Clone, Copy, PartialEq, Eq, Hash, TypeHash, PartialOrd, Ord)]
pub enum Builtin {
    UnitPos,
    UnitPosX,
    UnitPosY,
    UnitPosZ,
    CubePos,
    CubePosX,
    CubePosY,
    CubePosZ,
    CubeDim,
    CubeDimX,
    CubeDimY,
    CubeDimZ,
    CubeCount,
    CubeCountX,
    CubeCountY,
    CubeCountZ,
    PlaneDim,
    UnitPosPlane,
    AbsolutePos,
    AbsolutePosX,
    AbsolutePosY,
    AbsolutePosZ,
}

impl Variable {
    /// Whether a variable is always immutable. Used for optimizations to determine whether it's
    /// safe to inline/merge
    pub fn is_immutable(&self) -> bool {
        match self.kind {
            VariableKind::GlobalOutputArray { .. } => false,
            VariableKind::LocalMut { .. } => false,
            VariableKind::SharedMemory { .. } => false,
            VariableKind::Matrix { .. } => false,
            VariableKind::Slice { .. } => false,
            VariableKind::LocalArray { .. } => false,
            VariableKind::GlobalInputArray { .. } => false,
            VariableKind::GlobalScalar { .. } => true,
            VariableKind::Versioned { .. } => true,
            VariableKind::LocalConst { .. } => true,
            VariableKind::ConstantScalar(_) => true,
            VariableKind::ConstantArray { .. } => true,
            VariableKind::Builtin(_) => true,
            VariableKind::Pipeline { .. } => false,
        }
    }

    /// Is this an array type that yields [`Item`]s when indexed, or a scalar/vector that yields
    /// [`Elem`]s when indexed?
    pub fn is_array(&self) -> bool {
        matches!(
            self.kind,
            VariableKind::GlobalInputArray { .. }
                | VariableKind::GlobalOutputArray { .. }
                | VariableKind::ConstantArray { .. }
                | VariableKind::SharedMemory { .. }
                | VariableKind::LocalArray { .. }
                | VariableKind::Matrix { .. }
                | VariableKind::Slice { .. }
        )
    }

    pub fn has_length(&self) -> bool {
        matches!(
            self.kind,
            VariableKind::GlobalInputArray { .. }
                | VariableKind::GlobalOutputArray { .. }
                | VariableKind::Slice { .. }
        )
    }

    pub fn has_buffer_length(&self) -> bool {
        matches!(
            self.kind,
            VariableKind::GlobalInputArray { .. } | VariableKind::GlobalOutputArray { .. }
        )
    }

    /// Determines if the value is a constant with the specified value (converted if necessary)
    pub fn is_constant(&self, value: i64) -> bool {
        match self.kind {
            VariableKind::ConstantScalar(ConstantScalarValue::Int(val, _)) => val == value,
            VariableKind::ConstantScalar(ConstantScalarValue::UInt(val, _)) => val as i64 == value,
            VariableKind::ConstantScalar(ConstantScalarValue::Float(val, _)) => val == value as f64,
            _ => false,
        }
    }

    /// Determines if the value is a boolean constant with the `true` value
    pub fn is_true(&self) -> bool {
        match self.kind {
            VariableKind::ConstantScalar(ConstantScalarValue::Bool(val)) => val,
            _ => false,
        }
    }

    /// Determines if the value is a boolean constant with the `false` value
    pub fn is_false(&self) -> bool {
        match self.kind {
            VariableKind::ConstantScalar(ConstantScalarValue::Bool(val)) => !val,
            _ => false,
        }
    }
}

/// The scalars are stored with the highest precision possible, but they might get reduced during
/// compilation.
#[cfg_attr(feature = "serde", derive(serde::Serialize, serde::Deserialize))]
#[derive(Debug, Clone, Copy, TypeHash, PartialEq, PartialOrd)]
#[allow(missing_docs)]
pub enum ConstantScalarValue {
    Int(i64, IntKind),
    Float(f64, FloatKind),
    UInt(u64, UIntKind),
    Bool(bool),
}

impl Eq for ConstantScalarValue {}
impl Hash for ConstantScalarValue {
    fn hash<H: core::hash::Hasher>(&self, ra_expand_state: &mut H) {
        core::mem::discriminant(self).hash(ra_expand_state);
        match self {
            ConstantScalarValue::Int(f0, f1) => {
                f0.hash(ra_expand_state);
                f1.hash(ra_expand_state);
            }
            ConstantScalarValue::Float(f0, f1) => {
                FloatOrd(*f0).hash(ra_expand_state);
                f1.hash(ra_expand_state);
            }
            ConstantScalarValue::UInt(f0, f1) => {
                f0.hash(ra_expand_state);
                f1.hash(ra_expand_state);
            }
            ConstantScalarValue::Bool(f0) => {
                f0.hash(ra_expand_state);
            }
        }
    }
}

impl ConstantScalarValue {
    /// Returns the element type of the scalar.
    pub fn elem(&self) -> Elem {
        match self {
            ConstantScalarValue::Int(_, kind) => Elem::Int(*kind),
            ConstantScalarValue::Float(_, kind) => Elem::Float(*kind),
            ConstantScalarValue::UInt(_, kind) => Elem::UInt(*kind),
            ConstantScalarValue::Bool(_) => Elem::Bool,
        }
    }

    /// Returns the value of the scalar as a usize.
    ///
    /// It will return [None] if the scalar type is a float or a bool.
    pub fn try_as_usize(&self) -> Option<usize> {
        match self {
            ConstantScalarValue::UInt(val, _) => Some(*val as usize),
            ConstantScalarValue::Int(val, _) => Some(*val as usize),
            ConstantScalarValue::Float(_, _) => None,
            ConstantScalarValue::Bool(_) => None,
        }
    }

    /// Returns the value of the scalar as a usize.
    ///
    /// It will panic if the scalar type is a float or a bool.
    pub fn as_usize(&self) -> usize {
        self.try_as_usize()
            .expect("Only Int and UInt kind can be made into usize.")
    }

    /// Returns the value of the scalar as a u32.
    ///
    /// It will return [None] if the scalar type is a float or a bool.
    pub fn try_as_u32(&self) -> Option<u32> {
        match self {
            ConstantScalarValue::UInt(val, _) => Some(*val as u32),
            ConstantScalarValue::Int(val, _) => Some(*val as u32),
            ConstantScalarValue::Float(_, _) => None,
            ConstantScalarValue::Bool(_) => None,
        }
    }

    /// Returns the value of the scalar as a u32.
    ///
    /// It will panic if the scalar type is a float or a bool.
    pub fn as_u32(&self) -> u32 {
        self.try_as_u32()
            .expect("Only Int and UInt kind can be made into u32.")
    }

    /// Returns the value of the scalar as a u64.
    ///
    /// It will return [None] if the scalar type is a float or a bool.
    pub fn try_as_u64(&self) -> Option<u64> {
        match self {
            ConstantScalarValue::UInt(val, _) => Some(*val),
            ConstantScalarValue::Int(val, _) => Some(*val as u64),
            ConstantScalarValue::Float(_, _) => None,
            ConstantScalarValue::Bool(_) => None,
        }
    }

    /// Returns the value of the scalar as a u64.
    ///
    /// It will panic if the scalar type is a float or a bool.
    pub fn as_u64(&self) -> u64 {
        self.try_as_u64()
            .expect("Only Int and UInt kind can be made into u64.")
    }

    /// Returns the value of the scalar as a i64.
    ///
    /// It will return [None] if the scalar type is a float or a bool.
    pub fn try_as_i64(&self) -> Option<i64> {
        match self {
            ConstantScalarValue::UInt(val, _) => Some(*val as i64),
            ConstantScalarValue::Int(val, _) => Some(*val),
            ConstantScalarValue::Float(_, _) => None,
            ConstantScalarValue::Bool(_) => None,
        }
    }

    /// Returns the value of the scalar as a u32.
    ///
    /// It will panic if the scalar type is a float or a bool.
    pub fn as_i64(&self) -> i64 {
        self.try_as_i64()
            .expect("Only Int and UInt kind can be made into i64.")
    }

    /// Returns the value of the variable as a bool if it actually is a bool.
    pub fn try_as_bool(&self) -> Option<bool> {
        match self {
            ConstantScalarValue::Bool(val) => Some(*val),
            _ => None,
        }
    }

    /// Returns the value of the variable as a bool.
    ///
    /// It will panic if the scalar isn't a bool.
    pub fn as_bool(&self) -> bool {
        self.try_as_bool()
            .expect("Only bool can be made into a bool")
    }

    pub fn is_zero(&self) -> bool {
        match self {
            ConstantScalarValue::Int(val, _) => *val == 0,
            ConstantScalarValue::Float(val, _) => *val == 0.0,
            ConstantScalarValue::UInt(val, _) => *val == 0,
            ConstantScalarValue::Bool(_) => false,
        }
    }

    pub fn is_one(&self) -> bool {
        match self {
            ConstantScalarValue::Int(val, _) => *val == 1,
            ConstantScalarValue::Float(val, _) => *val == 1.0,
            ConstantScalarValue::UInt(val, _) => *val == 1,
            ConstantScalarValue::Bool(_) => false,
        }
    }

    pub fn cast_to(&self, other: Elem) -> ConstantScalarValue {
        match (self, other) {
            (ConstantScalarValue::Int(val, _), Elem::Float(float_kind)) => {
                ConstantScalarValue::Float(*val as f64, float_kind)
            }
            (ConstantScalarValue::Int(val, _), Elem::Int(int_kind)) => {
                ConstantScalarValue::Int(*val, int_kind)
            }
            (ConstantScalarValue::Int(val, _), Elem::UInt(kind)) => {
                ConstantScalarValue::UInt(*val as u64, kind)
            }
            (ConstantScalarValue::Int(val, _), Elem::Bool) => ConstantScalarValue::Bool(*val == 1),
            (ConstantScalarValue::Float(val, _), Elem::Float(float_kind)) => {
                ConstantScalarValue::Float(*val, float_kind)
            }
            (ConstantScalarValue::Float(val, _), Elem::Int(int_kind)) => {
                ConstantScalarValue::Int(*val as i64, int_kind)
            }
            (ConstantScalarValue::Float(val, _), Elem::UInt(kind)) => {
                ConstantScalarValue::UInt(*val as u64, kind)
            }
            (ConstantScalarValue::Float(val, _), Elem::Bool) => {
                ConstantScalarValue::Bool(*val == 0.0)
            }
            (ConstantScalarValue::UInt(val, _), Elem::Float(float_kind)) => {
                ConstantScalarValue::Float(*val as f64, float_kind)
            }
            (ConstantScalarValue::UInt(val, _), Elem::Int(int_kind)) => {
                ConstantScalarValue::Int(*val as i64, int_kind)
            }
            (ConstantScalarValue::UInt(val, _), Elem::UInt(kind)) => {
                ConstantScalarValue::UInt(*val, kind)
            }
            (ConstantScalarValue::UInt(val, _), Elem::Bool) => ConstantScalarValue::Bool(*val == 1),
            (ConstantScalarValue::Bool(val), Elem::Float(float_kind)) => {
                ConstantScalarValue::Float(*val as u32 as f64, float_kind)
            }
            (ConstantScalarValue::Bool(val), Elem::Int(int_kind)) => {
                ConstantScalarValue::Int(*val as i64, int_kind)
            }
            (ConstantScalarValue::Bool(val), Elem::UInt(kind)) => {
                ConstantScalarValue::UInt(*val as u64, kind)
            }
            (ConstantScalarValue::Bool(val), Elem::Bool) => ConstantScalarValue::Bool(*val),
            _ => unreachable!(),
        }
    }
}

impl Display for ConstantScalarValue {
    fn fmt(&self, f: &mut core::fmt::Formatter<'_>) -> core::fmt::Result {
        match self {
            ConstantScalarValue::Int(val, IntKind::I8) => write!(f, "{val}i8"),
            ConstantScalarValue::Int(val, IntKind::I16) => write!(f, "{val}i16"),
            ConstantScalarValue::Int(val, IntKind::I32) => write!(f, "{val}i32"),
            ConstantScalarValue::Int(val, IntKind::I64) => write!(f, "{val}i64"),
            ConstantScalarValue::Float(val, FloatKind::BF16) => write!(f, "{val}bf16"),
            ConstantScalarValue::Float(val, FloatKind::F16) => write!(f, "{val}f16"),
            ConstantScalarValue::Float(val, FloatKind::TF32) => write!(f, "{val}tf32"),
            ConstantScalarValue::Float(val, FloatKind::Flex32) => write!(f, "{val}flex32"),
            ConstantScalarValue::Float(val, FloatKind::F32) => write!(f, "{val}f32"),
            ConstantScalarValue::Float(val, FloatKind::F64) => write!(f, "{val}f64"),
            ConstantScalarValue::UInt(val, UIntKind::U8) => write!(f, "{val}u8"),
            ConstantScalarValue::UInt(val, UIntKind::U16) => write!(f, "{val}u16"),
            ConstantScalarValue::UInt(val, UIntKind::U32) => write!(f, "{val}u32"),
            ConstantScalarValue::UInt(val, UIntKind::U64) => write!(f, "{val}u64"),
            ConstantScalarValue::Bool(val) => write!(f, "{val}"),
        }
    }
}

impl Variable {
    pub fn vectorization_factor(&self) -> u8 {
        self.item.vectorization.map(NonZero::get).unwrap_or(1u8)
    }

    pub fn index(&self) -> Option<Id> {
        match self.kind {
            VariableKind::GlobalInputArray(id)
            | VariableKind::GlobalScalar(id)
            | VariableKind::LocalMut { id, .. }
            | VariableKind::Versioned { id, .. }
            | VariableKind::LocalConst { id, .. }
            | VariableKind::Slice { id, .. }
            | VariableKind::GlobalOutputArray(id)
            | VariableKind::ConstantArray { id, .. }
            | VariableKind::SharedMemory { id, .. }
            | VariableKind::LocalArray { id, .. }
            | VariableKind::Matrix { id, .. } => Some(id),
            _ => None,
        }
    }

    pub fn as_const(&self) -> Option<ConstantScalarValue> {
        match self.kind {
            VariableKind::ConstantScalar(constant) => Some(constant),
            _ => None,
        }
    }
}

impl Display for Variable {
    fn fmt(&self, f: &mut core::fmt::Formatter<'_>) -> core::fmt::Result {
        match self.kind {
            VariableKind::GlobalInputArray(id) => write!(f, "input({id})"),
            VariableKind::GlobalOutputArray(id) => write!(f, "output({id})"),
            VariableKind::GlobalScalar(id) => write!(f, "scalar({id})"),
            VariableKind::ConstantScalar(constant) => write!(f, "{constant}"),
            VariableKind::LocalMut { id } => write!(f, "local({id})"),
            VariableKind::Versioned { id, version } => {
                write!(f, "local({id}).v{version}")
            }
            VariableKind::LocalConst { id } => write!(f, "binding({id})"),
            VariableKind::ConstantArray { id, .. } => write!(f, "const_array({id})"),
            VariableKind::SharedMemory { id, .. } => write!(f, "shared({id})"),
            VariableKind::LocalArray { id, .. } => write!(f, "array({id})"),
            VariableKind::Matrix { id, .. } => write!(f, "matrix({id})"),
            VariableKind::Slice { id } => write!(f, "slice({id})"),
            VariableKind::Builtin(builtin) => write!(f, "{builtin:?}"),
            VariableKind::Pipeline { id, .. } => write!(f, "pipeline({id})"),
        }
    }
}

// Useful with the cube_inline macro.
impl From<&Variable> for Variable {
    fn from(value: &Variable) -> Self {
        *value
    }
}<|MERGE_RESOLUTION|>--- conflicted
+++ resolved
@@ -59,11 +59,7 @@
     Matrix { id: Id, mat: Matrix },
     Slice { id: Id },
     Builtin(Builtin),
-<<<<<<< HEAD
-    Pipeline { id: Id, item: Item, num_steps: u8 },
-=======
     Pipeline { id: Id, item: Item, num_stages: u8 },
->>>>>>> c461d8d8
 }
 
 #[cfg_attr(feature = "serde", derive(serde::Serialize, serde::Deserialize))]
