use alloc::{borrow::Cow, rc::Rc, vec::Vec};
use core::{any::TypeId, cell::RefCell};
use hashbrown::{HashMap, HashSet};

use crate::{BarrierLevel, CubeFnSource, ExpandElement, Matrix, SourceLoc, TypeHash};

use super::{
    processing::ScopeProcessing, Allocator, Elem, Id, Instruction, Item, Operation, UIntKind,
    Variable, VariableKind,
};

/// The scope is the main [operation](Operation) and [variable](Variable) container that simplify
/// the process of reading inputs, creating local variables and adding new operations.
///
/// Notes:
///
/// This type isn't responsible for creating [shader bindings](super::Binding) and figuring out which
/// variable can be written to.
#[cfg_attr(feature = "serde", derive(serde::Serialize, serde::Deserialize))]
#[derive(Debug, Clone, PartialEq, Eq, TypeHash)]
#[allow(missing_docs)]
pub struct Scope {
    pub depth: u8,
    pub instructions: Vec<Instruction>,
    pub locals: Vec<Variable>,
    matrices: Vec<Variable>,
    pipelines: Vec<Variable>,
    barriers: Vec<Variable>,
    slices: Vec<Variable>,
    shared_memories: Vec<Variable>,
    pub const_arrays: Vec<(Variable, Vec<Variable>)>,
    local_arrays: Vec<Variable>,
    reads_global: Vec<(Variable, ReadingStrategy, Variable, Variable)>,
    index_offset_with_output_layout_position: Vec<usize>,
    writes_global: Vec<(Variable, Variable, Variable)>,
    reads_scalar: Vec<(Variable, Variable)>,
    pub layout_ref: Option<Variable>,
    pub allocator: Allocator,
    pub debug: DebugInfo,
    #[type_hash(skip)]
    #[cfg_attr(feature = "serde", serde(skip))]
    pub typemap: Rc<RefCell<HashMap<TypeId, Elem>>>,
}

/// Debug related fields, most of these are global
#[cfg_attr(feature = "serde", derive(serde::Serialize, serde::Deserialize))]
#[derive(Debug, Clone, PartialEq, Eq, TypeHash)]
pub struct DebugInfo {
    pub enabled: bool,
    pub sources: Rc<RefCell<HashSet<CubeFnSource>>>,
    pub variable_names: Rc<RefCell<HashMap<Variable, Cow<'static, str>>>>,
    pub source_loc: Option<SourceLoc>,
    pub entry_loc: Option<SourceLoc>,
}

impl core::hash::Hash for Scope {
    fn hash<H: core::hash::Hasher>(&self, ra_expand_state: &mut H) {
        self.depth.hash(ra_expand_state);
        self.instructions.hash(ra_expand_state);
        self.locals.hash(ra_expand_state);
        self.matrices.hash(ra_expand_state);
        self.pipelines.hash(ra_expand_state);
        self.barriers.hash(ra_expand_state);
        self.slices.hash(ra_expand_state);
        self.shared_memories.hash(ra_expand_state);
        self.const_arrays.hash(ra_expand_state);
        self.local_arrays.hash(ra_expand_state);
        self.reads_global.hash(ra_expand_state);
        self.index_offset_with_output_layout_position
            .hash(ra_expand_state);
        self.writes_global.hash(ra_expand_state);
        self.reads_scalar.hash(ra_expand_state);
        self.layout_ref.hash(ra_expand_state);
    }
}

#[cfg_attr(feature = "serde", derive(serde::Serialize, serde::Deserialize))]
#[derive(Debug, Clone, Copy, PartialEq, Eq, Hash, TypeHash)]
#[allow(missing_docs)]
pub enum ReadingStrategy {
    /// Each element will be read in a way to be compatible with the output layout.
    OutputLayout,
    /// Keep the current layout.
    Plain,
}

impl Scope {
    /// Create a scope that is at the root of a
    /// [kernel definition](crate::ir::KernelDefinition).
    ///
    /// A local scope can be created with the [child](Self::child) method.
    pub fn root(debug_enabled: bool) -> Self {
        Self {
            depth: 0,
            instructions: Vec::new(),
            locals: Vec::new(),
            matrices: Vec::new(),
            pipelines: Vec::new(),
            barriers: Vec::new(),
            slices: Vec::new(),
            local_arrays: Vec::new(),
            shared_memories: Vec::new(),
            const_arrays: Vec::new(),
            reads_global: Vec::new(),
            index_offset_with_output_layout_position: Vec::new(),
            writes_global: Vec::new(),
            reads_scalar: Vec::new(),
            layout_ref: None,
            allocator: Allocator::default(),
            debug: DebugInfo {
                enabled: debug_enabled,
                sources: Default::default(),
                variable_names: Default::default(),
                source_loc: None,
                entry_loc: None,
            },
            typemap: Default::default(),
        }
    }

    /// Create a new matrix element.
    pub fn create_matrix(&mut self, matrix: Matrix) -> ExpandElement {
        let matrix = self.allocator.create_matrix(matrix);
        self.add_matrix(*matrix);
        matrix
    }

    pub fn add_matrix(&mut self, variable: Variable) {
        self.matrices.push(variable);
    }

    /// Create a new pipeline element.
    pub fn create_pipeline(&mut self, item: Item, num_stages: u8) -> ExpandElement {
        let pipeline = self.allocator.create_pipeline(item, num_stages);
        self.add_pipeline(*pipeline);
        pipeline
    }

    /// Create a new barrier element.
<<<<<<< HEAD
    pub fn create_barrier(
        &mut self,
        item: Item,
        unit_count: u32,
    ) -> ExpandElement {
        let barrier = self
            .allocator
            .create_barrier(item, unit_count);
=======
    pub fn create_barrier(&mut self, item: Item, level: BarrierLevel) -> ExpandElement {
        let barrier = self.allocator.create_barrier(item, level);
>>>>>>> acf36425
        self.add_barrier(*barrier);
        barrier
    }

    pub fn add_pipeline(&mut self, variable: Variable) {
        self.pipelines.push(variable);
    }

    pub fn add_barrier(&mut self, variable: Variable) {
        self.barriers.push(variable);
    }

    /// Create a new slice element.
    pub fn create_slice(&mut self, item: Item) -> ExpandElement {
        let slice = self.allocator.create_slice(item);
        self.add_slice(*slice);
        slice
    }

    pub fn add_slice(&mut self, slice: Variable) {
        self.slices.push(slice);
    }

    /// Create a mutable variable of the given [item type](Item).
    pub fn create_local_mut<I: Into<Item>>(&mut self, item: I) -> ExpandElement {
        self.allocator.create_local_mut(item.into())
    }

    /// Create a mutable variable of the given [item type](Item).
    pub fn add_local_mut(&mut self, var: Variable) {
        if !self.locals.contains(&var) {
            self.locals.push(var);
        }
    }

    /// Create a new restricted variable. The variable is
    /// Useful for _for loops_ and other algorithms that require the control over initialization.
    pub fn create_local_restricted(&mut self, item: Item) -> ExpandElement {
        self.allocator.create_local_restricted(item)
    }

    /// Create a new immutable variable.
    pub fn create_local(&mut self, item: Item) -> ExpandElement {
        self.allocator.create_local(item)
    }

    /// Reads an input array to a local variable.
    ///
    /// The index refers to the argument position of the array in the compute shader.
    pub fn read_array<I: Into<Item>>(
        &mut self,
        index: Id,
        item: I,
        position: Variable,
    ) -> Variable {
        self.read_input_strategy(index, item.into(), ReadingStrategy::OutputLayout, position)
    }

    /// Reads an input scalar to a local variable.
    ///
    /// The index refers to the scalar position for the same [element](Elem) type.
    pub fn read_scalar(&mut self, index: Id, elem: Elem) -> Variable {
        let id = self.new_local_index();
        let local = Variable::new(VariableKind::LocalConst { id }, Item::new(elem));
        let scalar = Variable::new(VariableKind::GlobalScalar(index), Item::new(elem));

        self.reads_scalar.push((local, scalar));

        local
    }

    /// Retrieve the last local variable that was created.
    pub fn last_local_index(&self) -> Option<&Variable> {
        self.locals.last()
    }

    /// Writes a variable to given output.
    ///
    /// Notes:
    ///
    /// This should only be used when doing compilation.
    pub fn write_global(&mut self, input: Variable, output: Variable, position: Variable) {
        // This assumes that all outputs have the same layout
        if self.layout_ref.is_none() {
            self.layout_ref = Some(output);
        }
        self.writes_global.push((input, output, position));
    }

    /// Writes a variable to given output.
    ///
    /// Notes:
    ///
    /// This should only be used when doing compilation.
    pub fn write_global_custom(&mut self, output: Variable) {
        // This assumes that all outputs have the same layout
        if self.layout_ref.is_none() {
            self.layout_ref = Some(output);
        }
    }

    /// Update the [reading strategy](ReadingStrategy) for an input array.
    ///
    /// Notes:
    ///
    /// This should only be used when doing compilation.
    pub fn update_read(&mut self, index: Id, strategy: ReadingStrategy) {
        if let Some((_, strategy_old, _, _position)) = self
            .reads_global
            .iter_mut()
            .find(|(var, _, _, _)| var.index() == Some(index))
        {
            *strategy_old = strategy;
        }
    }

    #[allow(dead_code)]
    pub fn read_globals(&self) -> Vec<(Id, ReadingStrategy)> {
        self.reads_global
            .iter()
            .map(|(var, strategy, _, _)| match var.kind {
                VariableKind::GlobalInputArray(id) => (id, *strategy),
                _ => panic!("Can only read global input arrays."),
            })
            .collect()
    }

    /// Register an [operation](Operation) into the scope.
    pub fn register<T: Into<Instruction>>(&mut self, instruction: T) {
        let mut inst = instruction.into();
        inst.source_loc = self.debug.source_loc.clone();
        self.instructions.push(inst)
    }

    /// Resolve the element type of the given generic type.
    pub fn resolve_elem<T: 'static>(&self) -> Option<Elem> {
        let map = self.typemap.borrow();
        let result = map.get(&TypeId::of::<T>());

        result.cloned()
    }

    /// Register the element type for the given generic type.
    pub fn register_elem<T: 'static>(&mut self, elem: Elem) {
        let mut map = self.typemap.borrow_mut();

        map.insert(TypeId::of::<T>(), elem);
    }

    /// Create an empty child scope.
    pub fn child(&mut self) -> Self {
        Self {
            depth: self.depth + 1,
            instructions: Vec::new(),
            locals: Vec::new(),
            matrices: Vec::new(),
            pipelines: Vec::new(),
            barriers: Vec::new(),
            slices: Vec::new(),
            shared_memories: Vec::new(),
            const_arrays: Vec::new(),
            local_arrays: Vec::new(),
            reads_global: Vec::new(),
            index_offset_with_output_layout_position: Vec::new(),
            writes_global: Vec::new(),
            reads_scalar: Vec::new(),
            layout_ref: self.layout_ref,
            allocator: self.allocator.clone(),
            debug: self.debug.clone(),
            typemap: self.typemap.clone(),
        }
    }

    /// Returns the variables and operations to be declared and executed.
    ///
    /// Notes:
    ///
    /// New operations and variables can be created within the same scope without having name
    /// conflicts.
    pub fn process(&mut self) -> ScopeProcessing {
        let mut variables = core::mem::take(&mut self.locals);

        for var in self.matrices.drain(..) {
            variables.push(var);
        }
        for var in self.slices.drain(..) {
            variables.push(var);
        }

        let mut instructions = Vec::new();

        for (local, scalar) in self.reads_scalar.drain(..) {
            instructions.push(Instruction::new(Operation::Copy(scalar), local));
            variables.push(local);
        }

        for inst in self.instructions.drain(..) {
            instructions.push(inst);
        }

        variables.extend(self.allocator.take_variables());

        ScopeProcessing {
            variables,
            instructions,
        }
        .optimize()
    }

    pub fn new_local_index(&self) -> u32 {
        self.allocator.new_local_index()
    }

    fn read_input_strategy(
        &mut self,
        index: Id,
        item: Item,
        strategy: ReadingStrategy,
        position: Variable,
    ) -> Variable {
        let item_global = match item.elem() {
            Elem::Bool => Item {
                elem: Elem::UInt(UIntKind::U32),
                vectorization: item.vectorization,
            },
            _ => item,
        };
        let input = Variable::new(VariableKind::GlobalInputArray(index), item_global);
        let id = self.new_local_index();
        let local = Variable::new(VariableKind::LocalMut { id }, item);
        self.reads_global.push((input, strategy, local, position));
        self.locals.push(local);
        local
    }

    /// Create a shared variable of the given [item type](Item).
    pub fn create_shared<I: Into<Item>>(
        &mut self,
        item: I,
        shared_memory_size: u32,
    ) -> ExpandElement {
        let item = item.into();
        let index = self.new_local_index();
        let shared_memory = Variable::new(
            VariableKind::SharedMemory {
                id: index,
                length: shared_memory_size,
            },
            item,
        );
        self.shared_memories.push(shared_memory);
        ExpandElement::Plain(shared_memory)
    }

    /// Create a shared variable of the given [item type](Item).
    pub fn create_const_array<I: Into<Item>>(
        &mut self,
        item: I,
        data: Vec<Variable>,
    ) -> ExpandElement {
        let item = item.into();
        let index = self.new_local_index();
        let const_array = Variable::new(
            VariableKind::ConstantArray {
                id: index,
                length: data.len() as u32,
            },
            item,
        );
        self.const_arrays.push((const_array, data));
        ExpandElement::Plain(const_array)
    }

    /// Obtain the index-th input
    pub fn input(&mut self, id: Id, item: Item) -> ExpandElement {
        ExpandElement::Plain(crate::Variable::new(
            VariableKind::GlobalInputArray(id),
            item,
        ))
    }

    /// Obtain the index-th output
    pub fn output(&mut self, id: Id, item: Item) -> ExpandElement {
        let var = crate::Variable::new(VariableKind::GlobalOutputArray(id), item);
        self.write_global_custom(var);
        ExpandElement::Plain(var)
    }

    /// Obtain the index-th scalar
    pub fn scalar(&self, id: Id, elem: Elem) -> ExpandElement {
        ExpandElement::Plain(crate::Variable::new(
            VariableKind::GlobalScalar(id),
            Item::new(elem),
        ))
    }

    /// Create a local array of the given [item type](Item).
    pub fn create_local_array<I: Into<Item>>(&mut self, item: I, array_size: u32) -> ExpandElement {
        let local_array = self.allocator.create_local_array(item.into(), array_size);
        self.add_local_array(*local_array);
        local_array
    }

    pub fn add_local_array(&mut self, var: Variable) {
        self.local_arrays.push(var);
    }

    pub fn update_source(&mut self, source: CubeFnSource) {
        if self.debug.enabled {
            self.debug.sources.borrow_mut().insert(source.clone());
            self.debug.source_loc = Some(SourceLoc {
                line: source.line,
                column: source.column,
                source,
            });
            if self.debug.entry_loc.is_none() {
                self.debug.entry_loc = self.debug.source_loc.clone();
            }
        }
    }

    pub fn update_span(&mut self, line: u32, col: u32) {
        if let Some(loc) = self.debug.source_loc.as_mut() {
            loc.line = line;
            loc.column = col;
        }
    }

    pub fn update_variable_name(&self, variable: Variable, name: impl Into<Cow<'static, str>>) {
        if self.debug.enabled {
            self.debug
                .variable_names
                .borrow_mut()
                .insert(variable, name.into());
        }
    }
}<|MERGE_RESOLUTION|>--- conflicted
+++ resolved
@@ -137,19 +137,8 @@
     }
 
     /// Create a new barrier element.
-<<<<<<< HEAD
-    pub fn create_barrier(
-        &mut self,
-        item: Item,
-        unit_count: u32,
-    ) -> ExpandElement {
-        let barrier = self
-            .allocator
-            .create_barrier(item, unit_count);
-=======
     pub fn create_barrier(&mut self, item: Item, level: BarrierLevel) -> ExpandElement {
         let barrier = self.allocator.create_barrier(item, level);
->>>>>>> acf36425
         self.add_barrier(*barrier);
         barrier
     }
