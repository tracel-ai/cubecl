<<<<<<< HEAD
use alloc::vec::Vec;

use crate::{ConstantScalarValue, TypeHash};
=======
use std::{any::TypeId, cell::RefCell, collections::HashMap, rc::Rc};

use crate::{ExpandElement, Matrix, TypeHash};
>>>>>>> fa8e5af8

use super::{
    processing::ScopeProcessing, Allocator, Elem, Id, Instruction, Item, Operation, UIntKind,
    Variable, VariableKind,
};

/// The scope is the main [operation](Operation) and [variable](Variable) container that simplify
/// the process of reading inputs, creating local variables and adding new operations.
///
/// Notes:
///
/// This type isn't responsible for creating [shader bindings](super::Binding) and figuring out which
/// variable can be written to.
#[cfg_attr(feature = "serde", derive(serde::Serialize, serde::Deserialize))]
#[derive(Debug, Clone, PartialEq, Eq, TypeHash)]
#[allow(missing_docs)]
pub struct Scope {
    pub depth: u8,
    pub operations: Vec<Instruction>,
    pub locals: Vec<Variable>,
    matrices: Vec<Variable>,
    pipelines: Vec<Variable>,
    slices: Vec<Variable>,
    shared_memories: Vec<Variable>,
    pub const_arrays: Vec<(Variable, Vec<Variable>)>,
    local_arrays: Vec<Variable>,
    reads_global: Vec<(Variable, ReadingStrategy, Variable, Variable)>,
    index_offset_with_output_layout_position: Vec<usize>,
    writes_global: Vec<(Variable, Variable, Variable)>,
    reads_scalar: Vec<(Variable, Variable)>,
    pub layout_ref: Option<Variable>,
    pub allocator: Allocator,
    pub debug_enabled: bool,
    #[type_hash(skip)]
    #[cfg_attr(feature = "serde", serde(skip))]
    pub typemap: Rc<RefCell<HashMap<TypeId, Elem>>>,
}

impl core::hash::Hash for Scope {
    fn hash<H: core::hash::Hasher>(&self, ra_expand_state: &mut H) {
        self.depth.hash(ra_expand_state);
        self.operations.hash(ra_expand_state);
        self.locals.hash(ra_expand_state);
        self.matrices.hash(ra_expand_state);
        self.pipelines.hash(ra_expand_state);
        self.slices.hash(ra_expand_state);
        self.shared_memories.hash(ra_expand_state);
        self.const_arrays.hash(ra_expand_state);
        self.local_arrays.hash(ra_expand_state);
        self.reads_global.hash(ra_expand_state);
        self.index_offset_with_output_layout_position
            .hash(ra_expand_state);
        self.writes_global.hash(ra_expand_state);
        self.reads_scalar.hash(ra_expand_state);
        self.layout_ref.hash(ra_expand_state);
    }
}

#[cfg_attr(feature = "serde", derive(serde::Serialize, serde::Deserialize))]
#[derive(Debug, Clone, Copy, PartialEq, Eq, Hash, TypeHash)]
#[allow(missing_docs)]
pub enum ReadingStrategy {
    /// Each element will be read in a way to be compatible with the output layout.
    OutputLayout,
    /// Keep the current layout.
    Plain,
}

impl Scope {
    /// Create a scope that is at the root of a
    /// [kernel definition](crate::ir::KernelDefinition).
    ///
    /// A local scope can be created with the [child](Self::child) method.
    pub fn root(debug_enabled: bool) -> Self {
        Self {
            depth: 0,
            operations: Vec::new(),
            locals: Vec::new(),
            matrices: Vec::new(),
            pipelines: Vec::new(),
            slices: Vec::new(),
            local_arrays: Vec::new(),
            shared_memories: Vec::new(),
            const_arrays: Vec::new(),
            reads_global: Vec::new(),
            index_offset_with_output_layout_position: Vec::new(),
            writes_global: Vec::new(),
            reads_scalar: Vec::new(),
            layout_ref: None,
            allocator: Allocator::default(),
            debug_enabled,
            typemap: Default::default(),
        }
    }

    /// Create a new matrix element.
    pub fn create_matrix(&mut self, matrix: Matrix) -> ExpandElement {
        let matrix = self.allocator.create_matrix(matrix);
        self.add_matrix(*matrix);
        matrix
    }

    pub fn add_matrix(&mut self, variable: Variable) {
        self.matrices.push(variable);
    }

    /// Create a new pipeline element.
    pub fn create_pipeline(&mut self, item: Item) -> ExpandElement {
        let pipeline = self.allocator.create_pipeline(item);
        self.add_pipeline(*pipeline);
        pipeline
    }

    pub fn add_pipeline(&mut self, variable: Variable) {
        self.pipelines.push(variable);
    }

    /// Create a new slice element.
    pub fn create_slice(&mut self, item: Item) -> ExpandElement {
        let slice = self.allocator.create_slice(item);
        self.add_slice(*slice);
        slice
    }

    pub fn add_slice(&mut self, slice: Variable) {
        self.slices.push(slice);
    }

    /// Create a mutable variable of the given [item type](Item).
    pub fn create_local_mut<I: Into<Item>>(&mut self, item: I) -> ExpandElement {
        self.allocator.create_local_mut(item.into())
    }

    /// Create a mutable variable of the given [item type](Item).
    pub fn add_local_mut(&mut self, var: Variable) {
        if !self.locals.contains(&var) {
            self.locals.push(var);
        }
    }

    /// Create a new restricted variable. The variable is
    /// Useful for _for loops_ and other algorithms that require the control over initialization.
    pub fn create_local_restricted(&mut self, item: Item) -> ExpandElement {
        self.allocator.create_local_restricted(item)
    }

    /// Create a new immutable variable.
    pub fn create_local(&mut self, item: Item) -> ExpandElement {
        self.allocator.create_local(item)
    }

    /// Reads an input array to a local variable.
    ///
    /// The index refers to the argument position of the array in the compute shader.
    pub fn read_array<I: Into<Item>>(
        &mut self,
        index: Id,
        item: I,
        position: Variable,
    ) -> Variable {
        self.read_input_strategy(index, item.into(), ReadingStrategy::OutputLayout, position)
    }

    /// Reads an input scalar to a local variable.
    ///
    /// The index refers to the scalar position for the same [element](Elem) type.
    pub fn read_scalar(&mut self, index: Id, elem: Elem) -> Variable {
        let id = self.new_local_index();
        let local = Variable::new(VariableKind::LocalConst { id }, Item::new(elem));
        let scalar = Variable::new(VariableKind::GlobalScalar(index), Item::new(elem));

        self.reads_scalar.push((local, scalar));

        local
    }

    /// Retrieve the last local variable that was created.
    pub fn last_local_index(&self) -> Option<&Variable> {
        self.locals.last()
    }

    /// Writes a variable to given output.
    ///
    /// Notes:
    ///
    /// This should only be used when doing compilation.
    pub fn write_global(&mut self, input: Variable, output: Variable, position: Variable) {
        // This assumes that all outputs have the same layout
        if self.layout_ref.is_none() {
            self.layout_ref = Some(output);
        }
        self.writes_global.push((input, output, position));
    }

    /// Writes a variable to given output.
    ///
    /// Notes:
    ///
    /// This should only be used when doing compilation.
    pub fn write_global_custom(&mut self, output: Variable) {
        // This assumes that all outputs have the same layout
        if self.layout_ref.is_none() {
            self.layout_ref = Some(output);
        }
    }

    /// Update the [reading strategy](ReadingStrategy) for an input array.
    ///
    /// Notes:
    ///
    /// This should only be used when doing compilation.
    pub fn update_read(&mut self, index: Id, strategy: ReadingStrategy) {
        if let Some((_, strategy_old, _, _position)) = self
            .reads_global
            .iter_mut()
            .find(|(var, _, _, _)| var.index() == Some(index))
        {
            *strategy_old = strategy;
        }
    }

    #[allow(dead_code)]
    pub fn read_globals(&self) -> Vec<(Id, ReadingStrategy)> {
        self.reads_global
            .iter()
            .map(|(var, strategy, _, _)| match var.kind {
                VariableKind::GlobalInputArray(id) => (id, *strategy),
                _ => panic!("Can only read global input arrays."),
            })
            .collect()
    }

    /// Register an [operation](Operation) into the scope.
    pub fn register<T: Into<Instruction>>(&mut self, operation: T) {
        self.operations.push(operation.into())
    }

    /// Resolve the element type of the given generic type.
    pub fn resolve_elem<T: 'static>(&self) -> Option<Elem> {
        let map = self.typemap.borrow();
        let result = map.get(&TypeId::of::<T>());

        result.cloned()
    }

    /// Register the element type for the given generic type.
    pub fn register_elem<T: 'static>(&mut self, elem: Elem) {
        let mut map = self.typemap.borrow_mut();

        map.insert(TypeId::of::<T>(), elem);
    }

    /// Create an empty child scope.
    pub fn child(&mut self) -> Self {
        Self {
            depth: self.depth + 1,
            operations: Vec::new(),
            locals: Vec::new(),
            matrices: Vec::new(),
            pipelines: Vec::new(),
            slices: Vec::new(),
            shared_memories: Vec::new(),
            const_arrays: Vec::new(),
            local_arrays: Vec::new(),
            reads_global: Vec::new(),
            index_offset_with_output_layout_position: Vec::new(),
            writes_global: Vec::new(),
            reads_scalar: Vec::new(),
            layout_ref: self.layout_ref,
            allocator: self.allocator.clone(),
            debug_enabled: self.debug_enabled,
            typemap: self.typemap.clone(),
        }
    }

    /// Returns the variables and operations to be declared and executed.
    ///
    /// Notes:
    ///
    /// New operations and variables can be created within the same scope without having name
    /// conflicts.
    pub fn process(&mut self) -> ScopeProcessing {
        let mut variables = core::mem::take(&mut self.locals);

        for var in self.matrices.drain(..) {
            variables.push(var);
        }
        for var in self.slices.drain(..) {
            variables.push(var);
        }

        let mut operations = Vec::new();

        for (local, scalar) in self.reads_scalar.drain(..) {
            operations.push(Instruction::new(Operation::Copy(scalar), local));
            variables.push(local);
        }

        for op in self.operations.drain(..) {
            operations.push(op);
        }

        variables.extend(self.allocator.take_variables());

        ScopeProcessing {
            variables,
            operations,
        }
        .optimize()
    }

    pub fn new_local_index(&self) -> u32 {
        self.allocator.new_local_index()
    }

    fn read_input_strategy(
        &mut self,
        index: Id,
        item: Item,
        strategy: ReadingStrategy,
        position: Variable,
    ) -> Variable {
        let item_global = match item.elem() {
            Elem::Bool => Item {
                elem: Elem::UInt(UIntKind::U32),
                vectorization: item.vectorization,
            },
            _ => item,
        };
        let input = Variable::new(VariableKind::GlobalInputArray(index), item_global);
        let id = self.new_local_index();
        let local = Variable::new(VariableKind::LocalMut { id }, item);
        self.reads_global.push((input, strategy, local, position));
        self.locals.push(local);
        local
    }

    /// Create a shared variable of the given [item type](Item).
    pub fn create_shared<I: Into<Item>>(
        &mut self,
        item: I,
        shared_memory_size: u32,
    ) -> ExpandElement {
        let item = item.into();
        let index = self.new_local_index();
        let shared_memory = Variable::new(
            VariableKind::SharedMemory {
                id: index,
                length: shared_memory_size,
            },
            item,
        );
        self.shared_memories.push(shared_memory);
        ExpandElement::Plain(shared_memory)
    }

    /// Create a shared variable of the given [item type](Item).
    pub fn create_const_array<I: Into<Item>>(
        &mut self,
        item: I,
        data: Vec<Variable>,
    ) -> ExpandElement {
        let item = item.into();
        let index = self.new_local_index();
        let const_array = Variable::new(
            VariableKind::ConstantArray {
                id: index,
                length: data.len() as u32,
            },
            item,
        );
        self.const_arrays.push((const_array, data));
        ExpandElement::Plain(const_array)
    }

    /// Obtain the index-th input
    pub fn input(&mut self, id: Id, item: Item) -> ExpandElement {
        ExpandElement::Plain(crate::Variable::new(
            VariableKind::GlobalInputArray(id),
            item,
        ))
    }

    /// Obtain the index-th output
    pub fn output(&mut self, id: Id, item: Item) -> ExpandElement {
        let var = crate::Variable::new(VariableKind::GlobalOutputArray(id), item);
        self.write_global_custom(var);
        ExpandElement::Plain(var)
    }

    /// Obtain the index-th scalar
    pub fn scalar(&self, id: Id, elem: Elem) -> ExpandElement {
        ExpandElement::Plain(crate::Variable::new(
            VariableKind::GlobalScalar(id),
            Item::new(elem),
        ))
    }

    /// Create a local array of the given [item type](Item).
    pub fn create_local_array<I: Into<Item>>(&mut self, item: I, array_size: u32) -> ExpandElement {
        let local_array = self.allocator.create_local_array(item.into(), array_size);
        self.add_local_array(*local_array);
        local_array
    }

    pub fn add_local_array(&mut self, var: Variable) {
        self.local_arrays.push(var);
    }
}<|MERGE_RESOLUTION|>--- conflicted
+++ resolved
@@ -1,12 +1,8 @@
-<<<<<<< HEAD
-use alloc::vec::Vec;
-
-use crate::{ConstantScalarValue, TypeHash};
-=======
-use std::{any::TypeId, cell::RefCell, collections::HashMap, rc::Rc};
+use alloc::{rc::Rc, vec::Vec};
+use core::{any::TypeId, cell::RefCell};
+use hashbrown::HashMap;
 
 use crate::{ExpandElement, Matrix, TypeHash};
->>>>>>> fa8e5af8
 
 use super::{
     processing::ScopeProcessing, Allocator, Elem, Id, Instruction, Item, Operation, UIntKind,
