--- conflicted
+++ resolved
@@ -96,21 +96,13 @@
         ExpandElement::Plain(variable)
     }
 
-<<<<<<< HEAD
-    pub fn create_pipeline(&self, item: Item, num_steps: u8) -> ExpandElement {
-=======
     pub fn create_pipeline(&self, item: Item, num_stages: u8) -> ExpandElement {
->>>>>>> c461d8d8
         let id = self.new_local_index();
         let variable = Variable::new(
             VariableKind::Pipeline {
                 id,
                 item,
-<<<<<<< HEAD
-                num_steps,
-=======
                 num_stages,
->>>>>>> c461d8d8
             },
             item,
         );
