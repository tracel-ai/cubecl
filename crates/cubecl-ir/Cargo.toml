[package]
authors = [
    "nathanielsimard <nathaniel.simard.42@gmail.com>",
    "louisfd <louisfd94@gmail.com",
]
categories = ["science"]
description = "Intermediate representation for CubeCL"
edition.workspace = true
keywords = []
license.workspace = true
name = "cubecl-ir"
readme.workspace = true
repository = "https://github.com/tracel-ai/cubecl/tree/main/crates/cubecl-ir"
version.workspace = true


[features]
default = ["serde", "std"]

serde = ["dep:serde"]
std = []

[dependencies]
cubecl-common = { path = "../cubecl-common", version = "0.5" }
cubecl-macros-internal = { path = "../cubecl-macros-internal", version = "0.5" }

derive_more = { workspace = true, features = ["from"] }
float-ord = "0.3"
fnv = { workspace = true }
half = { workspace = true }
num-traits = { workspace = true }
<<<<<<< HEAD
serde = { workspace = true, optional = true, features = ["std", "rc"] }
smallvec = { workspace = true }
type_hash = { workspace = true }
=======
serde = { workspace = true, optional = true, features = ["rc"] }
variadics_please = { workspace = true }

hashbrown = { workspace = true }
portable-atomic = { workspace = true }
>>>>>>> e0734dad
<|MERGE_RESOLUTION|>--- conflicted
+++ resolved
@@ -29,14 +29,8 @@
 fnv = { workspace = true }
 half = { workspace = true }
 num-traits = { workspace = true }
-<<<<<<< HEAD
-serde = { workspace = true, optional = true, features = ["std", "rc"] }
-smallvec = { workspace = true }
-type_hash = { workspace = true }
-=======
 serde = { workspace = true, optional = true, features = ["rc"] }
 variadics_please = { workspace = true }
 
 hashbrown = { workspace = true }
-portable-atomic = { workspace = true }
->>>>>>> e0734dad
+portable-atomic = { workspace = true }