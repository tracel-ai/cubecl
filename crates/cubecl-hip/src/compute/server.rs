--- conflicted
+++ resolved
@@ -259,11 +259,7 @@
 
         debug_assert!(tensor_maps.is_empty(), "Can't use tensor maps on HIP");
         let info = self.create(bytemuck::cast_slice(&metadata.data));
-<<<<<<< HEAD
-        let scalars: Vec<_> = scalars.iter().map(|s| self.create(s.data())).collect();
-=======
         let scalars: Vec<_> = scalars.values().map(|s| self.create(s.data())).collect();
->>>>>>> b8bf6867
 
         let (ctx, logger) = self.get_context_with_logger();
 
