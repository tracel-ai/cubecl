--- conflicted
+++ resolved
@@ -127,12 +127,7 @@
 
 impl ComputeServer for HipServer {
     type Kernel = Box<dyn CubeTask<HipCompiler>>;
-<<<<<<< HEAD
     type Storage = GpuStorage;
-    type Feature = Feature;
-=======
-    type Storage = HipStorage;
->>>>>>> c41aecd2
     type Info = ();
 
     fn create(
