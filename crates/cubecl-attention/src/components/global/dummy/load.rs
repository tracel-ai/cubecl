use cubecl_core as cubecl;
use cubecl_core::prelude::*;
use cubecl_matmul::components::global::memory::{TensorReader, ViewDirection};
use cubecl_matmul::components::stage::{FullStageToTileReader, StageMemory};
use cubecl_matmul::components::tile::Tile;
use cubecl_matmul::components::{MatrixLayout, StageIdent};
use cubecl_std::tensor::{View, layout::Coords3d};
use std::marker::PhantomData;

use crate::components::global::base::GlobalAttentionConfig;
use crate::components::stage::StageAttentionConfig;
use crate::components::tile::AttentionTilingLayout;
use crate::components::tile::dummy::{FlashMatmul, FlashMatmulConfig, FlashPrecision};
use crate::components::{AttentionPrecision, FlashIdent};

#[derive(CubeType)]
pub struct DummyQueryLoader<AP: AttentionPrecision, G: GlobalAttentionConfig> {
    tensor_reader: TensorReader<AP::EI>,

    #[cube(comptime)]
    _phantom: PhantomData<G>,
}

#[derive(CubeType)]
pub struct DummyKeyLoader<AP: AttentionPrecision, G: GlobalAttentionConfig> {
    tensor_reader: TensorReader<AP::EI>,
    stage_memory: StageMemory<AP::ES, AttentionTilingLayout>,

    #[cube(comptime)]
    _phantom: PhantomData<G>,
}

#[derive(CubeType)]
pub struct DummyValueLoader<AP: AttentionPrecision, G: GlobalAttentionConfig> {
    tensor_reader: TensorReader<AP::EI>,
    stage_memory: StageMemory<AP::ES, AttentionTilingLayout>,

    #[cube(comptime)]
    _phantom: PhantomData<G>,
}

#[cube]
<<<<<<< HEAD
impl<AP: AttentionPrecision, G: GlobalAttentionConfig> DummyQueryLoader<AP, G> {
    pub fn new(q_offset: u32, query: View<AP::EI, Coords3d>, #[comptime] _config: G) -> Self {
        let tensor_reader = TensorReader::new(query, (0u32.runtime(), q_offset, 0u32.runtime()));
=======
impl<AP: AttentionPrecision> DummyQueryLoader<AP> {
    pub fn new(query: View<Line<AP::EI>, Coords3d>) -> Self {
        let tensor_reader =
            TensorReader::new(query, (0u32.runtime(), 0u32.runtime(), 0u32.runtime()));
>>>>>>> d7c11841

        DummyQueryLoader::<AP, G> {
            tensor_reader,
            _phantom: PhantomData,
        }
    }

    pub fn reader(&self, #[comptime] config: G) -> QueryRegisterReader<AP::EI> {
        comment!("Loading Query");

        let attention_tile_size = config.stage_config().tile_config().attention_tile_size();
        let tile = Tile::<AP::EI> {
            slice: self.tensor_reader.view.slice(
                (
                    self.tensor_reader.row_offset.read() * attention_tile_size.seq_q,
                    0u32.runtime(),
                    0u32.runtime(),
                ),
                attention_tile_size.query_size(),
            ),
            stride: attention_tile_size.num_cols(FlashIdent::Query),
            layout: MatrixLayout::RowMajor,
        };

        QueryRegisterReader::<AP::EI> { tile }
    }
}

#[cube]
impl<AP: AttentionPrecision, G: GlobalAttentionConfig> DummyKeyLoader<AP, G> {
    pub fn new(key: View<Line<AP::EI>, Coords3d>, #[comptime] config: G) -> Self {
        let tensor_reader =
            TensorReader::new(key, (0u32.runtime(), 0u32.runtime(), 0u32.runtime()));
        let stage_memory = StageMemory::new::<G::ScoreStageMemoryConfig>(
            1u32,
            StageIdent::Rhs,
            config.score_stage_memory_config(),
        );

        DummyKeyLoader::<AP, G> {
            tensor_reader,
            stage_memory,
            _phantom: PhantomData,
        }
    }

    pub fn reader(&self) -> FullStageToTileReader<AP::ES, AttentionTilingLayout> {
        FullStageToTileReader::<AP::ES, AttentionTilingLayout> {
            stage_memory: self.stage_memory,
            stage_ident: StageIdent::Rhs,
        }
    }

    pub fn load_transposed(&mut self, #[comptime] config: G) {
        // TODO this loader is bad, it's hardcoded to tile size (not stage) and is not coalesced

        comment!("Loading Key");
        let memory_config = config.global_memory_config(FlashIdent::Key);
        let mut slice = self.stage_memory.as_slice_mut(1u32);

        let tile_config = config.stage_config().tile_config();
        let num_rows = tile_config.attention_tile_size().num_rows(FlashIdent::Key);
        let num_cols = tile_config.attention_tile_size().num_cols(FlashIdent::Key);
        let num_units_per_row = tile_config.num_units_per_row(FlashIdent::Key);
        let num_cols_per_unit = tile_config.num_cols_per_unit(FlashIdent::Key);

        let row = UNIT_POS_X / num_units_per_row;
        let col_start = (UNIT_POS_X % num_units_per_row) * num_cols_per_unit;

        if row < num_rows {
            #[unroll]
            for i in 0..num_cols_per_unit {
                let col = col_start + i;

                if col < num_cols {
                    let index_load = row * num_cols + col;
                    let index_store = col * num_rows + row;
                    slice[index_store] =
                        Line::cast_from(self.tensor_reader.load_coalesced_in_tile(
                            0u32,
                            0u32,
                            index_load,
                            memory_config,
                        ));
                }
            }
        }
    }

    pub fn advance_view(&mut self, offset: u32) {
        self.tensor_reader
            .update_view(offset, comptime!(ViewDirection::Row));
    }
}

#[cube]
impl<AP: AttentionPrecision, G: GlobalAttentionConfig> DummyValueLoader<AP, G> {
    pub fn new(value: View<Line<AP::EI>, Coords3d>, #[comptime] config: G) -> Self {
        let tensor_reader =
            TensorReader::new(value, (0u32.runtime(), 0u32.runtime(), 0u32.runtime()));
        let stage_memory = StageMemory::new::<G::ValueStageMemoryConfig>(
            1u32,
            StageIdent::Rhs,
            config.value_stage_memory_config(),
        );

        DummyValueLoader::<AP, G> {
            tensor_reader,
            stage_memory,
            _phantom: PhantomData,
        }
    }

    pub fn reader(&self) -> FullStageToTileReader<AP::ES, AttentionTilingLayout> {
        FullStageToTileReader::<AP::ES, AttentionTilingLayout> {
            stage_memory: self.stage_memory,
            stage_ident: StageIdent::Rhs,
        }
    }

    pub fn load(&mut self, #[comptime] config: G) {
        // TODO this loader is bad, it's hardcoded to tile size (not stage) and is not coalesced

        comment!("Loading Value");
        let memory_config = config.global_memory_config(FlashIdent::Value);
        let mut slice = self.stage_memory.as_slice_mut(1u32);

        let tile_config = config.stage_config().tile_config();
        let num_rows = tile_config
            .attention_tile_size()
            .num_rows(FlashIdent::Value);
        let num_cols = tile_config
            .attention_tile_size()
            .num_cols(FlashIdent::Value);
        let num_units_per_row = tile_config.num_units_per_row(FlashIdent::Value);
        let num_cols_per_unit = tile_config.num_cols_per_unit(FlashIdent::Value);

        let row = UNIT_POS_X / num_units_per_row;
        let col_start = (UNIT_POS_X % num_units_per_row) * num_cols_per_unit;

        if row < num_rows {
            #[unroll]
            for i in 0..num_cols_per_unit {
                let col = col_start + i;

                if col < num_cols {
                    let index = row * num_cols + col;
                    slice[index] = Line::cast_from(self.tensor_reader.load_coalesced_in_tile(
                        0u32,
                        0u32,
                        index,
                        memory_config,
                    ));
                }
            }
        }
    }

    pub fn advance_view(&mut self, offset: u32) {
        self.tensor_reader
            .update_view(offset, comptime!(ViewDirection::Row));
    }
}

#[derive(CubeType)]
pub struct QueryRegisterReader<E: Numeric> {
    tile: Tile<E>,
}

#[cube]
impl<E: Numeric> QueryRegisterReader<E> {
    pub fn read_tile<FP: FlashPrecision, FM: FlashMatmul<FP>>(
        &self,
        #[comptime] config: FM::Config,
    ) -> FM::Query {
        FM::allocate_fill_query(&self.tile, config)
    }
}<|MERGE_RESOLUTION|>--- conflicted
+++ resolved
@@ -40,16 +40,9 @@
 }
 
 #[cube]
-<<<<<<< HEAD
 impl<AP: AttentionPrecision, G: GlobalAttentionConfig> DummyQueryLoader<AP, G> {
-    pub fn new(q_offset: u32, query: View<AP::EI, Coords3d>, #[comptime] _config: G) -> Self {
+    pub fn new(q_offset: u32, query: View<Line<AP::EI>, Coords3d>, #[comptime] _config: G) -> Self {
         let tensor_reader = TensorReader::new(query, (0u32.runtime(), q_offset, 0u32.runtime()));
-=======
-impl<AP: AttentionPrecision> DummyQueryLoader<AP> {
-    pub fn new(query: View<Line<AP::EI>, Coords3d>) -> Self {
-        let tensor_reader =
-            TensorReader::new(query, (0u32.runtime(), 0u32.runtime(), 0u32.runtime()));
->>>>>>> d7c11841
 
         DummyQueryLoader::<AP, G> {
             tensor_reader,
