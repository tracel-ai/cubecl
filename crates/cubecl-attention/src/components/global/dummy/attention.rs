--- conflicted
+++ resolved
@@ -99,25 +99,15 @@
         #[comptime] config: Self::Config,
     ) -> QueryLoader<AP> {
         let layout =
-<<<<<<< HEAD
-            SimpleGlobalLayout::new(&query, config.global_memory_config(FlashIdent::Query));
+            SimpleGlobalLayout::new(&query, 0, config.global_memory_config(FlashIdent::Query));
         QueryLoader::<AP>::new(q_offset, query.view(layout))
-=======
-            SimpleGlobalLayout::new(&query, 0, config.global_memory_config(FlashIdent::Query));
-        DummyQueryLoader::<AP, Self::Config>::new(q_offset, query.view(layout), config)
->>>>>>> cf40b4e3
     }
 
     fn init_key_loader(
         key: VirtualTensor<AP::EI>,
         #[comptime] config: Self::Config,
     ) -> Self::KeyLoader {
-<<<<<<< HEAD
-        let layout = SimpleGlobalLayout::new(&key, config.global_memory_config(FlashIdent::Key));
-=======
-        comment!("Global: Init Key Loader");
         let layout = SimpleGlobalLayout::new(&key, 0, config.global_memory_config(FlashIdent::Key));
->>>>>>> cf40b4e3
         DummyKeyLoader::new(key.view(layout), config)
     }
 
@@ -135,14 +125,8 @@
         out: VirtualTensor<AP::EO, ReadWrite>,
         #[comptime] config: Self::Config,
     ) -> Self::Writer {
-<<<<<<< HEAD
-        let layout = SimpleGlobalLayout::new(&out, config.global_memory_config(FlashIdent::Out));
-        SA::init_writer(q_offset, out.view_mut(layout))
-=======
-        comment!("Global: Init Writer");
         let layout = SimpleGlobalLayout::new(&out, 0, config.global_memory_config(FlashIdent::Out));
         let out = out.view_mut(layout);
         SA::init_writer(out.slice_mut_unchecked((q_offset, 0), out.shape()))
->>>>>>> cf40b4e3
     }
 }