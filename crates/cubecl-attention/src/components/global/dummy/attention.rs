use cubecl_core as cubecl;
use cubecl_core::prelude::*;
use cubecl_matmul::components::global::memory::SimpleGlobalLayout;
use cubecl_matmul::components::stage::FullStageReader;
use cubecl_std::tensor::r#virtual::VirtualTensor;
use cubecl_std::{CubeOption, div_ceil};
use std::marker::PhantomData;

use crate::components::FlashIdent;
use crate::components::global::base::GlobalAttentionConfig;
use crate::components::global::dummy::load::{DummyKeyLoader, DummyValueLoader, QueryLoader};
use crate::components::stage::{StageAttention, StageAttentionConfig};
use crate::components::tile::AttentionTilingLayout;
use crate::components::tile::dummy::FlashMatmulConfig;
use crate::components::{
    AttentionPrecision,
    global::{GlobalAttention, dummy::config::DummyGlobalConfig},
};

pub struct DummyGlobalAttention<AP: AttentionPrecision, SA: StageAttention<AP>> {
    _phantom: PhantomData<(AP, SA)>,
}

#[cube]
impl<
    SA: StageAttention<
            AP,
            KeyReader = FullStageReader<AP::ES, AttentionTilingLayout>,
            ValueReader = FullStageReader<AP::ES, AttentionTilingLayout>,
        >,
    AP: AttentionPrecision,
> GlobalAttention<AP> for DummyGlobalAttention<AP, SA>
{
    type KeyLoader = DummyKeyLoader<AP, Self::Config>;
    type ValueLoader = DummyValueLoader<AP, Self::Config>;

    type Writer = SA::Writer;

    type Config = DummyGlobalConfig<SA::Config>;

    fn execute(
        query_loader: QueryLoader<AP>,
        mut key_loader: Self::KeyLoader,
        mut value_loader: Self::ValueLoader,
        mut writer: Self::Writer,
        seq_kv: u32,
        #[comptime] config: Self::Config,
    ) {
        comment!("Global: Execute");

        let key_reader = key_loader.reader();
        let value_reader = value_loader.reader();

        let mut stage_state = SA::init_state(config.stage_config());

        let (query, mut key_value, mut score_prob, mut accumulator) =
            SA::init_fragments(query_loader, config.stage_config());

        let seq_kv_stage = config.tiling_scheme().seq_kv();

        let num_stage_iterations = div_ceil(seq_kv, seq_kv_stage);

        for i in 0..num_stage_iterations {
            let out_of_bounds_mask = if config.stage_config().tile_config().check_bounds() {
                let seq_q_stage = config.stage_config().tiling_scheme().seq_q();
                CubeOption::new_Some((seq_q_stage, seq_kv - i * seq_kv_stage))
            } else {
                CubeOption::new_None()
            };

            key_loader.load_transposed(config);
            value_loader.load(config);
            sync_cube();

            SA::execute(
                &key_reader,
                &value_reader,
                &query,
                &mut key_value,
                &mut score_prob,
                &mut accumulator,
                &mut stage_state,
                out_of_bounds_mask,
                config.stage_config(),
            );

            sync_cube();
            comment!("Advance view");
            key_loader.advance_view(seq_kv_stage);
            value_loader.advance_view(seq_kv_stage);
        }

        SA::rescale(&mut accumulator, stage_state, config.stage_config());

        SA::write::<Self::Config>(&accumulator, &mut writer, config.stage_config(), config)
        // SA::tmp_write_score::<Self::Config>(&score_prob, &mut writer, config.stage_config(), config)
        // SA::tmp_write_key::<Self::Config>(&key_value, &mut writer, config.stage_config(), config)
        // SA::tmp_write_query::<Self::Config>(&query, &mut writer, config.stage_config(), config)
    }

    fn init_query_loader(
        q_offset: u32,
        query: VirtualTensor<AP::EI>,
        #[comptime] config: Self::Config,
    ) -> QueryLoader<AP> {
        comment!("Global: Init Query Loader");
        let layout =
            SimpleGlobalLayout::new(&query, config.global_memory_config(FlashIdent::Query));
<<<<<<< HEAD
        QueryLoader::<AP>::new(q_offset, query.view(layout.virt()))
=======
        DummyQueryLoader::<AP, Self::Config>::new(q_offset, query.view(layout), config)
>>>>>>> a85222cc
    }

    fn init_key_loader(
        key: VirtualTensor<AP::EI>,
        #[comptime] config: Self::Config,
    ) -> Self::KeyLoader {
        comment!("Global: Init Key Loader");
        let layout = SimpleGlobalLayout::new(&key, config.global_memory_config(FlashIdent::Key));
        DummyKeyLoader::new(key.view(layout), config)
    }

    fn init_value_loader(
        value: VirtualTensor<AP::EI>,
        #[comptime] config: Self::Config,
    ) -> Self::ValueLoader {
        comment!("Global: Init Value Loader");
        let layout =
            SimpleGlobalLayout::new(&value, config.global_memory_config(FlashIdent::Value));
        DummyValueLoader::new(value.view(layout), config)
    }

    fn init_writer(
        q_offset: u32,
        out: VirtualTensor<AP::EO, ReadWrite>,
        #[comptime] config: Self::Config,
    ) -> Self::Writer {
        comment!("Global: Init Writer");
        let layout = SimpleGlobalLayout::new(&out, config.global_memory_config(FlashIdent::Out));
        SA::init_writer(q_offset, out.view_mut(layout))
    }
}<|MERGE_RESOLUTION|>--- conflicted
+++ resolved
@@ -106,11 +106,7 @@
         comment!("Global: Init Query Loader");
         let layout =
             SimpleGlobalLayout::new(&query, config.global_memory_config(FlashIdent::Query));
-<<<<<<< HEAD
-        QueryLoader::<AP>::new(q_offset, query.view(layout.virt()))
-=======
-        DummyQueryLoader::<AP, Self::Config>::new(q_offset, query.view(layout), config)
->>>>>>> a85222cc
+        QueryLoader::<AP>::new(q_offset, query.view(layout))
     }
 
     fn init_key_loader(
