--- conflicted
+++ resolved
@@ -113,11 +113,7 @@
         comment!("Global: Init Query Loader");
         let layout =
             SimpleGlobalLayout::new(&query, config.global_memory_config(FlashIdent::Query));
-<<<<<<< HEAD
-        DummyQueryLoader::<AP>::new(query.view(layout))
-=======
-        DummyQueryLoader::<AP, Self::Config>::new(q_offset, query.view(layout.virt()), config)
->>>>>>> e25d9d58
+        DummyQueryLoader::<AP, Self::Config>::new(q_offset, query.view(layout), config)
     }
 
     fn init_key_loader(
@@ -146,10 +142,6 @@
     ) -> Self::Writer {
         comment!("Global: Init Writer");
         let layout = SimpleGlobalLayout::new(&out, config.global_memory_config(FlashIdent::Out));
-<<<<<<< HEAD
-        SA::init_writer(out.view_mut(layout))
-=======
-        SA::init_writer(q_offset, out.view_mut(layout.virt()))
->>>>>>> e25d9d58
+        SA::init_writer(q_offset, out.view_mut(layout))
     }
 }