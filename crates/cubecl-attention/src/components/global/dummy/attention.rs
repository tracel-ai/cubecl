use cubecl_core as cubecl;
use cubecl_core::prelude::*;
use cubecl_matmul::components::stage::FullStageReader;
use cubecl_std::CubeOption;
use cubecl_std::tensor::r#virtual::VirtualTensor;
use std::marker::PhantomData;

use crate::components::FlashIdent;
use crate::components::global::AttentionGlobalLayout;
use crate::components::global::base::GlobalAttentionConfig;
use crate::components::global::dummy::load::{DummyKeyLoader, DummyValueLoader, QueryLoader};
use crate::components::stage::{StageAttention, StageAttentionConfig};
use crate::components::tile::AttentionTilingLayout;
use crate::components::tile::dummy::FlashMatmulConfig;
use crate::components::{
    AttentionPrecision,
    global::{GlobalAttention, dummy::config::DummyGlobalConfig},
};

pub struct DummyGlobalAttention<AP: AttentionPrecision, SA: StageAttention<AP>> {
    _phantom: PhantomData<(AP, SA)>,
}

#[cube]
impl<
    SA: StageAttention<
            AP,
            KeyReader = FullStageReader<AP::ES, AttentionTilingLayout>,
            ValueReader = FullStageReader<AP::ES, AttentionTilingLayout>,
        >,
    AP: AttentionPrecision,
> GlobalAttention<AP> for DummyGlobalAttention<AP, SA>
{
    type KeyLoader = DummyKeyLoader<AP, Self::Config>;
    type ValueLoader = DummyValueLoader<AP, Self::Config>;

    type Writer = SA::Writer;

    type Config = DummyGlobalConfig<SA::Config>;

    fn execute(
        query_loader: QueryLoader<AP>,
        mut key_loader: Self::KeyLoader,
        mut value_loader: Self::ValueLoader,
        mut writer: Self::Writer,
        seq_kv: u32,
        #[comptime] config: Self::Config,
    ) {
        let key_reader = key_loader.reader();
        let value_reader = value_loader.reader();

        let mut stage_state = SA::init_state(config.stage_config());

        let (query, mut key_value, mut score_prob, mut accumulator) =
            SA::init_fragments(query_loader, config.stage_config());

        let seq_kv_stage = config.tiling_scheme().seq_kv();

<<<<<<< HEAD
        let num_stage_iterations = seq_kv.div_ceil(seq_kv_tile);
=======
        let num_stage_iterations = div_ceil(seq_kv, seq_kv_stage.runtime());
>>>>>>> 075dd21a

        for i in 0..num_stage_iterations {
            let out_of_bounds_mask = if config.stage_config().tile_config().check_bounds() {
                let seq_q_stage = config.stage_config().tiling_scheme().seq_q();
                CubeOption::new_Some((seq_q_stage, seq_kv - i * seq_kv_stage))
            } else {
                CubeOption::new_None()
            };

            key_loader.load_transposed(config);
            value_loader.load(config);
            sync_cube();

            SA::execute(
                &key_reader,
                &value_reader,
                &query,
                &mut key_value,
                &mut score_prob,
                &mut accumulator,
                &mut stage_state,
                out_of_bounds_mask,
                config.stage_config(),
            );

            sync_cube();

            key_loader.advance_view(seq_kv_stage);
            value_loader.advance_view(seq_kv_stage);
        }

        SA::rescale(&mut accumulator, stage_state, config.stage_config());

        SA::write::<Self::Config>(&accumulator, &mut writer, config.stage_config(), config)
    }

    fn init_query_loader(
        q_offset: u32,
        query: VirtualTensor<AP::EI>,
        #[comptime] config: Self::Config,
    ) -> QueryLoader<AP> {
        let layout =
            AttentionGlobalLayout::new(&query, 0, config.global_memory_config(FlashIdent::Query));

        QueryLoader::<AP>::new(q_offset, query.view(layout))
    }

    fn init_key_loader(
        key: VirtualTensor<AP::EI>,
        #[comptime] config: Self::Config,
    ) -> Self::KeyLoader {
        let layout =
            AttentionGlobalLayout::new(&key, 0, config.global_memory_config(FlashIdent::Key));
        DummyKeyLoader::new(key.view(layout), config)
    }

    fn init_value_loader(
        value: VirtualTensor<AP::EI>,
        #[comptime] config: Self::Config,
    ) -> Self::ValueLoader {
        let layout =
            AttentionGlobalLayout::new(&value, 0, config.global_memory_config(FlashIdent::Value));
        DummyValueLoader::new(value.view(layout), config)
    }

    fn init_writer(
        q_offset: u32,
        out: VirtualTensor<AP::EO, ReadWrite>,
        #[comptime] config: Self::Config,
    ) -> Self::Writer {
        let layout =
            AttentionGlobalLayout::new(&out, 0, config.global_memory_config(FlashIdent::Out));
        let out = out.view_mut(layout);
        SA::init_writer(out.slice_mut_unchecked((q_offset, 0), out.shape()))
    }
}<|MERGE_RESOLUTION|>--- conflicted
+++ resolved
@@ -56,11 +56,7 @@
 
         let seq_kv_stage = config.tiling_scheme().seq_kv();
 
-<<<<<<< HEAD
-        let num_stage_iterations = seq_kv.div_ceil(seq_kv_tile);
-=======
-        let num_stage_iterations = div_ceil(seq_kv, seq_kv_stage.runtime());
->>>>>>> 075dd21a
+        let num_stage_iterations = seq_kv.div_ceil(seq_kv_stage);
 
         for i in 0..num_stage_iterations {
             let out_of_bounds_mask = if config.stage_config().tile_config().check_bounds() {
