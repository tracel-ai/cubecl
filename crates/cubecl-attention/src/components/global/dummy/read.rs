--- conflicted
+++ resolved
@@ -50,21 +50,13 @@
         &self,
         tile: Coords2d,
         #[comptime] config: S,
-<<<<<<< HEAD
-    ) -> Tile<AP::EI> {
-=======
     ) -> StridedTile<AP::EI> {
->>>>>>> 24e61dfe
         let (row_in_partition, col) = tile;
         let attention_tile_size = config.tiling_scheme().tile_size;
 
         let row = row_in_partition + UNIT_POS_Y * config.tiling_scheme().partition_size.seq_q;
 
-<<<<<<< HEAD
-        Tile::<AP::EI> {
-=======
         StridedTile::<AP::EI> {
->>>>>>> 24e61dfe
             slice: self
                 .query
                 .slice(
@@ -102,7 +94,6 @@
         // TODO this reader is bad
         if UNIT_POS_Y == 0 {
             let memory_config = config.global_memory_config(FlashIdent::Key);
-<<<<<<< HEAD
 
             let mut slice = self.stage_memory.as_slice_mut(1u32);
 
@@ -125,30 +116,6 @@
             let layout = TiledLayout::new(memory_config);
             let view = self.global_iter.view().view(layout);
 
-=======
-
-            let mut slice = self.stage_memory.as_slice_mut(1u32);
-
-            let tile_rows_load = memory_config.elements_in_tile_row;
-            let tile_cols_load = memory_config.elements_in_tile_col;
-            let partition_rows_load = memory_config.elements_in_stage_row / tile_rows_load;
-            let partition_cols_load = memory_config.elements_in_stage_col / tile_cols_load;
-
-            let units_per_tile_row = comptime!(config.plane_dim() / tile_rows_load);
-            let tile_cols_per_unit = comptime!(div_ceil(tile_cols_load, units_per_tile_row));
-
-            let row_load_in_tile = UNIT_POS_X / units_per_tile_row;
-            let col_load_in_tile_start = (UNIT_POS_X % units_per_tile_row) * tile_cols_per_unit;
-
-            // Assumes row tiling order
-            let num_elements_per_tile = tile_rows_load * tile_cols_load;
-            let tile_row_stride_store = partition_rows_load * num_elements_per_tile;
-            let tile_col_stride_store = num_elements_per_tile;
-
-            let layout = TiledLayout::new(memory_config);
-            let view = self.global_iter.view().view(layout);
-
->>>>>>> 24e61dfe
             #[unroll]
             for tile_row_load in 0..partition_rows_load {
                 #[unroll]
