use cubecl_core as cubecl;
use cubecl_core::prelude::*;
use cubecl_matmul::components::global::memory::GlobalMemoryConfig;
use cubecl_std::tensor::r#virtual::VirtualTensor;

use crate::components::{
    AttentionLineSizes, AttentionPrecision, AttentionProblem, AttentionSelection,
<<<<<<< HEAD
    AttentionSetupError, AvailableLineSizes, FlashIdent, global::dummy::DummyQueryReader,
    stage::StageAttentionConfig,
=======
    AttentionSetupError, AttentionTilingScheme, AvailableLineSizes, FlashIdent,
    global::dummy::QueryLoader,
    stage::{StageAttentionConfig, dummy::AttentionStageMemoryConfig},
>>>>>>> 075dd21a
};
use std::{fmt::Debug, hash::Hash};

/// A family of [GlobalAttention] implementations that operate with any [precision](AttentionPrecision).
pub trait GlobalAttentionFamily: Send + Sync + 'static {
    /// The specific [GlobalAttention] implementation associated with this family.
    type Attention<AP: AttentionPrecision>: GlobalAttention<AP, Config = Self::Config>;

    /// The configuration type associated with this Attention family.
    type Config: GlobalAttentionConfig;

    /// Constructs the configuration based on the Attention problem, selection, and line sizes.
    ///
    /// This function may return an error if the configuration cannot be supported on the current runtime.
    fn setup<AP: AttentionPrecision, R: Runtime>(
        client: &ComputeClient<R::Server, R::Channel>,
        problem: &AttentionProblem,
        selection: &AttentionSelection,
        line_sizes: &AttentionLineSizes,
    ) -> Result<Self::Config, AttentionSetupError>;

    /// Filters out line sizes that are incompatible with this Attention family.
    ///
    /// By default, returns the input unchanged.
    fn filter_line_sizes(available_line_sizes: AvailableLineSizes) -> AvailableLineSizes {
        available_line_sizes
    }
}

#[cube]
pub trait GlobalAttention<AP: AttentionPrecision>: 'static + Send + Sync {
    /// Writes to Out at the same offset it loaded Query
    type Writer: CubeType;

    /// Loads to SMEM transposed
    type KeyReader: CubeType;
    /// Loads to SMEM as is
    type ValueReader: CubeType;

    /// The configuration type associated with this Attention.
    type Config: GlobalAttentionConfig;

    fn execute(
<<<<<<< HEAD
        query_reader: DummyQueryReader<AP, Self::Config>,
        key_reader: Self::KeyReader,
        value_reader: Self::ValueReader,
=======
        query_loader: QueryLoader<AP>,
        key_loader: Self::KeyLoader,
        value_loader: Self::ValueLoader,
>>>>>>> 075dd21a
        writer: Self::Writer,
        seq_kv: u32,
        #[comptime] config: Self::Config,
    );

    fn init_query_reader(
        q_offset: u32,
        query: VirtualTensor<AP::EI>,
        #[comptime] config: Self::Config,
<<<<<<< HEAD
    ) -> DummyQueryReader<AP, Self::Config>;
=======
    ) -> QueryLoader<AP>;
>>>>>>> 075dd21a

    fn init_key_reader(
        key: VirtualTensor<AP::EI>,
        #[comptime] config: Self::Config,
    ) -> Self::KeyReader;

    fn init_value_reader(
        value: VirtualTensor<AP::EI>,
        #[comptime] config: Self::Config,
    ) -> Self::ValueReader;

    fn init_writer(
        q_offset: u32,
        out: VirtualTensor<AP::EO, ReadWrite>,
        #[comptime] config: Self::Config,
    ) -> Self::Writer;
}

/// Configuration for the Global Attention level
pub trait GlobalAttentionConfig:
    Copy + Clone + Eq + PartialEq + Hash + Debug + Send + Sync + 'static
{
    type StageConfig: StageAttentionConfig;

    fn stage_config(&self) -> Self::StageConfig;
    fn score_stage_memory_config(&self) -> AttentionStageMemoryConfig;
    fn value_stage_memory_config(&self) -> AttentionStageMemoryConfig;

    fn cube_dim(&self) -> CubeDim;
    fn plane_dim(&self) -> u32;
    fn global_memory_config(&self, ident: FlashIdent) -> GlobalMemoryConfig;

    fn tiling_scheme(&self) -> AttentionTilingScheme;
}<|MERGE_RESOLUTION|>--- conflicted
+++ resolved
@@ -5,14 +5,9 @@
 
 use crate::components::{
     AttentionLineSizes, AttentionPrecision, AttentionProblem, AttentionSelection,
-<<<<<<< HEAD
-    AttentionSetupError, AvailableLineSizes, FlashIdent, global::dummy::DummyQueryReader,
-    stage::StageAttentionConfig,
-=======
     AttentionSetupError, AttentionTilingScheme, AvailableLineSizes, FlashIdent,
-    global::dummy::QueryLoader,
+    global::dummy::QueryReader,
     stage::{StageAttentionConfig, dummy::AttentionStageMemoryConfig},
->>>>>>> 075dd21a
 };
 use std::{fmt::Debug, hash::Hash};
 
@@ -56,15 +51,9 @@
     type Config: GlobalAttentionConfig;
 
     fn execute(
-<<<<<<< HEAD
-        query_reader: DummyQueryReader<AP, Self::Config>,
+        query_reader: QueryReader<AP>,
         key_reader: Self::KeyReader,
         value_reader: Self::ValueReader,
-=======
-        query_loader: QueryLoader<AP>,
-        key_loader: Self::KeyLoader,
-        value_loader: Self::ValueLoader,
->>>>>>> 075dd21a
         writer: Self::Writer,
         seq_kv: u32,
         #[comptime] config: Self::Config,
@@ -74,11 +63,7 @@
         q_offset: u32,
         query: VirtualTensor<AP::EI>,
         #[comptime] config: Self::Config,
-<<<<<<< HEAD
-    ) -> DummyQueryReader<AP, Self::Config>;
-=======
-    ) -> QueryLoader<AP>;
->>>>>>> 075dd21a
+    ) -> QueryReader<AP>;
 
     fn init_key_reader(
         key: VirtualTensor<AP::EI>,
