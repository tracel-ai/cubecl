--- conflicted
+++ resolved
@@ -36,10 +36,8 @@
                 .global_config()
                 .tiling_scheme()
                 .elements_in_stage_seq_q();
-<<<<<<< HEAD
+
         let seq_q = query.shape(1);
-=======
->>>>>>> 24e61dfe
         let seq_kv = key.shape(1);
 
         let global_config = config.global_config();
