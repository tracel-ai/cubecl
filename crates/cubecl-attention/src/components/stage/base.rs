--- conflicted
+++ resolved
@@ -1,19 +1,10 @@
 use cubecl_core as cubecl;
 use cubecl_core::prelude::*;
-<<<<<<< HEAD
-use cubecl_matmul::components::{
-    global::memory::GlobalMemoryConfig,
-    stage::{StageMemoryConfig, StageReaderFamily},
-};
-=======
-use cubecl_matmul::components::stage::StageReaderFamily;
->>>>>>> 075dd21a
+use cubecl_matmul::components::{global::memory::GlobalMemoryConfig, stage::StageReaderFamily};
 use cubecl_std::CubeOption;
 use cubecl_std::tensor::{View, layout::Coords2d};
 use std::{fmt::Debug, hash::Hash};
 
-use crate::components::AttentionTilingScheme;
-use crate::components::global::dummy::QueryLoader;
 use crate::components::stage::dummy::{AttentionStageMemoryConfig, StageState};
 use crate::components::{
     AttentionLineSizes, AttentionPrecision, AttentionProblem, AttentionSelection,
@@ -21,6 +12,7 @@
     global::GlobalAttentionConfig,
     tile::{AttentionTilingLayout, dummy::FlashMatmulConfig},
 };
+use crate::components::{AttentionTilingScheme, global::dummy::QueryReader};
 
 /// A family of [TileAttention] implementations that operate with any [precision](AttentionPrecision).
 pub trait StageAttentionFamily: Send + Sync + 'static {
@@ -112,7 +104,7 @@
     ) -> Self::Writer;
 
     fn init_fragments(
-        query_loader: QueryLoader<AP>,
+        query_loader: QueryReader<AP>,
         #[comptime] config: Self::Config,
     ) -> (Self::Query, Self::KeyValue, Self::Score, Self::Accumulator);
 }
