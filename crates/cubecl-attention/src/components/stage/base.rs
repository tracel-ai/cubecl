--- conflicted
+++ resolved
@@ -23,14 +23,9 @@
     type Attention<AP: AttentionPrecision>: StageAttention<
             AP,
             Config = Self::Config,
-<<<<<<< HEAD
             KeyStage = <Self::KeyStage as StageFamily>::Stage<KS<AP>, AttentionTilingLayout>,
             ValueStage = <Self::ValueStage as StageFamily>::Stage<VS<AP>, AttentionTilingLayout>,
-=======
-            KeyStage = <Self::KeyStage as StageFamily>::Stage<AP::ES, AttentionTilingLayout>,
-            ValueStage = <Self::ValueStage as StageFamily>::Stage<AP::ES, AttentionTilingLayout>,
-            OutStage = <Self::OutStage as StageFamily<ReadWrite>>::Stage<AP::EO, WriteTiling>,
->>>>>>> 791991d7
+            OutStage = <Self::OutStage as StageFamily<ReadWrite>>::Stage<OS<AP>, WriteTiling>,
         >;
 
     /// The configuration type associated with this Attention family.
@@ -74,13 +69,7 @@
     type SoftmaxPartition: CubeType;
     type AccumulatorPartition: CubeType;
 
-<<<<<<< HEAD
-    type Writer: CubeType;
-
     fn init_state(#[comptime] config: Self::Config) -> Self::State;
-=======
-    fn init_state(#[comptime] config: Self::Config) -> StageState<AP>;
->>>>>>> 791991d7
 
     fn execute(
         key_reader: &Self::KeyStage,
@@ -100,29 +89,14 @@
         #[comptime] config: Self::Config,
     );
 
-<<<<<<< HEAD
-    fn write<G: GlobalAttentionConfig>(
+    fn write<W: WriteEventListener, G: GlobalAttentionConfig>(
         acc: &Self::AccumulatorPartition,
-        writer: &mut Self::Writer,
-=======
-    fn write<W: WriteEventListener, G: GlobalAttentionConfig>(
-        acc: &Self::Accumulator,
         stage: &mut Self::OutStage,
         writer: &mut W,
->>>>>>> 791991d7
         #[comptime] tile_config: Self::Config,
     );
 
-<<<<<<< HEAD
-    fn init_writer(
-        tensor: View<Line<OG<AP>>, Coords2d, ReadWrite>,
-        #[comptime] config: GlobalMemoryConfig,
-    ) -> Self::Writer;
-
     fn init_partitions(
-=======
-    fn init_fragments(
->>>>>>> 791991d7
         query_loader: QueryReader<AP>,
         #[comptime] config: Self::Config,
     ) -> (
