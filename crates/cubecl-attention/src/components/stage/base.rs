--- conflicted
+++ resolved
@@ -2,13 +2,7 @@
 use cubecl_core::prelude::*;
 use cubecl_matmul::components::{
     global::{WriteEventListener, WriteTiling},
-<<<<<<< HEAD
-    stage::{
-        ContiguousTilingLayout, RowMajorTilingOrder, StageFamily, StageMemoryConfig, SwizzleMode,
-    },
-=======
     stage::{ContiguousTilingLayout, RowMajorTilingOrder, StageFamily},
->>>>>>> 27cfb281
 };
 use std::{fmt::Debug, hash::Hash};
 
@@ -136,28 +130,4 @@
     fn reuse_key_value(&self) -> bool;
 
     fn num_rows_per_unit(&self) -> u32;
-<<<<<<< HEAD
-}
-
-#[derive(Copy, Clone, Debug, Hash, PartialEq, Eq)]
-pub struct AttentionStageMemoryConfig {
-    pub matmul_tiling_scheme: TilingScheme,
-}
-
-impl AttentionStageMemoryConfig {
-    pub fn into_matmul_config(&self, ident: StageIdent) -> StageMemoryConfig {
-        StageMemoryConfig {
-            num_main_flow_planes: 1,
-            elements_in_tile_row: self.matmul_tiling_scheme.elements_in_tile_row(ident),
-            elements_in_tile_col: self.matmul_tiling_scheme.elements_in_tile_col(ident),
-            tiles_in_stage_row: self.matmul_tiling_scheme.tiles_in_stage_row(ident),
-            tiles_in_stage_col: self.matmul_tiling_scheme.tiles_in_stage_col(ident),
-            stage_line_size: 1,
-            matrix_layout: MatrixLayout::RowMajor,
-            swizzle: SwizzleMode::None,
-            num_stages: 1,
-        }
-    }
-=======
->>>>>>> 27cfb281
 }