use cubecl_core as cubecl;
use cubecl_core::prelude::*;
use cubecl_matmul::components::{
    global::{WriteEvent, WriteEventListener},
    stage::Stage,
    tile::io::Strided,
};
use std::marker::PhantomData;

use crate::components::attention_types::*;
use crate::components::global::dummy::MaskReader;
use crate::components::global::dummy::QueryReader;
use crate::components::stage::dummy::MaskPartition;
use crate::components::stage::dummy::SoftmaxPartition;
use crate::components::stage::dummy::{Accumulators, DummyStageConfig, KeyValues, QueryPartition};
use crate::components::stage::{StageAttention, StageAttentionConfig};
use crate::components::tile::RowWise;
use crate::components::tile::RunningState;
use crate::components::tile::TileAttention;
use crate::components::tile::{MaskTile, MaskTileExpand};
use crate::components::tile::{QueryTile, QueryTileExpand};
use crate::components::{AttentionPrecision, global::GlobalAttentionConfig};
use cubecl_std::CubeOption;
use cubecl_std::tensor::layout::Coords2d;

pub struct DummyStageAttention<AP: AttentionPrecision, SK, SV, SO, TA: TileAttention<AP>> {
    _phantom: PhantomData<(AP, SK, SV, SO, TA)>,
}

#[cube]
impl<
    AP: AttentionPrecision,
    SK: Stage<KS<AP>, ReadOnly, TileKind = Strided>,
    SV: Stage<VS<AP>, ReadOnly, TileKind = Strided>,
    SO: Stage<OS<AP>, ReadWrite, TileKind = Strided>,
    TA: TileAttention<AP>,
> StageAttention<AP> for DummyStageAttention<AP, SK, SV, SO, TA>
{
    type Config = DummyStageConfig<TA::Config>;

    type KeyStage = SK;
    type ValueStage = SV;
    type OutStage = SO;

    type QueryRegisters = QueryPartition<AP, TA, Self::Config>;
    type KeyValueRegisters = KeyValues<AP, TA, Self::Config>;
    type SoftmaxRegisters = SoftmaxPartition<AP, TA, Self::Config>;
    type AccumulatorRegisters = Accumulators<AP, TA, Self::Config>;
    type MaskRegisters = MaskPartition<AP, TA, Self::Config>;

    fn execute(
        query_partition: &Self::QueryRegisters,
        key_stage: &Self::KeyStage,
        value_stage: &Self::ValueStage,
        key_value_partition: &mut Self::KeyValueRegisters,
        mask_partition: &Self::MaskRegisters,
        softmax_partition: &mut Self::SoftmaxRegisters,
        accumulator_partition: &mut Self::AccumulatorRegisters,
        state: &mut Sequence<RunningState<SM<AP>>>,
        #[comptime] config: Self::Config,
    ) {
        // let partition_mask = mask.to_partition(UNIT_POS_Y);

        let p = config.tiling_scheme().partition_size;

        let mut max_placeholder = TA::init_max_placeholder(config.num_rows_per_unit());
        let mut sum_placeholder = TA::init_sum_placeholder(config.num_rows_per_unit());

        #[unroll]
        #[allow(clippy::explicit_counter_loop)]
        for kv in 0..p.seq_kv {
            #[unroll]
            #[allow(clippy::explicit_counter_loop)]
<<<<<<< HEAD
            for _ in 0..p.head_dim {
                let key_tile = SK::tile(key_stage, (hd, kv).runtime());
=======
            for hd in 0..p.head_dim {
                let key_tile = SK::tile(key_reader, (hd, kv).runtime());
>>>>>>> 35e917c8

                TA::fill_key(
                    &key_tile,
                    key_value_partition.get_key_at_mut(hd, kv, config),
                    config.tile_config(),
                );
            }

            let mut scales = Sequence::<RowWise<SM<AP>>>::new();

            #[unroll]
            #[allow(clippy::explicit_counter_loop)]
            for q in 0..p.seq_q {
                let softmax_tile = softmax_partition.get_at_mut(q, kv, config);
                TA::zero_softmax(softmax_tile, config.tile_config());

<<<<<<< HEAD
                let mask_tile = mask_partition.get_at(q, kv, config.tiling_scheme());

                let mut hd = comptime![0u32];

=======
>>>>>>> 35e917c8
                #[unroll]
                #[allow(clippy::explicit_counter_loop)]
                for hd in 0..p.head_dim {
                    let query_tile = query_partition.get_at(q, hd, config);
                    let key_tile = key_value_partition.get_key_at(hd, kv, config);

                    TA::accumulate_score(query_tile, key_tile, softmax_tile, config.tile_config());
                }

                let state_q = state.index_mut(q);

                scales.push(TA::softmax(
                    softmax_tile,
                    mask_tile,
                    state_q,
                    &mut max_placeholder,
                    &mut sum_placeholder,
                    config.tiling_scheme().elements_in_partition_head_dim(),
                    config.tile_config(),
                ));
            }

            #[unroll]
            #[allow(clippy::explicit_counter_loop)]
<<<<<<< HEAD
            for _ in 0..p.val_dim {
                let value_tile = SV::tile(value_stage, (kv, vd).runtime());
=======
            for vd in 0..p.val_dim {
                let value_tile = SV::tile(value_reader, (kv, vd).runtime());
>>>>>>> 35e917c8

                TA::fill_value(
                    &value_tile,
                    key_value_partition.get_value_at_mut(kv, vd, config),
                    config.tile_config(),
                );
            }

            #[unroll]
            #[allow(clippy::explicit_counter_loop)]
            for q in 0..p.seq_q {
                let softmax_tile = softmax_partition.get_at(q, kv, config);

                #[unroll]
                #[allow(clippy::explicit_counter_loop)]
                for vd in 0..p.val_dim {
                    TA::accumulate_value(
                        softmax_tile,
                        key_value_partition.get_value_at(kv, vd, config),
                        accumulator_partition.get_at_mut(q, vd, config),
                        scales.index(q),
                        config.tile_config(),
                    );
                }
            }
        }
    }

    fn rescale(
        acc: &mut Self::AccumulatorRegisters,
        state: Sequence<RunningState<SM<AP>>>,
        #[comptime] config: Self::Config,
    ) {
        let p = config.tiling_scheme().partition_size;

        let mut q = comptime!(0u32);

        #[unroll]
        #[allow(clippy::explicit_counter_loop)]
        for _ in 0..p.seq_q {
            let mut vd = comptime!(0u32);

            #[unroll]
            #[allow(clippy::explicit_counter_loop)]
            for _ in 0..p.val_dim {
                TA::rescale(
                    Self::AccumulatorRegisters::get_at_mut(acc, q, vd, config),
                    state.index(q),
                    config.tile_config(),
                );

                comptime![vd += 1];
            }

            comptime![q += 1];
        }
    }

    fn init_state(#[comptime] config: Self::Config) -> Sequence<RunningState<SM<AP>>> {
        let p = config.tiling_scheme().partition_size;
        let mut sequence = Sequence::new();

        #[unroll]
        for _ in 0..comptime!(p.seq_q) {
            sequence.push(TA::init_state(config.tile_config()));
        }

        sequence
    }

    fn write<W: WriteEventListener, G: GlobalAttentionConfig>(
        acc: &Self::AccumulatorRegisters,
        stage: &mut Self::OutStage,
        writer: &mut W,
        #[comptime] stage_config: Self::Config,
    ) {
        let p = stage_config.tiling_scheme().partition_size;
        let mut q = comptime!(0u32);

        W::on_event(writer, WriteEvent::new_Begin());

        #[unroll]
        #[allow(clippy::explicit_counter_loop)]
        for _ in 0..p.seq_q {
            let mut kv = comptime!(0u32);

            #[unroll]
            #[allow(clippy::explicit_counter_loop)]
            for _ in 0..p.val_dim {
                let tile_pos = (q + UNIT_POS_Y * p.seq_q, kv.runtime());
                let mut tile = Self::OutStage::tile(stage, tile_pos);

                TA::write_results(
                    &mut tile,
                    Self::AccumulatorRegisters::get_at(acc, q, kv, stage_config),
                    stage_config.tile_config(),
                );

                W::on_event(writer, WriteEvent::new_TileStored(tile_pos));

                comptime![kv += 1];
            }

            comptime![q += 1];
        }

        W::on_event(writer, WriteEvent::new_Finish());
    }

    fn init_query(#[comptime] config: Self::Config) -> Self::QueryRegisters {
        Self::QueryRegisters::new(config)
    }

    fn init_key_value(#[comptime] config: Self::Config) -> Self::KeyValueRegisters {
        Self::KeyValueRegisters::new(config)
    }

    fn init_softmax(#[comptime] config: Self::Config) -> Self::SoftmaxRegisters {
        Self::SoftmaxRegisters::new(config)
    }

    fn init_accumulator(#[comptime] config: Self::Config) -> Self::AccumulatorRegisters {
        Self::AccumulatorRegisters::new(config)
    }

    fn init_mask(
        out_of_bounds: CubeOption<Coords2d>,
        #[comptime] config: Self::Config,
    ) -> Self::MaskRegisters {
        Self::MaskRegisters::new(out_of_bounds, config)
    }

    fn read_query(
        reader: &QueryReader<AP>,
        registers: &mut Self::QueryRegisters,
        #[comptime] config: Self::Config,
    ) {
        let p = config.tiling_scheme().partition_size;

        let mut q = comptime![0u32];

        #[unroll]
        #[allow(clippy::explicit_counter_loop)]
        for _ in 0..p.seq_q {
            let mut hd = comptime![0u32];

            #[unroll]
            #[allow(clippy::explicit_counter_loop)]
            for _ in 0..p.head_dim {
                let tile_to_write = registers.get_at_mut(q, hd, config);
                let tile_read = reader.get_tile::<Self::Config>((q, hd).runtime(), config);

                tile_to_write.update(tile_read);

                comptime![hd += 1];
            }

            comptime![q += 1];
        }
    }

    fn read_mask(
        reader: &MaskReader<AP>,
        registers: &mut Self::MaskRegisters,
        #[comptime] config: Self::Config,
    ) {
        let p = config.tiling_scheme().partition_size;

        let mut q = comptime![0u32];

        #[unroll]
        #[allow(clippy::explicit_counter_loop)]
        for _ in 0..p.seq_q {
            let mut kv = comptime![0u32];

            #[unroll]
            #[allow(clippy::explicit_counter_loop)]
            for _ in 0..p.seq_kv {
                let mask_tile = registers.get_at_mut(q, kv, config.tiling_scheme());

                let (new_origin, tile) = reader.read::<Self::Config>((q, kv), config);
                mask_tile.update(new_origin, tile);

                comptime![kv += 1];
            }

            comptime![q += 1];
        }
    }
}<|MERGE_RESOLUTION|>--- conflicted
+++ resolved
@@ -71,13 +71,8 @@
         for kv in 0..p.seq_kv {
             #[unroll]
             #[allow(clippy::explicit_counter_loop)]
-<<<<<<< HEAD
-            for _ in 0..p.head_dim {
+            for hd in 0..p.head_dim {
                 let key_tile = SK::tile(key_stage, (hd, kv).runtime());
-=======
-            for hd in 0..p.head_dim {
-                let key_tile = SK::tile(key_reader, (hd, kv).runtime());
->>>>>>> 35e917c8
 
                 TA::fill_key(
                     &key_tile,
@@ -94,13 +89,8 @@
                 let softmax_tile = softmax_partition.get_at_mut(q, kv, config);
                 TA::zero_softmax(softmax_tile, config.tile_config());
 
-<<<<<<< HEAD
                 let mask_tile = mask_partition.get_at(q, kv, config.tiling_scheme());
 
-                let mut hd = comptime![0u32];
-
-=======
->>>>>>> 35e917c8
                 #[unroll]
                 #[allow(clippy::explicit_counter_loop)]
                 for hd in 0..p.head_dim {
@@ -125,13 +115,8 @@
 
             #[unroll]
             #[allow(clippy::explicit_counter_loop)]
-<<<<<<< HEAD
-            for _ in 0..p.val_dim {
+            for vd in 0..p.val_dim {
                 let value_tile = SV::tile(value_stage, (kv, vd).runtime());
-=======
-            for vd in 0..p.val_dim {
-                let value_tile = SV::tile(value_reader, (kv, vd).runtime());
->>>>>>> 35e917c8
 
                 TA::fill_value(
                     &value_tile,
@@ -300,25 +285,17 @@
     ) {
         let p = config.tiling_scheme().partition_size;
 
-        let mut q = comptime![0u32];
-
-        #[unroll]
-        #[allow(clippy::explicit_counter_loop)]
-        for _ in 0..p.seq_q {
-            let mut kv = comptime![0u32];
-
-            #[unroll]
-            #[allow(clippy::explicit_counter_loop)]
-            for _ in 0..p.seq_kv {
+        #[unroll]
+        #[allow(clippy::explicit_counter_loop)]
+        for q in 0..p.seq_q {
+            #[unroll]
+            #[allow(clippy::explicit_counter_loop)]
+            for kv in 0..p.seq_kv {
                 let mask_tile = registers.get_at_mut(q, kv, config.tiling_scheme());
 
                 let (new_origin, tile) = reader.read::<Self::Config>((q, kv), config);
                 mask_tile.update(new_origin, tile);
-
-                comptime![kv += 1];
-            }
-
-            comptime![q += 1];
+            }
         }
     }
 }