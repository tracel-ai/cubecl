--- conflicted
+++ resolved
@@ -1,14 +1,7 @@
 use cubecl_core as cubecl;
 use cubecl_core::prelude::*;
 use cubecl_matmul::components::{global::memory::TensorWriter, stage::StageMemoryConfig as _};
-<<<<<<< HEAD
-use cubecl_std::tensor::{View, layout::Coords3d};
-=======
-use cubecl_std::{
-    div_ceil,
-    tensor::{View, layout::Coords2d},
-};
->>>>>>> cf40b4e3
+use cubecl_std::tensor::{View, layout::Coords2d};
 
 use crate::components::{FlashIdent, global::GlobalAttentionConfig};
 
@@ -46,11 +39,7 @@
         let out_smem_slice = out_smem_slice.with_line_size(output_line_size);
 
         let unit_step = config.plane_dim() * output_line_size;
-<<<<<<< HEAD
         let num_unit_writes = comptime!(tile_size.div_ceil(unit_step));
-=======
-        let num_unit_writes = comptime!(div_ceil(tile_size, unit_step));
->>>>>>> cf40b4e3
         let balanced_workload = comptime!(tile_size.is_multiple_of(unit_step));
 
         #[unroll(num_unit_writes == 1)]
