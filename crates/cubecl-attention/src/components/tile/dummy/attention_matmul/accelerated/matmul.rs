--- conflicted
+++ resolved
@@ -2,19 +2,12 @@
 use cubecl_core::{cmma, prelude::*};
 use cubecl_matmul::components::tile::StridedTile;
 
-<<<<<<< HEAD
+use crate::components::AttentionPrecision;
 use crate::components::TileMask;
 use crate::components::attention_types::*;
 use crate::components::tile::dummy::accelerated::AcceleratedAttentionMatmulConfig;
 use crate::components::tile::dummy::{AttentionMatmul, AttentionMatmulConfig as _};
 use crate::components::tile::{PlaneLayout, PlaneLayoutExpand};
-use crate::components::{AttentionIdent, AttentionPrecision};
-=======
-use crate::components::AttentionPrecision;
-use crate::components::attention_types::*;
-use crate::components::tile::dummy::accelerated::AcceleratedAttentionMatmulConfig;
-use crate::components::tile::dummy::{AttentionMatmul, AttentionMatmulConfig as _};
->>>>>>> f407c260
 
 /// Performs two matmuls with fragment reuse for key/value and score/prob
 pub struct AcceleratedAttentionMatmul;
@@ -213,64 +206,4 @@
             cmma::MatrixLayout::RowMajor,
         );
     }
-
-<<<<<<< HEAD
-    // fn tmp_fill_accumulator(
-    //     tile: &StridedTile<ACC<AP>>,
-    //     acc: &mut Self::Accumulator,
-    //     #[comptime] _config: Self::Config,
-    // ) {
-    //     let (slice, stride) = tile.as_unlined(1u32);
-    //     cmma::load_with_layout(acc, &slice, stride, cmma::MatrixLayout::RowMajor);
-    // }
-    // fn tmp_fill_prob(
-    //     tile: &StridedTile<SM<AP>>,
-    //     prob: &mut Self::Softmax,
-    //     #[comptime] _config: Self::Config,
-    // ) {
-    //     let (slice, stride) = tile.as_unlined(1u32);
-    //     cmma::load_with_layout(prob, &slice, stride, cmma::MatrixLayout::RowMajor);
-    // }
-    // fn tmp_write_softmax(
-    //     softmax: &Self::Softmax,
-    //     slice: &mut SliceMut<Line<SM<AP>>>,
-    //     #[comptime] config: Self::Config,
-    // ) {
-    //     cmma::store(
-    //         slice,
-    //         softmax,
-    //         config.attention_tile_size().seq_kv,
-    //         cmma::MatrixLayout::RowMajor,
-    //     );
-    // }
-=======
-    fn tmp_fill_accumulator(
-        tile: &StridedTile<ACC<AP>>,
-        acc: &mut Self::Accumulator,
-        #[comptime] _config: Self::Config,
-    ) {
-        let (slice, stride) = tile.as_unlined();
-        cmma::load_with_layout(acc, &slice, stride, cmma::MatrixLayout::RowMajor);
-    }
-    fn tmp_fill_prob(
-        tile: &StridedTile<SM<AP>>,
-        prob: &mut Self::Softmax,
-        #[comptime] _config: Self::Config,
-    ) {
-        let (slice, stride) = tile.as_unlined();
-        cmma::load_with_layout(prob, &slice, stride, cmma::MatrixLayout::RowMajor);
-    }
-    fn tmp_write_softmax(
-        softmax: &Self::Softmax,
-        slice: &mut SliceMut<Line<SM<AP>>>,
-        #[comptime] config: Self::Config,
-    ) {
-        cmma::store(
-            slice,
-            softmax,
-            config.attention_tile_size().seq_kv,
-            cmma::MatrixLayout::RowMajor,
-        );
-    }
->>>>>>> f407c260
 }