use std::cmp::max;

use cubecl_core as cubecl;
use cubecl_core::prelude::*;
use cubecl_matmul::components::tile::StridedTile;
use cubecl_std::tensor::layout::Coords2d;

use crate::components::AttentionPrecision;
use crate::components::attention_types::*;
use crate::components::tile::{RowVal, RowWise};

use crate::components::TileMask;
use crate::components::tile::dummy::dummy_register::DummyRegisterAttentionMatmulConfig;
use crate::components::tile::dummy::{AttentionMatmul, AttentionMatmulConfig as _};
use crate::components::tile::{PlaneLayout, PlaneLayoutExpand};

pub struct DummyRegisterAttentionMatmul;

#[derive(CubeType)]
/// Assumes:
/// - All elements of a unit are contiguous
/// - unit_size * plane_dim = total_size (not dim wise but in total count)
/// - There is never more than one row for one unit
pub struct ArrayTile<E: Float> {
    array: Array<E>,
    #[cube(comptime)]
    total_size: Coords2d,
    #[cube(comptime)]
    unit_size: Coords2d,
    #[cube(comptime)]
    num_units_per_row: u32,
    #[cube(comptime)]
    plane_dim: u32,
}

#[derive(CubeType, Copy, Clone, Debug, Hash, PartialEq, Eq)]
pub enum InnerLayout {
    /// Each unit has all its elements contiguous inside the same row
    ///
    ///  0,  0,  1,  1,  2,  2,  3,  3,
    ///  4,  4,  5,  5,  6,  6,  7,  7,
    ///  8,  8,  9,  9, 10, 10, 11, 11,
    /// 12, 12, 13, 13, 14, 14, 15, 15,
    /// 16, 16, 17, 17, 18, 18, 19, 19,
    /// 20, 20, 21, 21, 22, 22, 23, 23,
    /// 24, 24, 25, 25, 26, 26, 27, 27,
    /// 28, 28, 29, 29, 30, 30, 31, 31,

    /// ...
    Contiguous,
    /// Each unit spreads its elements along two rows
    ///
    ///  0,  1,  2,  3,  4,  5,  6,  7,
    ///  8,  9, 10, 11, 12, 13, 14, 15,
    /// 16, 17, 18, 19, 20, 21, 22, 23,
    /// 24, 25, 26, 27, 28, 29, 30, 31,
    ///  0,  1,  2,  3,  4,  5,  6,  7,
    ///  8,  9, 10, 11, 12, 13, 14, 15,
    /// 16, 17, 18, 19, 20, 21, 22, 23,
    /// 24, 25, 26, 27, 28, 29, 30, 31,
    SplitRows,
}

#[cube]
impl<E: Float> ArrayTile<E> {
    pub fn new(
        #[comptime] total_size: Coords2d,
        #[comptime] plane_dim: u32,
        #[comptime] inner_layout: InnerLayout,
    ) -> ArrayTile<E> {
        let total_elements = total_size.0 * total_size.1;
        let elements_per_unit = total_elements.div_ceil(plane_dim);

        let (num_rows_per_unit, num_cols_per_unit) = match inner_layout {
            InnerLayout::Contiguous => (1u32, elements_per_unit),
            InnerLayout::SplitRows => (2u32, elements_per_unit / 2u32),
        };
        let unit_size = (num_rows_per_unit, num_cols_per_unit);

        let array = Array::<E>::new(comptime!(unit_size.0 * unit_size.1));
        let num_units_per_row = comptime!(total_size.1 / unit_size.1);

        ArrayTile::<E> {
            array,
            total_size,
            unit_size,
            num_units_per_row,
            plane_dim,
        }
    }

    pub fn zero(&mut self) {
        for i in 0..self.unit_size.0 * self.unit_size.1 {
            self.array[i] = E::from_int(0);
        }
    }

    fn abs_row_index(&self, r: u32) -> u32 {
        let row_0 = UNIT_POS_X / self.num_units_per_row;
        let row_jump = comptime!(self.plane_dim / self.num_units_per_row);

        r * row_jump + row_0
    }

    fn abs_col_index(&self, c: u32) -> u32 {
        self.unit_size.1 * (UNIT_POS_X % self.num_units_per_row) + c
    }

    fn abs_pos(&self, local_pos: Coords2d) -> Coords2d {
        (
            self.abs_row_index(local_pos.0),
            self.abs_col_index(local_pos.1),
        )
    }
}

#[cube]
impl<E: Float> PlaneLayout<E> for ArrayTile<E> {
    fn num_local_rows(&self) -> comptime_type!(u32) {
        self.unit_size.0
    }

    fn num_local_cols(&self) -> comptime_type!(u32) {
        self.unit_size.1
    }

    fn num_units_per_row(&self) -> comptime_type!(u32) {
        comptime!(self.total_size.1 / self.unit_size.1)
    }

    fn rowwise_max(&self) -> RowWise<E> {
        let mut vals = Sequence::new();

        #[unroll]
        for r in 0..self.unit_size.0 {
            let row_offset = r * self.unit_size.1;
            let mut val = E::min_value();

            #[unroll]
            for c in 0..self.unit_size.1 {
                let index = row_offset + c;
                val = Max::max(val, self.array[index]);
            }

            vals.push(RowVal::<E> { val });
        }

        RowWise::<E> {
            num_rows: self.unit_size.0,
            vals,
        }
    }

    fn rowwise_sum(&self) -> RowWise<E> {
        let mut vals = Sequence::new();

        #[unroll]
        for r in 0..self.unit_size.0 {
            let row_offset = r * self.unit_size.1;
            let mut val = E::from_int(0);

            #[unroll]
            for c in 0..self.unit_size.1 {
                let index = row_offset + c;
                val += self.array[index];
            }

            vals.push(RowVal::<E> { val });
        }

        RowWise::<E> {
            num_rows: self.unit_size.0,
            vals,
        }
    }

    fn scale(&mut self, scale: &RowWise<E>) {
        #[unroll]
        for r in 0..self.unit_size.0 {
            let row_offset = r * self.unit_size.1;
            #[unroll]
            for c in 0..self.unit_size.1 {
                let index = row_offset + c;
                self.array[index] = self.array[index] * scale.index(r);
            }
        }
    }

    fn scale_and_mask(&mut self, scale: E, mask: TileMask) {
        #[unroll]
        for r in 0..self.unit_size.0 {
            let row_offset = r * self.unit_size.1;
            #[unroll]
            for c in 0..self.unit_size.1 {
                let index = row_offset + c;
                self.array[index] =
                    self.array[index] * scale + mask.apply::<E>(self.abs_pos((r, c)));
            }
        }
    }

    fn exp_m_diff(&mut self, val: &RowWise<E>) {
        #[unroll]
        for r in 0..self.unit_size.0 {
            let row_offset = r * self.unit_size.1;
            #[unroll]
            for c in 0..self.unit_size.1 {
                let index = row_offset + c;
                self.array[index] = Exp::exp(self.array[index] - val.index(r));
            }
        }
    }
}

#[cube]
fn array_tile_to_tmp_smem<E: Float>(
    array_tile: &ArrayTile<E>,
    #[comptime] num_planes: u32,
) -> SliceMut<E> {
    let tile_size = comptime!(array_tile.total_size.0 * array_tile.total_size.1);
    let mut tmp_smem = SharedMemory::<E>::new(comptime!(num_planes * tile_size));

    let start = UNIT_POS_Y * tile_size;
    let end = start + tile_size;
    let mut tmp_smem_slice = tmp_smem.slice_mut(start, end);

    if UNIT_POS_X == 0 {
        for i in 0..tile_size {
            tmp_smem_slice[i] = E::from_int(0);
        }
    }
    sync_cube();

    for r in 0..array_tile.unit_size.0 {
        for c in 0..array_tile.unit_size.1 {
            let index =
                array_tile.abs_row_index(r) * array_tile.total_size.1 + array_tile.abs_col_index(c);
            tmp_smem_slice[index] = array_tile.array[r * array_tile.unit_size.1 + c];
        }
    }

    tmp_smem_slice
}

#[cube]
fn tmp_smem_to_array_tile<E: Float>(tmp_smem_slice: &SliceMut<E>, array_tile: &mut ArrayTile<E>) {
    for r in 0..array_tile.unit_size.0 {
        for c in 0..array_tile.unit_size.1 {
            array_tile.array[r * array_tile.unit_size.1 + c] =
                tmp_smem_slice[array_tile.abs_row_index(r) * array_tile.total_size.1
                    + array_tile.abs_col_index(c)];
        }
    }
}

#[cube]
fn strided_tile_to_array_tile<E: Float, E2: Float>(
    strided_tile: &StridedTile<E>,
    array_tile: &mut ArrayTile<E2>,
) {
    for r in 0..array_tile.unit_size.0 {
        for c in 0..array_tile.unit_size.1 {
            array_tile.array[r * array_tile.unit_size.1 + c] = E2::cast_from(
                strided_tile.get_line(array_tile.abs_row_index(r), array_tile.abs_col_index(c)),
            )
        }
    }
}

#[cube]
fn array_tile_to_slice<E: Float, E2: Float>(
    array_tile: &ArrayTile<E>,
    slice: &mut SliceMut<Line<E2>>,
) {
    for r in 0..array_tile.unit_size.0 {
        for c in 0..array_tile.unit_size.1 {
            let index =
                array_tile.abs_row_index(r) * array_tile.total_size.1 + array_tile.abs_col_index(c);
            slice[index] = Line::cast_from(array_tile.array[r * array_tile.unit_size.1 + c]);
        }
    }
}

#[cube]
impl<AP: AttentionPrecision> AttentionMatmul<AP> for DummyRegisterAttentionMatmul {
    type Config = DummyRegisterAttentionMatmulConfig;

    type Query = ArrayTile<QT<AP>>;
    type KeyValue = ArrayTile<KVT<AP>>;
    type Softmax = ArrayTile<SM<AP>>;
    type Accumulator = ArrayTile<ACC<AP>>;

    fn score_matmul(
        lhs: &Self::Query,
        rhs: &Self::KeyValue,
        out: &mut Self::Softmax,
        #[comptime] config: Self::Config,
    ) {
        let tmp_lhs_smem_slice = array_tile_to_tmp_smem::<QT<AP>>(lhs, config.num_planes());
        let tmp_rhs_smem_slice = array_tile_to_tmp_smem::<KVT<AP>>(rhs, config.num_planes());
        let mut tmp_out_smem_slice = array_tile_to_tmp_smem::<SM<AP>>(out, config.num_planes());
        sync_cube();

        if UNIT_POS_X == 0 {
            let (m, n, k) = comptime! {let (m, n, k): (u32, u32, u32) = config.attention_tile_size().to_score_matmul_tile_size().into(); (m, n, k)};

            for i in 0..m {
                for j in 0..n {
                    let mut sum = SM::<AP>::from_int(0);
                    for ki in 0..k {
                        let lhs_val = tmp_lhs_smem_slice[i * k + ki];
                        let rhs_val = tmp_rhs_smem_slice[ki * n + j];
                        sum += SM::<AP>::cast_from(lhs_val) * SM::<AP>::cast_from(rhs_val);
                    }
                    tmp_out_smem_slice[i * n + j] = tmp_out_smem_slice[i * n + j] + sum;
                }
            }
        }

        sync_cube();
        tmp_smem_to_array_tile(&tmp_out_smem_slice, out);
        sync_cube();
    }

    fn value_matmul(
        lhs: &Self::Softmax,
        rhs: &Self::KeyValue,
        out: &mut Self::Accumulator,
        #[comptime] config: Self::Config,
    ) {
        sync_cube();
        let tmp_lhs_smem_slice = array_tile_to_tmp_smem::<SM<AP>>(lhs, config.num_planes());
        let tmp_rhs_smem_slice = array_tile_to_tmp_smem::<KVT<AP>>(rhs, config.num_planes());
        let mut tmp_out_smem_slice = array_tile_to_tmp_smem::<ACC<AP>>(out, config.num_planes());
        sync_cube();

        if UNIT_POS_X == 0 {
            let (m, n, k) = comptime! {let (m, n, k): (u32, u32, u32) = config.attention_tile_size().to_value_matmul_tile_size().into(); (m, n, k)};

            for i in 0..m {
                for j in 0..n {
                    let mut sum = ACC::<AP>::from_int(0);
                    for ki in 0..k {
                        let lhs_val = tmp_lhs_smem_slice[i * k + ki];
                        let rhs_val = tmp_rhs_smem_slice[ki * n + j];
                        sum += ACC::<AP>::cast_from(lhs_val) * ACC::<AP>::cast_from(rhs_val);
                    }
                    tmp_out_smem_slice[i * n + j] = tmp_out_smem_slice[i * n + j] + sum;
                }
            }
        }

        sync_cube();
        tmp_smem_to_array_tile(&tmp_out_smem_slice, out);
        sync_cube();
    }

    fn allocate_key_value(#[comptime] config: Self::Config) -> Self::KeyValue {
        ArrayTile::new(
            (
                comptime!(max(
                    config.attention_tile_size().head_dim,
                    config.attention_tile_size().seq_kv,
                )),
                comptime!(max(
                    config.attention_tile_size().seq_kv,
                    config.attention_tile_size().val_dim,
                )),
            ),
            config.plane_dim(),
            config.inner_layout(),
        )
    }

    fn allocate_key(#[comptime] config: Self::Config) -> Self::KeyValue {
        ArrayTile::new(
            (
                config.attention_tile_size().head_dim,
                config.attention_tile_size().seq_kv,
            ),
            config.plane_dim(),
            config.inner_layout(),
        )
    }

    fn allocate_value(#[comptime] config: Self::Config) -> Self::KeyValue {
<<<<<<< HEAD
        ArrayTile::new(
            (
                config.attention_tile_size().seq_kv,
                config.attention_tile_size().val_dim,
            ),
            config.plane_dim(),
            config.inner_layout(),
        )
=======
        Array::<KVT<AP>>::new(config.attention_tile_size().value_size())
    }

    fn fill_key_value<E: Numeric>(
        tile: &StridedTile<E>,
        rhs: &mut Self::KeyValue,
        #[comptime] config: Self::Config,
    ) {
        if UNIT_POS_X == 0 {
            let size = config.attention_tile_size().key_size();
            for i in 0..size {
                rhs[i] = KVT::<AP>::cast_from(tile.as_unlined().0[i]);
            }
        }

        sync_cube();
>>>>>>> 30366c3d
    }

    fn allocate_softmax(#[comptime] config: Self::Config) -> Self::Softmax {
        ArrayTile::new(
            (
                config.attention_tile_size().seq_q,
                config.attention_tile_size().seq_kv,
            ),
            config.plane_dim(),
            config.inner_layout(),
        )
    }

    fn allocate_accumulator(#[comptime] config: Self::Config) -> Self::Accumulator {
        ArrayTile::new(
            (
                config.attention_tile_size().seq_q,
                config.attention_tile_size().val_dim,
            ),
            config.plane_dim(),
            config.inner_layout(),
        )
    }

    fn allocate_fill_query<EI: Float>(
        tile: &StridedTile<EI>,
        #[comptime] config: Self::Config,
    ) -> Self::Query {
        let seq_q = config.attention_tile_size().seq_q;
        let head_dim = config.attention_tile_size().head_dim;

        let mut query =
            ArrayTile::new((seq_q, head_dim), config.plane_dim(), config.inner_layout());

        strided_tile_to_array_tile(tile, &mut query);

        sync_cube();
        query
    }

    fn fill_key_value<E: Float>(
        tile: &StridedTile<E>,
        rhs: &mut Self::KeyValue,
        #[comptime] _config: Self::Config,
    ) {
<<<<<<< HEAD
        strided_tile_to_array_tile(tile, rhs);
=======
        if UNIT_POS_X == 0 {
            let size = config.attention_tile_size().accumulator_size();
            for i in 0..size {
                acc[i] = tile.as_unlined().0[i];
            }
        }
>>>>>>> 30366c3d

        sync_cube();
    }

<<<<<<< HEAD
    fn zero_softmax(softmax: &mut Self::Softmax, #[comptime] _config: Self::Config) {
        softmax.zero();
        sync_cube();
    }
=======
    fn tmp_fill_prob(
        tile: &StridedTile<SM<AP>>,
        prob: &mut Self::Softmax,
        #[comptime] config: Self::Config,
    ) {
        if UNIT_POS_X == 0 {
            let len = config.attention_tile_size().softmax_size();
            for i in 0..len {
                prob[i] = tile.as_unlined().0[i];
            }
        }
>>>>>>> 30366c3d

    fn zero_accumulator(acc: &mut Self::Accumulator) {
        acc.zero();
        sync_cube();
    }

    fn write_results<E: Float>(
        out: &Self::Accumulator,
        slice: &mut SliceMut<Line<E>>,
        #[comptime] _config: Self::Config,
    ) {
        array_tile_to_slice(out, slice);

        sync_cube();
    }
}<|MERGE_RESOLUTION|>--- conflicted
+++ resolved
@@ -384,7 +384,6 @@
     }
 
     fn allocate_value(#[comptime] config: Self::Config) -> Self::KeyValue {
-<<<<<<< HEAD
         ArrayTile::new(
             (
                 config.attention_tile_size().seq_kv,
@@ -393,24 +392,6 @@
             config.plane_dim(),
             config.inner_layout(),
         )
-=======
-        Array::<KVT<AP>>::new(config.attention_tile_size().value_size())
-    }
-
-    fn fill_key_value<E: Numeric>(
-        tile: &StridedTile<E>,
-        rhs: &mut Self::KeyValue,
-        #[comptime] config: Self::Config,
-    ) {
-        if UNIT_POS_X == 0 {
-            let size = config.attention_tile_size().key_size();
-            for i in 0..size {
-                rhs[i] = KVT::<AP>::cast_from(tile.as_unlined().0[i]);
-            }
-        }
-
-        sync_cube();
->>>>>>> 30366c3d
     }
 
     fn allocate_softmax(#[comptime] config: Self::Config) -> Self::Softmax {
@@ -456,38 +437,15 @@
         rhs: &mut Self::KeyValue,
         #[comptime] _config: Self::Config,
     ) {
-<<<<<<< HEAD
         strided_tile_to_array_tile(tile, rhs);
-=======
-        if UNIT_POS_X == 0 {
-            let size = config.attention_tile_size().accumulator_size();
-            for i in 0..size {
-                acc[i] = tile.as_unlined().0[i];
-            }
-        }
->>>>>>> 30366c3d
-
-        sync_cube();
-    }
-
-<<<<<<< HEAD
+
+        sync_cube();
+    }
+
     fn zero_softmax(softmax: &mut Self::Softmax, #[comptime] _config: Self::Config) {
         softmax.zero();
         sync_cube();
     }
-=======
-    fn tmp_fill_prob(
-        tile: &StridedTile<SM<AP>>,
-        prob: &mut Self::Softmax,
-        #[comptime] config: Self::Config,
-    ) {
-        if UNIT_POS_X == 0 {
-            let len = config.attention_tile_size().softmax_size();
-            for i in 0..len {
-                prob[i] = tile.as_unlined().0[i];
-            }
-        }
->>>>>>> 30366c3d
 
     fn zero_accumulator(acc: &mut Self::Accumulator) {
         acc.zero();
@@ -500,7 +458,5 @@
         #[comptime] _config: Self::Config,
     ) {
         array_tile_to_slice(out, slice);
-
-        sync_cube();
     }
 }