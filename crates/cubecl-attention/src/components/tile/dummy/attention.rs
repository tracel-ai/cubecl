--- conflicted
+++ resolved
@@ -41,19 +41,11 @@
     }
 
     fn write_results(
-<<<<<<< HEAD
+        tile: &mut StridedTile<OS<AP>, ReadWrite>,
         acc: &Self::AccumulatorTile,
-        slice: &mut SliceMut<Line<OG<AP>>>,
         #[comptime] tile_config: Self::Config,
     ) {
-        AM::write_results(&acc.fragment, slice, tile_config)
-=======
-        tile: &mut StridedTile<AP::EO, ReadWrite>,
-        acc: &Self::Accumulator,
-        #[comptime] tile_config: Self::Config,
-    ) {
-        FM::write_results(&acc.fragment, &mut tile.slice, tile_config)
->>>>>>> 791991d7
+        AM::write_results(&acc.fragment, &mut tile.slice, tile_config)
     }
 
     fn init_accumulator(#[comptime] config: Self::Config) -> Self::AccumulatorTile {
