--- conflicted
+++ resolved
@@ -68,17 +68,6 @@
         }
     }
 
-<<<<<<< HEAD
-=======
-    pub fn recip_inplace(&mut self) {
-        #[unroll]
-        for i in 0..self.num_rows {
-            let row_val = self.vals.index_mut(i);
-            row_val.val = Recip::recip(row_val.val);
-        }
-    }
-
->>>>>>> 35e917c8
     pub fn max_inplace(&mut self, other: &RowWise<E>) {
         #[unroll]
         for i in 0..self.num_rows {
@@ -111,13 +100,8 @@
         let mut vals = Sequence::new();
 
         #[unroll]
-<<<<<<< HEAD
-        for _ in 0..self.num_rows {
+        for i in 0..self.num_rows {
             let val = self.index(i) * other.index(i);
-=======
-        for i in 0..self.num_rows {
-            let val = Exp::exp(self.index(i) - other.index(i));
->>>>>>> 35e917c8
             vals.push(RowVal::<E> { val });
         }
 
@@ -131,13 +115,8 @@
         let mut vals = Sequence::new();
 
         #[unroll]
-<<<<<<< HEAD
-        for _ in 0..self.num_rows {
+        for i in 0..self.num_rows {
             let val = self.index(i) + other.index(i);
-=======
-        for i in 0..self.num_rows {
-            let val = self.index(i) * other.index(i);
->>>>>>> 35e917c8
             vals.push(RowVal::<E> { val });
         }
 
@@ -152,16 +131,14 @@
 impl<E: Float> RowWise<E> {
     pub fn exp_m_diff(&self, other: &RowWise<E>) -> RowWise<E> {
         let mut vals = Sequence::new();
+        let mut i = comptime![0u32];
 
         #[unroll]
-<<<<<<< HEAD
         for _ in 0..self.num_rows {
             let val = Exp::exp(self.index(i) - other.index(i));
-=======
-        for i in 0..self.num_rows {
-            let val = self.index(i) + other.index(i);
->>>>>>> 35e917c8
             vals.push(RowVal::<E> { val });
+
+            comptime![i += 1];
         }
 
         RowWise::<E> {
