use cubecl_core as cubecl;
use cubecl_core::prelude::*;
use cubecl_matmul::components::{
    ComputeResources,
    stage::{ContiguousTilingLayout, RowMajorTilingOrder},
    tile::StridedTile,
};

use crate::components::{
    AttentionLineSizes, AttentionPrecision, AttentionProblem, AttentionSelection,
    AttentionSetupError, AvailableLineSizes,
    attention_types::*,
    tile::{RowWise, RunningState, dummy::FlashMatmulConfig},
};
use crate::components::{InvalidConfigError, tile::AccumulatorTile};
use crate::components::{TileMask, tile::SoftmaxTile};

pub type AttentionTilingLayout = ContiguousTilingLayout<RowMajorTilingOrder>;

/// A family of [TileAttention] implementations that operate with any [precision](AttentionPrecision).
pub trait TileAttentionFamily: Send + Sync + 'static {
    /// The specific [TileAttention] implementation associated with this family.
    type Attention<AP: AttentionPrecision>: TileAttention<AP, Config = Self::Config>;

    /// The configuration type associated with this Attention family.
    type Config: FlashMatmulConfig;

    /// Constructs the configuration based on the Attention problem, selection, and line sizes.
    ///
    /// This function may return an error if the configuration cannot be supported on the current runtime.
    fn setup<AP: AttentionPrecision, R: Runtime>(
        client: &ComputeClient<R::Server, R::Channel>,
        problem: &AttentionProblem,
        selection: &AttentionSelection,
        line_sizes: &AttentionLineSizes,
    ) -> Result<Self::Config, AttentionSetupError>;

    /// Filters out line sizes that are incompatible with this Attention family.
    ///
    /// By default, returns the input unchanged.
    fn filter_line_sizes(available_line_sizes: AvailableLineSizes) -> AvailableLineSizes {
        available_line_sizes
    }

    fn computation_resources() -> Result<ComputeResources, InvalidConfigError>;
}

#[cube]
pub trait TileAttention<AP: AttentionPrecision>: 'static + Send + Sync {
    /// The configuration type associated with this Attention.
    type Config: FlashMatmulConfig;

    type QueryTile: CubeType;
    type KeyValueTile: CubeType;
    type SoftmaxTile: SoftmaxTile<AP>;
    type AccumulatorTile: AccumulatorTile<ACC<AP>>;

    fn rescale(
        acc: &mut Self::AccumulatorTile,
        prev_state: &RunningState<SM<AP>>,
        #[comptime] config: Self::Config,
    );

    fn write_results(
<<<<<<< HEAD
        acc: &Self::AccumulatorTile,
        slice: &mut SliceMut<Line<OG<AP>>>,
=======
        tile: &mut StridedTile<AP::EO, ReadWrite>,
        acc: &Self::Accumulator,
>>>>>>> 791991d7
        #[comptime] tile_config: Self::Config,
    );

    fn init_accumulator(#[comptime] config: Self::Config) -> Self::AccumulatorTile;

    fn init_query(tile: &StridedTile<QG<AP>>, #[comptime] config: Self::Config) -> Self::QueryTile;

    fn init_key_value(#[comptime] config: Self::Config) -> Self::KeyValueTile;
    fn init_key(#[comptime] config: Self::Config) -> Self::KeyValueTile;
    fn init_value(#[comptime] config: Self::Config) -> Self::KeyValueTile;

    fn init_softmax(#[comptime] config: Self::Config) -> Self::SoftmaxTile;

    fn fill_key<E: Numeric>(
        tile: &StridedTile<E>,
        rhs: &mut Self::KeyValueTile,
        #[comptime] config: Self::Config,
    );

    fn fill_value<E: Numeric>(
        tile: &StridedTile<E>,
        rhs: &mut Self::KeyValueTile,
        #[comptime] config: Self::Config,
    );

    fn zero_softmax(score: &mut Self::SoftmaxTile, #[comptime] config: Self::Config);

    fn accumulate_score(
        query: &Self::QueryTile,
        key_value: &Self::KeyValueTile,
        softmax: &mut Self::SoftmaxTile,
        #[comptime] config: Self::Config,
    );

    fn softmax(
        softmax: &mut Self::SoftmaxTile,
        mask: TileMask,
        state: &mut RunningState<SM<AP>>,
        #[comptime] dk: u32,
    ) -> RowWise<ACC<AP>>;

    fn accumulate_value(
        softmax: &Self::SoftmaxTile,
        key_value: &Self::KeyValueTile,
        accumulator: &mut Self::AccumulatorTile,
        scale: &RowWise<ACC<AP>>,
        #[comptime] config: Self::Config,
    );
}<|MERGE_RESOLUTION|>--- conflicted
+++ resolved
@@ -62,13 +62,8 @@
     );
 
     fn write_results(
-<<<<<<< HEAD
+        tile: &mut StridedTile<OS<AP>, ReadWrite>,
         acc: &Self::AccumulatorTile,
-        slice: &mut SliceMut<Line<OG<AP>>>,
-=======
-        tile: &mut StridedTile<AP::EO, ReadWrite>,
-        acc: &Self::Accumulator,
->>>>>>> 791991d7
         #[comptime] tile_config: Self::Config,
     );
 
