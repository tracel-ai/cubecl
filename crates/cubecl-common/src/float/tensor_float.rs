<<<<<<< HEAD
#![allow(clippy::transmute_int_to_float)] // Not yet stable in previous version. To be removed when
#![allow(clippy::transmute_float_to_int)] // prev=1.83.
#![allow(unknown_lints, unnecessary_transmutes)] // problem with current nightly

=======
>>>>>>> c1b57453
use bytemuck::{Pod, Zeroable};
use core::fmt::Display;
use core::ops::{Add, AddAssign, Div, DivAssign, Mul, MulAssign, Neg, Sub, SubAssign};
use num_traits::{NumCast, ToPrimitive};

/// A 19-bit floating point type implementing the [`tfloat32`] format.
///
/// The [`tfloat32`] floating point format is a truncated 19-bit version of the IEEE 754 standard
/// `binary32`, a.k.a [`f32`]. [`bf16`] has approximately the same dynamic range as [`f32`] but a
/// a lower precision equal to [`f16`][half::f16].
///
/// [`tfloat32`]: https://en.wikipedia.org/wiki/TensorFloat-32
#[allow(non_camel_case_types)]
#[repr(transparent)]
#[cfg_attr(feature = "serde", derive(serde::Serialize, serde::Deserialize))]
#[derive(Clone, Copy, Default, Zeroable, Pod, PartialEq, PartialOrd)]
pub struct tf32(f32);

impl tf32 {
    /// Constructs a [`tf32`] value from the raw bits.
    #[inline]
    #[must_use]
    pub const fn from_bits(bits: u32) -> tf32 {
        tf32(f32::from_bits(bits))
    }

    /// Constructs a [`tf32`] value from a 32-bit floating point value.
    ///
    /// This operation is lossy. If the 32-bit value is too large to fit, ±∞ will result. NaN values
    /// are preserved. Subnormal values that are too tiny to be represented will result in ±0. All
    /// other values are truncated and rounded to the nearest representable value.
    #[inline]
    #[must_use]
    pub const fn from_f32(value: f32) -> tf32 {
        tf32(value)
    }

    /// Constructs a [`tf32`] value from a 64-bit floating point value.
    ///
    /// This operation is lossy. If the 64-bit value is to large to fit, ±∞ will result. NaN values
    /// are preserved. 64-bit subnormal values are too tiny to be represented and result in ±0.
    /// Exponents that underflow the minimum exponent will result in subnormals or ±0. All other
    /// values are truncated and rounded to the nearest representable value.
    #[inline]
    #[must_use]
    pub const fn from_f64(value: f64) -> tf32 {
        tf32(value as f32)
    }

    /// Converts a [`tf32`] into the underlying bit representation.
    #[inline]
    #[must_use]
    pub const fn to_bits(self) -> u32 {
        f32::to_bits(self.0)
    }

    /// Converts a [`tf32`] value into an [`f32`] value.
    ///
    /// This conversion is lossless as all values can be represented exactly in [`f32`].
    #[inline]
    #[must_use]
    pub const fn to_f32(self) -> f32 {
        self.0
    }

    /// Converts a [`tf32`] value into an [`f64`] value.
    ///
    /// This conversion is lossless as all values can be represented exactly in [`f64`].
    #[inline]
    #[must_use]
    pub const fn to_f64(self) -> f64 {
        self.0 as f64
    }
}

impl Neg for tf32 {
    type Output = Self;

    fn neg(self) -> Self::Output {
        Self::from_f32(self.to_f32().neg())
    }
}

impl Mul for tf32 {
    type Output = Self;

    fn mul(self, rhs: Self) -> Self::Output {
        Self::from_f32(self.to_f32() * rhs.to_f32())
    }
}

impl MulAssign for tf32 {
    fn mul_assign(&mut self, rhs: Self) {
        *self = *self * rhs;
    }
}

impl Div for tf32 {
    type Output = Self;

    fn div(self, rhs: Self) -> Self::Output {
        Self::from_f32(self.to_f32() / rhs.to_f32())
    }
}

impl DivAssign for tf32 {
    fn div_assign(&mut self, rhs: Self) {
        *self = *self / rhs;
    }
}

impl Add for tf32 {
    type Output = Self;

    fn add(self, rhs: Self) -> Self::Output {
        Self::from_f32(self.to_f32() + rhs.to_f32())
    }
}

impl AddAssign for tf32 {
    fn add_assign(&mut self, rhs: Self) {
        *self = *self + rhs;
    }
}

impl Sub for tf32 {
    type Output = Self;

    fn sub(self, rhs: Self) -> Self::Output {
        Self::from_f32(self.to_f32() - rhs.to_f32())
    }
}

impl SubAssign for tf32 {
    fn sub_assign(&mut self, rhs: Self) {
        *self = *self - rhs;
    }
}

impl ToPrimitive for tf32 {
    fn to_i64(&self) -> Option<i64> {
        Some(tf32::to_f32(*self) as i64)
    }

    fn to_u64(&self) -> Option<u64> {
        Some(tf32::to_f64(*self) as u64)
    }

    fn to_f32(&self) -> Option<f32> {
        Some(tf32::to_f32(*self))
    }

    fn to_f64(&self) -> Option<f64> {
        Some(tf32::to_f64(*self))
    }
}

impl NumCast for tf32 {
    fn from<T: num_traits::ToPrimitive>(n: T) -> Option<Self> {
        Some(Self::from_f32(n.to_f32()?))
    }
}

impl Display for tf32 {
    fn fmt(&self, f: &mut core::fmt::Formatter<'_>) -> core::fmt::Result {
        write!(f, "{}", self.0)
    }
}<|MERGE_RESOLUTION|>--- conflicted
+++ resolved
@@ -1,10 +1,3 @@
-<<<<<<< HEAD
-#![allow(clippy::transmute_int_to_float)] // Not yet stable in previous version. To be removed when
-#![allow(clippy::transmute_float_to_int)] // prev=1.83.
-#![allow(unknown_lints, unnecessary_transmutes)] // problem with current nightly
-
-=======
->>>>>>> c1b57453
 use bytemuck::{Pod, Zeroable};
 use core::fmt::Display;
 use core::ops::{Add, AddAssign, Div, DivAssign, Mul, MulAssign, Neg, Sub, SubAssign};
