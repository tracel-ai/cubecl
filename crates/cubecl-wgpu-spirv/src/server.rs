use std::{fs, num::NonZero};

use super::WgpuStorage;
use alloc::{borrow::Cow, sync::Arc};
use cubecl_common::{reader::Reader, sync_type::SyncType};
use cubecl_core::{compute::DebugInformation, prelude::*, server::Handle, Feature, KernelId};
use cubecl_runtime::{
    debug::DebugLogger,
    memory_management::{MemoryHandle, MemoryLock, MemoryManagement, MemoryUsage},
    server::{self, ComputeServer},
    storage::{BindingResource, ComputeStorage},
    ExecutionMode,
};
use cubecl_spirv::SpirvCompiler;
use cubecl_wgpu::WgpuPoll;
use hashbrown::HashMap;
use wgpu::{
    hal::{self, vulkan},
    BindGroupLayoutDescriptor, BindGroupLayoutEntry, BindingType, BufferBindingType,
    CommandEncoder, ComputePass, ComputePipeline, Device, PipelineLayout, PipelineLayoutDescriptor,
    ShaderModuleDescriptorSpirV, ShaderStages,
};

/// Wgpu compute server.
#[derive(Debug)]
pub struct WgpuSpirvServer {
    memory_management: MemoryManagement<WgpuStorage>,
    device: Arc<wgpu::Device>,
    queue: Arc<wgpu::Queue>,
    encoder: CommandEncoder,
    current_pass: Option<ComputePass<'static>>,
    tasks_count: usize,
    poll: WgpuPoll,
    storage_locked: MemoryLock,
    pipelines: HashMap<KernelId, Arc<ComputePipeline>>,
    tasks_max: usize,
    logger: DebugLogger,
}

fn create_encoder(device: &wgpu::Device) -> CommandEncoder {
    device.create_command_encoder(&wgpu::CommandEncoderDescriptor {
        label: Some("CubeCL Command Encoder"),
    })
}

impl WgpuSpirvServer {
    /// Create a new server.
    pub fn new(
        memory_management: MemoryManagement<WgpuStorage>,
        device: Arc<wgpu::Device>,
        queue: Arc<wgpu::Queue>,
        tasks_max: usize,
    ) -> Self {
        Self {
            memory_management,
            device: device.clone(),
            queue: queue.clone(),
            encoder: create_encoder(&device),
            current_pass: None,
            tasks_count: 0,
            pipelines: HashMap::new(),
            tasks_max,
            logger: DebugLogger::new(),
            storage_locked: MemoryLock::default(),
            poll: WgpuPoll::new(device.clone()),
        }
    }

    fn pipeline(
        &mut self,
        kernel: <Self as ComputeServer>::Kernel,
        mode: ExecutionMode,
    ) -> Arc<ComputePipeline> {
        let mut kernel_id = kernel.id();
        kernel_id.mode(mode);

        if let Some(pipeline) = self.pipelines.get(&kernel_id) {
            return pipeline.clone();
        }

<<<<<<< HEAD
        println!("Compiling {}", kernel.name());

=======
>>>>>>> 5fa46c92
        // `wgpu` currently always enables `robustness2` on Vulkan if available, so default to
        // unchecked execution if robustness is enabled and let Vulkan handle it
        let mode = if is_robust(&self.device) {
            ExecutionMode::Unchecked
        } else {
            mode
        };
        let mut compile = kernel.compile(mode);
        if self.logger.is_activated() {
            compile.debug_info = Some(DebugInformation::new("spv", kernel_id.clone()));
        }

        let compile = self.logger.debug(compile);

        let repr = compile
            .repr
            .expect("Need compiled repr to assemble to spirv");

        let num_bindings = repr.num_bindings as u32;
        let bindings = (0..num_bindings)
            .map(|i| BindGroupLayoutEntry {
                binding: i,
                visibility: ShaderStages::COMPUTE,
                ty: BindingType::Buffer {
                    ty: BufferBindingType::Storage { read_only: false },
                    has_dynamic_offset: false,
                    min_binding_size: None,
                },
                count: None,
            })
            .collect::<Vec<_>>();
        let layout = self
            .device
            .create_bind_group_layout(&BindGroupLayoutDescriptor {
                label: None,
                entries: &bindings,
            });
        let layout = self
            .device
            .create_pipeline_layout(&PipelineLayoutDescriptor {
                label: None,
                bind_group_layouts: &[&layout],
                push_constant_ranges: &[],
            });

        let file_name = sanitize_filename::sanitize(
            kernel
                .name()
                .split("<")
                .next()
                .unwrap()
                .split("::")
                .last()
                .unwrap(),
        );
        fs::write(
            format!("out/{}.opt.txt", file_name),
            format!("{}", repr.optimizer),
        )
        .unwrap();
        fs::write(
            format!("out/{}.spv", file_name),
            repr.assemble()
                .into_iter()
                .flat_map(|it| it.to_le_bytes())
                .collect::<Vec<_>>(),
        )
        .unwrap();
        let pipeline = self.compile_source(&repr.assemble(), &layout);

        self.pipelines.insert(kernel_id.clone(), pipeline.clone());

        pipeline
    }

    fn compile_source(&self, spirv: &[u32], layout: &PipelineLayout) -> Arc<ComputePipeline> {
        let module = unsafe {
            self.device
                .create_shader_module_spirv(&ShaderModuleDescriptorSpirV {
                    label: None,
                    source: Cow::Borrowed(spirv),
                })
        };

        Arc::new(
            self.device
                .create_compute_pipeline(&wgpu::ComputePipelineDescriptor {
                    label: None,
                    layout: Some(layout),
                    module: &module,
                    entry_point: "main",
                    compilation_options: wgpu::PipelineCompilationOptions {
                        zero_initialize_workgroup_memory: false,
                        ..Default::default()
                    },
                    cache: None,
                }),
        )
    }

    fn clear_compute_pass(&mut self) {
        self.current_pass = None;
    }
}

impl ComputeServer for WgpuSpirvServer {
    type Kernel = Box<dyn CubeTask<SpirvCompiler>>;
    type Storage = WgpuStorage;
    type Feature = Feature;

    fn read(&mut self, binding: server::Binding) -> Reader {
        let br = self.get_resource(binding);
        let resource = br.resource();

        let size = resource.size();
        let staging_buffer = self.device.create_buffer(&wgpu::BufferDescriptor {
            label: None,
            size,
            usage: wgpu::BufferUsages::MAP_READ | wgpu::BufferUsages::COPY_DST,
            mapped_at_creation: false,
        });

        self.clear_compute_pass();

        self.encoder.copy_buffer_to_buffer(
            &resource.buffer,
            resource.offset(),
            &staging_buffer,
            0,
            size,
        );

        // Flush all commands to the queue, so GPU gets started on copying to the staging buffer.
        self.sync(SyncType::Flush);
        let (sender, receiver) = async_channel::bounded(1);
        staging_buffer
            .slice(..)
            .map_async(wgpu::MapMode::Read, move |v| {
                sender
                    .try_send(v)
                    .expect("Unable to send buffer slice result to async channel.");
            });
        let poll = self.poll.start_polling();
        Box::pin(async move {
            receiver
                .recv()
                .await
                .expect("Unable to receive buffer slice result.")
                .expect("Failed to map buffer");
            // Can stop polling now.
            drop(poll);

            let result = {
                let data = staging_buffer.slice(..).get_mapped_range();
                bytemuck::cast_slice(&data).to_vec()
            };
            staging_buffer.unmap();
            result
        })
    }

    fn get_resource(&mut self, binding: server::Binding) -> BindingResource<Self> {
        // Keep track of any buffer that might be used in the wgpu queue, as we cannot copy into them
        // after they have any outstanding compute work. Calling get_resource repeatedly
        // will add duplicates to this, but that is ok.
        let handle = self.memory_management.get(binding.memory.clone());
        self.storage_locked.add_locked(handle.id);

        let handle = match binding.offset_start {
            Some(offset) => handle.offset_start(offset),
            None => handle,
        };
        let handle = match binding.offset_end {
            Some(offset) => handle.offset_end(offset),
            None => handle,
        };
        let resource = self.memory_management.storage().get(&handle);
        BindingResource::new(binding, resource)
    }

    /// When we create a new handle from existing data, we use custom allocations so that we don't
    /// have to execute the current pending tasks.
    ///
    /// This is important, otherwise the compute passes are going to be too small and we won't be able to
    /// fully utilize the GPU.
    fn create(&mut self, data: &[u8]) -> server::Handle {
        let num_bytes = data.len();

        // Handle empty tensors (must bind at minimum 4 bytes)
        let reserve_size = core::cmp::max(num_bytes, 4);

        // Reserve memory on some storage we haven't yet used this command queue for compute
        // or copying.
        let memory = self
            .memory_management
            .reserve(reserve_size, Some(&self.storage_locked));

        if let Some(len) = NonZero::new(num_bytes as u64) {
            let resource_handle = self.memory_management.get(memory.clone().binding());

            // Dont re-use this handle for writing until the queue is flushed. All writes
            // happen at the start of the submission.
            self.storage_locked.add_locked(resource_handle.id);

            let resource = self.memory_management.storage().get(&resource_handle);

            // Write to the staging buffer. Next queue submission this will copy the data to the GPU.
            self.queue
                .write_buffer_with(&resource.buffer, resource.offset(), len)
                .expect("Failed to write to staging buffer.")
                .copy_from_slice(data);
        }

        Handle::new(memory, None, None)
    }

    fn empty(&mut self, size: usize) -> server::Handle {
        server::Handle::new(self.memory_management.reserve(size, None), None, None)
    }

    unsafe fn execute(
        &mut self,
        kernel: Self::Kernel,
        count: CubeCount,
        bindings: Vec<server::Binding>,
        mode: ExecutionMode,
    ) {
        let profile_level = self.logger.profile_level();
        let profile_info = if profile_level.is_some() {
            Some((kernel.name(), kernel.id()))
        } else {
            None
        };

        let pipeline = self.pipeline(kernel, mode);
        let group_layout = pipeline.get_bind_group_layout(0);

        // Store all the resources we'll be using. This could be eliminated if
        // there was a way to tie the lifetime of the resource to the memory handle.
        let resources: Vec<_> = bindings
            .iter()
            .map(|binding| self.get_resource(binding.clone()))
            .collect();

        let entries = &resources
            .iter()
            .enumerate()
            .map(|(i, r)| wgpu::BindGroupEntry {
                binding: i as u32,
                resource: r.resource().as_wgpu_bind_resource(),
            })
            .collect::<Vec<_>>();

        let start = if profile_level.is_some() {
            self.sync(SyncType::Wait);
            Some(std::time::SystemTime::now())
        } else {
            None
        };

        let bind_group = self.device.create_bind_group(&wgpu::BindGroupDescriptor {
            label: None,
            layout: &group_layout,
            entries,
        });

        // First resolve the dispatch buffer if needed. The weird ordering is because the lifetime of this
        // needs to be longer than the compute pass, so we can't do this just before dispatching.
        let dispatch_br = match count.clone() {
            CubeCount::Dynamic(binding) => Some(self.get_resource(binding)),
            _ => None,
        };

        self.tasks_count += 1;

        // Start a new compute pass if needed. The forget_lifetime allows
        // to store this with a 'static lifetime, but the compute pass must
        // be dropped before the encoder. This isn't unsafe - it's still checked at runtime.
        let pass = self.current_pass.get_or_insert_with(|| {
            self.encoder
                .begin_compute_pass(&wgpu::ComputePassDescriptor {
                    label: None,
                    timestamp_writes: None,
                })
                .forget_lifetime()
        });

        pass.set_pipeline(&pipeline);
        pass.set_bind_group(0, &bind_group, &[]);

        match count {
            CubeCount::Static(x, y, z) => {
                pass.dispatch_workgroups(x, y, z);
            }
            CubeCount::Dynamic(_) => {
                let binding_resource = dispatch_br.as_ref().unwrap();
                pass.dispatch_workgroups_indirect(
                    &binding_resource.resource().buffer,
                    binding_resource.resource().offset(),
                );
            }
        }

        if let Some(level) = profile_level {
            let (name, kernel_id) = profile_info.unwrap();

            // Execute the task.
            self.sync(SyncType::Wait);

            let info = match level {
                cubecl_runtime::debug::ProfileLevel::Basic => {
                    if let Some(val) = name.split("<").next() {
                        val.split("::").last().unwrap_or(name).to_string()
                    } else {
                        name.to_string()
                    }
                }
                cubecl_runtime::debug::ProfileLevel::Full => {
                    format!("{name}: {kernel_id} CubeCount {count:?}")
                }
            };
            self.logger
                .register_profiled(info, start.unwrap().elapsed().unwrap());
        } else if self.tasks_count >= self.tasks_max {
            self.sync(SyncType::Flush);
        }
    }

    fn sync(&mut self, sync_type: SyncType) {
        // End the current compute pass.
        self.clear_compute_pass();
        let new_encoder = create_encoder(&self.device);
        let encoder = std::mem::replace(&mut self.encoder, new_encoder);
        self.queue.submit([encoder.finish()]);

        self.tasks_count = 0;
        self.storage_locked.clear_locked();

        if sync_type == SyncType::Wait {
            self.device.poll(wgpu::Maintain::Wait);
        }

        // Cleanup allocations and deallocations.
        self.memory_management.storage().perform_deallocations();
    }

    fn memory_usage(&self) -> MemoryUsage {
        self.memory_management.memory_usage()
    }
}

fn is_robust(device: &Device) -> bool {
    fn is_robust(device: &vulkan::Device) -> bool {
        device
            .enabled_device_extensions()
            .contains(&c"VK_EXT_robustness2")
    }
    unsafe {
        device
            .as_hal::<hal::api::Vulkan, _, _>(|device| device.map(is_robust).unwrap_or(false))
            .unwrap_or(false)
    }
}<|MERGE_RESOLUTION|>--- conflicted
+++ resolved
@@ -78,11 +78,6 @@
             return pipeline.clone();
         }
 
-<<<<<<< HEAD
-        println!("Compiling {}", kernel.name());
-
-=======
->>>>>>> 5fa46c92
         // `wgpu` currently always enables `robustness2` on Vulkan if available, so default to
         // unchecked execution if robustness is enabled and let Vulkan handle it
         let mode = if is_robust(&self.device) {
