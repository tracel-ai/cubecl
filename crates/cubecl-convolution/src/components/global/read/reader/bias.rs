use cubecl_core as cubecl;
use cubecl_core::prelude::*;
use cubecl_std::{
    CubeOption, CubeOptionExpand,
    tensor::{View, layout::Coords2d},
};

use cubecl_matmul::components::{
    MatrixPrecision,
    global::GlobalConfig,
    stage::{StageMemoryConfig, StridedStageMemory},
};

use crate::components::stage::reader::BiasTilingLayout;

/// Special reader to broadcast the 1D bias to the 2D accumulator matrix
#[derive(CubeType)]
pub enum BiasGlobalReader<IP: MatrixPrecision> {
    Some {
        view: View<Line<IP::Global>, Coords2d>,
        stage: StridedStageMemory<IP::Stage, BiasTilingLayout>,
    },
    None,
}

/// Type of the stage reader for the bias reader
pub type BiasStage<E> = CubeOption<StridedStageMemory<E, BiasTilingLayout>>;

#[cube]
impl<IP: MatrixPrecision> BiasGlobalReader<IP> {
    /// Reads all bias tiles into the stage. Unlike normal readers, bias only reads a 1D vector along
    /// the `n` dimension.
    pub fn load_stage<G: GlobalConfig>(&mut self, #[comptime] config: G) {
        match self {
            BiasGlobalReader::Some { view, stage } => {
                let line_size = view.line_size();
                let num_stage_elements = config.tiling_scheme().elements_in_stage_n();

                let unit_id = UNIT_POS_Y * config.plane_dim() + UNIT_POS_X;
                let unit_pos = unit_id * line_size;

                let mut slice = stage.as_slice_mut(line_size);

                if unit_pos < num_stage_elements {
                    let read_line = view.read_checked((0, unit_pos));
                    slice[unit_id] = Line::cast_from(read_line);
                }
            }
            BiasGlobalReader::None => {}
        }
    }

    /// Return the stage contained in this global reader. It will use custom tiling with
    /// a stride of `0`.
    pub fn stage(&self) -> BiasStage<IP::Stage> {
        match self {
            BiasGlobalReader::Some { stage, .. } => CubeOption::new_Some(*stage),
            BiasGlobalReader::None => CubeOption::new_None(),
        }
    }
}

#[cube]
impl<IP: MatrixPrecision> BiasGlobalReader<IP> {
    /// Create a new bias reader from the bias tensor and a global offset `n_offset`.
    pub fn new(
        view: CubeOption<View<Line<IP::Global>, Coords2d>>,
        #[comptime] config: StageMemoryConfig,
    ) -> Self {
        match view {
            CubeOption::Some(view) => {
                let stage = init_stage::<IP::Stage>(config);

                BiasGlobalReader::<IP>::new_Some(view, stage)
            }
            CubeOption::None => BiasGlobalReader::new_None(),
        }
    }
}

/// Create a new 1D bias stage of size `stage_size_n`.
#[cube]
fn init_stage<ES: Numeric>(
    #[comptime] config: StageMemoryConfig,
<<<<<<< HEAD
) -> StridedStage<ES, BiasTilingLayout> {
    let line_size = config.line_size;
=======
) -> StridedStageMemory<ES, BiasTilingLayout> {
    let line_size = config.stage_line_size;
>>>>>>> 7f8d128e

    let stage_len = comptime!(config.elements_in_stage_col() / line_size);
    let smem = SharedMemory::new_lined(stage_len, line_size);

    StridedStageMemory::<ES, BiasTilingLayout>::new_with_smem(smem, stage_len, config)
}<|MERGE_RESOLUTION|>--- conflicted
+++ resolved
@@ -82,13 +82,8 @@
 #[cube]
 fn init_stage<ES: Numeric>(
     #[comptime] config: StageMemoryConfig,
-<<<<<<< HEAD
-) -> StridedStage<ES, BiasTilingLayout> {
+) -> StridedStageMemory<ES, BiasTilingLayout> {
     let line_size = config.line_size;
-=======
-) -> StridedStageMemory<ES, BiasTilingLayout> {
-    let line_size = config.stage_line_size;
->>>>>>> 7f8d128e
 
     let stage_len = comptime!(config.elements_in_stage_col() / line_size);
     let smem = SharedMemory::new_lined(stage_len, line_size);
