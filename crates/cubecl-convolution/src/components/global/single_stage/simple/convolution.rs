--- conflicted
+++ resolved
@@ -9,11 +9,8 @@
         read::{FullStageGlobalReader, sync_full_cyclic},
         single_stage::simple::SimpleConfig,
     },
-<<<<<<< HEAD
     stage::{RowMajorTilingOrder, StageConfig, StageMatmul, StridedStage},
-=======
     stage::{RowMajorTilingOrder, StageMatmul, StridedStageMemory},
->>>>>>> 7f8d128e
 };
 use cubecl_std::{
     CubeOption,
