--- conflicted
+++ resolved
@@ -144,105 +144,6 @@
     Ok(())
 }
 
-<<<<<<< HEAD
-=======
-// TODO:
-//   - Add different conversions from i32 to u8.
-//   - Fix with proper types for precision
-impl TestPrecision for SymQ8 {
-    type EG = u8;
-    type ES = u16;
-    type EA = i32;
-    type MP = SymQ8;
-
-    const QUANTIZED: bool = true;
-
-    fn quantization_params(ident: MatmulIdent) -> Option<QuantizationParams<Self::EG>> {
-        // These are somewhat arbitrary values. I try to use f32 that are exactly representable
-        // to avoid some rounding issues.
-        Some(match ident {
-            MatmulIdent::Lhs => QuantizationParams {
-                scaling: f32::to_be_bytes(0.6).to_vec(),
-                zero_offset: 15,
-            },
-            MatmulIdent::Rhs => QuantizationParams {
-                scaling: f32::to_be_bytes(0.1).to_vec(),
-                zero_offset: 20,
-            },
-            MatmulIdent::Out => QuantizationParams {
-                scaling: f32::to_be_bytes(0.4).to_vec(),
-                zero_offset: 50,
-            },
-        })
-    }
-
-    fn assert_result<R: Runtime>(
-        lhs: &[u8],
-        lhs_quant: Option<(f32, i32)>,
-        rhs: &[u8],
-        rhs_quant: Option<(f32, i32)>,
-        problem: &MatmulProblem,
-        client: &ComputeClient<R::Server, R::Channel>,
-        out: server::Handle,
-        out_quant: Option<(f32, i32)>,
-        shape: &[usize],
-        strides: &[usize],
-    ) {
-        let out =
-            client.read_one_tensor(out.copy_descriptor(shape, strides, size_of::<Self::EG>()));
-        let out = u8::from_bytes(&out);
-
-        let (lhs_scaling, lhs_offset) = lhs_quant.unwrap();
-        let (rhs_scaling, rhs_offset) = rhs_quant.unwrap();
-        let (out_scaling, out_offset) = out_quant.unwrap();
-
-        // TODO Move to some better place and wrap into a function.
-        let scaling_factor = (lhs_scaling * rhs_scaling) / out_scaling;
-        let approx_scaling = ApproxScaling::from_f32(scaling_factor);
-
-        let expected = matmul_cpu_reference_quantized(
-            lhs,
-            rhs,
-            problem,
-            lhs_offset,
-            rhs_offset,
-            out_offset,
-            approx_scaling,
-        );
-        assert_eq!(out, expected);
-    }
-}
-
-struct ApproxScaling {
-    multiplier: i64,
-    rounding: i64,
-    shift: u32,
-}
-
-impl ApproxScaling {
-    fn from_f32(x: f32) -> Self {
-        let log = x.log2().ceil() as i32;
-        let multiplier = (x * 2.0_f32.powi(31 - log)).round() as i64;
-        let rounding: i64 = 1 << (30 - log as i64);
-        let shift = (31 - log) as u32;
-        Self {
-            multiplier,
-            rounding,
-            shift,
-        }
-    }
-
-    fn scale(&self, x: i32) -> i32 {
-        if self.multiplier == i32::MIN as i64 && x == i32::MIN {
-            return i32::MAX; // sature on overflow. (while multiplier is in the range of an i32 even if it is a i64)
-        }
-        let prod = (x as i64) * self.multiplier;
-        let prod_with_rounding = prod + self.rounding;
-        (prod_with_rounding >> self.shift) as i32
-    }
-}
-
->>>>>>> 62437daf
 pub trait CastInto<E> {
     fn cast_into(self) -> E;
 }
