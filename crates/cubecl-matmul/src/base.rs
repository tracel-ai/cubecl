use cubecl_common::quant::scheme::{QuantScheme, QuantStore, QuantValue};
use cubecl_core::{
    Runtime,
    client::ComputeClient,
    prelude::{CubePrimitive, Numeric, TensorHandleRef},
};

use cubecl_std::tensor::{TensorHandle, into_contiguous_packed, into_contiguous_pitched};
use serde::{Deserialize, Serialize};

use crate::{
    components::{
        AccG, LhsG, MatmulSetupError, RhsG,
        tile::{cmma::CmmaMatmul, io::Filled, mma::MmaMatmul},
    },
    kernels::layered::{
        Selection,
        double_buffering::DoubleBufferingArgs,
        double_unit::{DoubleUnitAlgorithm, DoubleUnitSelectionArgs},
        ordered_double_buffering::OrderedSelectionArgs,
        simple::SimpleArgs,
        simple_unit::SimpleUnitSelectionArgs,
        vecmat::{DoubleVecMatAlgorithm, SimpleVecMatAlgorithm},
    },
};

use super::{
    components::{
        MatmulPrecision,
        global::read::{
            async_full_cooperative, async_full_cyclic, async_full_maximize_slice_length,
            async_full_maximize_unit_count, sync_full_strided, sync_full_tilewise,
        },
        stage::{ColMajorTilingOrder, RowMajorTilingOrder},
    },
    kernels::{
        layered::{
            self,
            double_buffering::{
                CyclicDoubleBufferingAlgorithm, HybridDoubleBufferingAlgorithm,
                TilewiseDoubleBufferingAlgorithm,
            },
            ordered_double_buffering::OrderedDoubleBufferingAlgorithm,
            simple::SimpleAlgorithm,
            simple_barrier::SimpleBarrierAlgorithm,
            simple_tma::SimpleTmaAlgorithm2,
            simple_unit::SimpleUnitAlgorithm,
        },
        naive,
    },
};

#[derive(Debug, Clone, Default)]
/// The matmul algorithm to launch
///
/// Most strategies have a selection input that can be overwritten or inferred from minimal information
/// Some strategies must have a specified loading strategy
pub enum Strategy {
    Simple {
        read_strategy: SyncReadingStrategy,
        selection: Selection<SimpleArgs>,
        tile_kind: AcceleratedTileKind,
    },
    SimpleBarrier {
        read_strategy: AsyncReadingStrategy,
        tile_kind: AcceleratedTileKind,
    },
    DoubleBuffering {
        read_strategy: SyncPartialReadingStrategy,
        selection: Selection<DoubleBufferingArgs>,
        tile_kind: AcceleratedTileKind,
    },
    SimpleUnit(Selection<SimpleUnitSelectionArgs>),
    DoubleUnit(Selection<DoubleUnitSelectionArgs>),
    SimpleVecMat(Selection<()>),
    DoubleVecMat(Selection<()>),
    OrderedDoubleBuffering {
        selection: Selection<OrderedSelectionArgs>,
        tile_kind: AcceleratedTileKind,
    },
    Naive,
    #[default]
    /// Tries using a Simple matmul, then a SimpleUnit if the former failed
    Auto,
}

#[derive(Debug, Clone, Copy)]
/// Which reader to use in simple algorithms
pub enum SyncReadingStrategy {
    Cyclic,
    Strided,
    Tilewise,
}

#[derive(Debug, Clone, Copy)]
/// Which reader to use in double buffering algorithms
pub enum SyncPartialReadingStrategy {
    Cyclic,
    Tilewise,
    Hybrid,
}

#[derive(Debug, Clone, Copy)]
/// Which reader to use in barrier algorithm
pub enum AsyncReadingStrategy {
    Cooperative,
    Cyclic,
    MaximizeSliceLength,
    MaximizeUnitCount,
    Tma,
}

#[derive(Debug, Clone, Copy, Default, Serialize, Deserialize)]
/// Which tile matmul to use for accelerated algorithms
pub enum AcceleratedTileKind {
    #[default]
    Cmma,
    Mma,
}

macro_rules! with_tile_kind {
    ($kind: expr, $T: ident, $launch: expr) => {
        match $kind {
            AcceleratedTileKind::Cmma => {
                type $T = CmmaMatmul<Filled>;
                ($launch)()
            }
            AcceleratedTileKind::Mma => {
                type $T = MmaMatmul<Filled>;
                ($launch)()
            }
        }
    };
}

pub enum MatmulInputHandle<R: Runtime, E: CubePrimitive, S: CubePrimitive = f32> {
    Normal(TensorHandle<R, E>),
    Quantized {
        data: TensorHandle<R, E>,
        scale: TensorHandle<R, S>,
        shape: Vec<usize>,
        scheme: QuantScheme,
    },
}

impl<R: Runtime, E: Numeric> MatmulInputHandle<R, E> {
    pub fn as_ref(&self) -> MatmulInputHandleRef<'_, R> {
        match self {
            MatmulInputHandle::Normal(handle) => MatmulInputHandleRef::Normal(handle.as_ref()),
            MatmulInputHandle::Quantized {
                data,
                scale,
                shape,
                scheme,
            } => MatmulInputHandleRef::Quantized {
                data: data.as_ref(),
                scale: scale.as_ref(),
                shape,
                scheme,
            },
        }
    }

    pub fn from_ref(handle: &MatmulInputHandleRef<'_, R>) -> Self {
        match handle {
            MatmulInputHandleRef::Normal(handle) => {
                MatmulInputHandle::Normal(TensorHandle::from_ref(handle))
            }
            MatmulInputHandleRef::Quantized {
                data,
                scale,
                shape,
                scheme,
            } => MatmulInputHandle::Quantized {
                data: TensorHandle::from_ref(data),
                scale: TensorHandle::from_ref(scale),
                shape: shape.to_vec(),
                scheme: **scheme,
            },
        }
    }

    pub fn data(&self) -> &TensorHandle<R, E> {
        match self {
            MatmulInputHandle::Normal(handle) => handle,
            MatmulInputHandle::Quantized { data, .. } => data,
        }
    }

    pub fn swap_dims(&mut self, dim0: usize, dim1: usize) {
        match self {
            MatmulInputHandle::Normal(handle) => {
                handle.shape.swap(dim0, dim1);
                handle.strides.swap(dim0, dim1);
            }
            MatmulInputHandle::Quantized {
                data, scale, shape, ..
            } => {
                data.shape.swap(dim0, dim1);
                data.strides.swap(dim0, dim1);
                if scale.shape.len() == data.shape.len() {
                    scale.shape.swap(dim0, dim1);
                    scale.strides.swap(dim0, dim1);
                }
                shape.swap(dim0, dim1);
            }
        }
    }
}

impl<R: Runtime, E: CubePrimitive> Clone for MatmulInputHandle<R, E> {
    fn clone(&self) -> Self {
        match self {
            Self::Normal(handle) => Self::Normal(handle.clone()),
            Self::Quantized {
                data,
                scale,
                shape,
                scheme,
            } => Self::Quantized {
                data: data.clone(),
                scale: scale.clone(),
                shape: shape.clone(),
                scheme: *scheme,
            },
        }
    }
}

#[derive(Debug)]
pub enum MatmulInputHandleRef<'a, R: Runtime> {
    Normal(TensorHandleRef<'a, R>),
    Quantized {
        data: TensorHandleRef<'a, R>,
        scale: TensorHandleRef<'a, R>,
        /// Unpacked shape, excluding padding
        shape: &'a [usize],
        scheme: &'a QuantScheme,
    },
}

impl<'a, R: Runtime> Clone for MatmulInputHandleRef<'a, R> {
    fn clone(&self) -> Self {
        *self
    }
}

impl<'a, R: Runtime> Copy for MatmulInputHandleRef<'a, R> {}

impl<'a, R: Runtime> MatmulInputHandleRef<'a, R> {
    pub fn new(data: TensorHandleRef<'a, R>) -> Self {
        Self::Normal(data)
    }

    pub fn quantized(
        data: TensorHandleRef<'a, R>,
        scale: TensorHandleRef<'a, R>,
        shape: &'a [usize],
        scheme: &'a QuantScheme,
    ) -> Self {
        Self::Quantized {
            data,
            scale,
            shape,
            scheme,
        }
    }

    pub fn data(&self) -> &TensorHandleRef<'a, R> {
        match self {
            MatmulInputHandleRef::Normal(handle) => handle,
            MatmulInputHandleRef::Quantized { data, .. } => data,
        }
    }

    pub fn data_mut(&mut self) -> &mut TensorHandleRef<'a, R> {
        match self {
            MatmulInputHandleRef::Normal(handle) => handle,
            MatmulInputHandleRef::Quantized { data, .. } => data,
        }
    }

    pub fn scale(&self) -> Option<&TensorHandleRef<'a, R>> {
        match self {
            MatmulInputHandleRef::Normal(_) => None,
            MatmulInputHandleRef::Quantized { scale, .. } => Some(scale),
        }
    }

    pub fn scheme(&self) -> Option<&QuantScheme> {
        match self {
            MatmulInputHandleRef::Normal(_) => None,
            MatmulInputHandleRef::Quantized { scheme, .. } => Some(scheme),
        }
    }

    pub fn shape(&self) -> &[usize] {
        match self {
            MatmulInputHandleRef::Normal(handle) => handle.shape,
            MatmulInputHandleRef::Quantized { shape, .. } => shape,
        }
    }

    pub fn into_contiguous<E: Numeric>(
        &self,
        client: &ComputeClient<R::Server>,
    ) -> MatmulInputHandle<R, E> {
        match self {
            MatmulInputHandleRef::Normal(data) => {
                MatmulInputHandle::Normal(into_contiguous_pitched::<R, E>(client, data))
            }
            MatmulInputHandleRef::Quantized {
                data,
                scale,
                shape,
                scheme,
            } => {
                let data = match scheme.store {
                    // e2m1 has native packing (e2m1x2) so also needs to be re-packed
                    QuantStore::Native if scheme.value == QuantValue::E2M1 => {
                        let data = into_contiguous_packed::<R, u8>(client, data, shape, 2);
                        // Unsafely cast to E
                        TensorHandle::from_ref(&data.as_ref())
                    }
                    QuantStore::U32 => {
                        let data = into_contiguous_packed::<R, u32>(
                            client,
                            data,
                            shape,
                            scheme.num_quants() as u32,
                        );
                        // Unsafely cast to E
                        TensorHandle::from_ref(&data.as_ref())
                    }
                    _ => into_contiguous_pitched::<R, E>(client, data),
                };
                MatmulInputHandle::Quantized {
                    data,
                    scale: TensorHandle::from_ref(scale),
                    shape: shape.to_vec(),
                    scheme: **scheme,
                }
            }
        }
    }
}

#[allow(clippy::result_large_err)]
pub fn launch<R: Runtime, MP: MatmulPrecision>(
    strategy: &Strategy,
    client: &ComputeClient<R::Server>,
    lhs: MatmulInputHandle<R, LhsG<MP>>,
    rhs: MatmulInputHandle<R, RhsG<MP>>,
    out: TensorHandle<R, AccG<MP>>,
) -> Result<(), MatmulSetupError> {
    launch_ref::<R, MP>(
        strategy,
        client,
        &lhs.as_ref(),
        &rhs.as_ref(),
        &out.as_ref(),
    )
}

#[allow(clippy::result_large_err)]
pub fn launch_ref<R: Runtime, MP: MatmulPrecision>(
    strategy: &Strategy,
    client: &ComputeClient<R::Server>,
    lhs: &MatmulInputHandleRef<R>,
    rhs: &MatmulInputHandleRef<R>,
    out: &TensorHandleRef<R>,
) -> Result<(), MatmulSetupError> {
    match strategy {
        Strategy::Simple {
            read_strategy,
            selection,
            tile_kind,
        } => with_tile_kind!(tile_kind, Accelerated, || match read_strategy {
            SyncReadingStrategy::Cyclic => {
                layered::launch_ref::<R, MP, SimpleAlgorithm<Accelerated>>(
                    client, lhs, rhs, out, selection,
                )
            }
            SyncReadingStrategy::Strided => layered::launch_ref::<
                R,
                MP,
                SimpleAlgorithm<
                    Accelerated,
                    sync_full_strided::SyncFullStridedLoading,
                    sync_full_strided::SyncFullStridedLoading,
                >,
            >(client, lhs, rhs, out, selection),
            SyncReadingStrategy::Tilewise => {
                layered::launch_ref::<
                    R,
                    MP,
                    SimpleAlgorithm<
                        Accelerated,
                        sync_full_tilewise::SyncFullTilewiseLoading<ColMajorTilingOrder>,
                        sync_full_tilewise::SyncFullTilewiseLoading<RowMajorTilingOrder>,
                    >,
                >(client, lhs, rhs, out, &Default::default())
            }
        }),
        Strategy::SimpleBarrier {
            read_strategy,
            tile_kind,
        } => with_tile_kind!(tile_kind, Accelerated, || match read_strategy {
            AsyncReadingStrategy::Cooperative => {
                layered::launch_ref::<
                    R,
                    MP,
                    SimpleBarrierAlgorithm<
                        Accelerated,
                        async_full_cooperative::AsyncFullCooperativeLoading,
                    >,
                >(client, lhs, rhs, out, &Default::default())
            }
            AsyncReadingStrategy::Cyclic => {
                layered::launch_ref::<
                    R,
                    MP,
                    SimpleBarrierAlgorithm<
                        Accelerated,
                        async_full_cyclic::AsyncFullCyclicLoading<ColMajorTilingOrder>,
                    >,
                >(client, lhs, rhs, out, &Default::default())
            }
            AsyncReadingStrategy::MaximizeSliceLength => {
                layered::launch_ref::<
                    R,
                    MP,
                    SimpleBarrierAlgorithm<
                        Accelerated,
                        async_full_maximize_slice_length::AsyncFullMaximizeSliceLengthLoading,
                    >,
                >(client, lhs, rhs, out, &Default::default())
            }
            AsyncReadingStrategy::MaximizeUnitCount => {
                layered::launch_ref::<
                    R,
                    MP,
                    SimpleBarrierAlgorithm<
                        Accelerated,
                        async_full_maximize_unit_count::AsyncFullMaximizeUnitCountLoading,
                    >,
                >(client, lhs, rhs, out, &Default::default())
            }
            AsyncReadingStrategy::Tma => {
<<<<<<< HEAD
                layered::matmul_cmma_tma_ref_no_check::<R, MP, SimpleTmaAlgorithm2<Accelerated>>(
=======
                layered::launch_ref_tma::<R, MP, SimpleTmaAlgorithm<Accelerated>>(
>>>>>>> ecf054c8
                    client,
                    lhs,
                    rhs,
                    out,
                    &Default::default(),
                )
            }
        }),
        Strategy::DoubleBuffering {
            read_strategy,
            selection,
            tile_kind,
        } => with_tile_kind!(tile_kind, Accelerated, || match read_strategy {
            SyncPartialReadingStrategy::Cyclic => {
                layered::launch_ref::<R, MP, CyclicDoubleBufferingAlgorithm<Accelerated>>(
                    client, lhs, rhs, out, selection,
                )
            }
            SyncPartialReadingStrategy::Tilewise => {
                layered::launch_ref::<R, MP, TilewiseDoubleBufferingAlgorithm<Accelerated>>(
                    client, lhs, rhs, out, selection,
                )
            }
            SyncPartialReadingStrategy::Hybrid => {
                layered::launch_ref::<R, MP, HybridDoubleBufferingAlgorithm<Accelerated>>(
                    client, lhs, rhs, out, selection,
                )
            }
        }),
        Strategy::OrderedDoubleBuffering {
            selection,
            tile_kind,
        } => with_tile_kind!(tile_kind, Accelerated, || layered::launch_ref::<
            R,
            MP,
            OrderedDoubleBufferingAlgorithm<Accelerated>,
        >(
            client, lhs, rhs, out, selection,
        )),
        Strategy::SimpleUnit(selection) => {
            layered::launch_ref::<R, MP, SimpleUnitAlgorithm>(client, lhs, rhs, out, selection)
        }
        Strategy::DoubleUnit(selection) => {
            layered::launch_ref::<R, MP, DoubleUnitAlgorithm>(client, lhs, rhs, out, selection)
        }
        Strategy::Naive => {
            naive::launch_ref::<R, LhsG<MP>, AccG<MP>>(client, lhs, rhs, out)?;
            Ok(())
        }
        Strategy::Auto => {
            if let Err(err) = layered::launch_ref::<R, MP, SimpleAlgorithm<CmmaMatmul<Filled>>>(
                client,
                lhs,
                rhs,
                out,
                &Default::default(),
            ) {
                match err {
                    MatmulSetupError::Unavailable(_) => {
                        layered::launch_ref::<R, MP, SimpleUnitAlgorithm>(
                            client,
                            lhs,
                            rhs,
                            out,
                            &Default::default(),
                        )
                        .unwrap();
                    }
                    _ => panic!("{err:?}"),
                }
            }

            Ok(())
        }
        Strategy::SimpleVecMat(selection) => {
            layered::launch_ref::<R, MP, SimpleVecMatAlgorithm>(client, lhs, rhs, out, selection)
        }
        Strategy::DoubleVecMat(selection) => {
            layered::launch_ref::<R, MP, DoubleVecMatAlgorithm>(client, lhs, rhs, out, selection)
        }
    }
}<|MERGE_RESOLUTION|>--- conflicted
+++ resolved
@@ -19,6 +19,7 @@
         double_unit::{DoubleUnitAlgorithm, DoubleUnitSelectionArgs},
         ordered_double_buffering::OrderedSelectionArgs,
         simple::SimpleArgs,
+        simple_tma::SimpleTmaAlgorithm,
         simple_unit::SimpleUnitSelectionArgs,
         vecmat::{DoubleVecMatAlgorithm, SimpleVecMatAlgorithm},
     },
@@ -447,11 +448,7 @@
                 >(client, lhs, rhs, out, &Default::default())
             }
             AsyncReadingStrategy::Tma => {
-<<<<<<< HEAD
-                layered::matmul_cmma_tma_ref_no_check::<R, MP, SimpleTmaAlgorithm2<Accelerated>>(
-=======
                 layered::launch_ref_tma::<R, MP, SimpleTmaAlgorithm<Accelerated>>(
->>>>>>> ecf054c8
                     client,
                     lhs,
                     rhs,
