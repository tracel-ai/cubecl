use crate::components::{
    InputPrecision, InvalidConfigError, MatmulIdent, MatrixLayout,
    global::{
        CopyMechanism, GlobalConfig,
        load::AsyncPartialLoadingStrategy,
        memory::{TensorReader, Window},
    },
    stage::{StageConfig, StageMemory, StridedTilingLayout},
};
use cubecl_core::prelude::*;
use cubecl_core::{self as cubecl, prelude::barrier::BarrierLevel};

use super::{AsyncLoadingJob, LoadingValidation};

#[derive(CubeType, Clone, Copy)]
/// Executes one `memcpy_async` call per contiguous slice.
/// The goal is to reduce the total number of `memcpy_async` calls, though it may result in idle threads.
pub struct AsyncPartialMaximizeSliceLengthLoading {}

impl LoadingValidation for AsyncPartialMaximizeSliceLengthLoading {
    fn check<C: GlobalConfig>(_config: &C, _ident: MatmulIdent) -> Result<(), InvalidConfigError> {
        Ok(())
    }
}

#[cube]
impl AsyncPartialLoadingStrategy for AsyncPartialMaximizeSliceLengthLoading {
    type TilingLayout = StridedTilingLayout;
    type Job<IP: InputPrecision> = AsyncPartialMaximizeSliceLengthJob;

    fn new_job<IP: InputPrecision, G: GlobalConfig>(
        #[comptime] stage_index: u32,
        #[comptime] ident: MatmulIdent,
        #[comptime] config: G,
    ) -> AsyncPartialMaximizeSliceLengthJob {
        let matrix_layout = config.matrix_layout(ident);
        let line_size = config
            .stage_config()
            .stage_line_size(comptime!(ident.into_stage()));
        let num_stages = 2;

        let total_row = config.tiling_scheme().elements_in_stage_row(ident);
        let total_col = config.tiling_scheme().elements_in_stage_col(ident);

        // If stage is parallel to slices, slices are as long as in full stage memory, but there are less.
        // Otherwise, slices are shorter but there are as many as in full stage memory
        let (num_slices, num_slices_stage_offset, slice_length, slice_stage_offset) = comptime! {
            match (ident, matrix_layout) {
                (MatmulIdent::Lhs, MatrixLayout::RowMajor) => {
                    let slice_length = total_col / (num_stages * line_size);

                    (total_row, 0, slice_length, stage_index * slice_length)
                },
                (MatmulIdent::Lhs, MatrixLayout::ColMajor) => {
                    let num_slices = total_col / num_stages;

                    (num_slices, stage_index * num_slices, total_row / line_size, 0)
                },
                (MatmulIdent::Rhs, MatrixLayout::RowMajor) => {
                    let num_slices = total_row / num_stages;

                    (num_slices, stage_index * num_slices, total_col / line_size, 0)
                },
                (MatmulIdent::Rhs, MatrixLayout::ColMajor) => {
                    let slice_length = total_row / (num_stages * line_size);

                    (total_col, 0, slice_length, stage_index * slice_length)
                },
                (MatmulIdent::Out, _) => unreachable!()
            }
        };

        let unit_count = config.plane_dim() * config.num_loading_planes(ident);
        let num_tasks_per_unit = comptime!(num_slices.div_ceil(unit_count));

        AsyncPartialMaximizeSliceLengthJob {
            num_tasks_per_unit,
            unit_count,
            num_slices_stage_offset,
            ident,
            slice_stage_offset,
            slice_length,
            num_slices,
        }
    }

    fn barrier_level() -> BarrierLevel {
        BarrierLevel::cube_manual(0u32)
    }
}

#[derive(CubeType, Clone, Copy)]
pub struct AsyncPartialMaximizeSliceLengthJob {
    #[cube(comptime)]
    num_tasks_per_unit: u32,
    #[cube(comptime)]
    unit_count: u32,
    #[cube(comptime)]
    num_slices_stage_offset: u32,
    #[cube(comptime)]
    ident: MatmulIdent,
    #[cube(comptime)]
    slice_stage_offset: u32,
    #[cube(comptime)]
    slice_length: u32,
    #[cube(comptime)]
    num_slices: u32,
}

#[cube]
impl<IP: InputPrecision> AsyncLoadingJob<IP, StridedTilingLayout>
    for AsyncPartialMaximizeSliceLengthJob
{
    fn execute_task<CM: CopyMechanism<IP::Stage>, G: GlobalConfig>(
        this: &mut Self,
        task_id: u32,
        tensor_reader: &TensorReader<IP::Global>,
        stage: &mut StageMemory<IP::Stage, StridedTilingLayout>,
        mechanism: &CM,
        #[comptime] config: G,
    ) {
        let nth_slice_in_stage = this.unit_count * task_id + UNIT_POS;

        let nth_slice = nth_slice_in_stage + this.num_slices_stage_offset;

<<<<<<< HEAD
        let window: Window<MP::EI> = tensor_reader.load_window_in_stage(
            nth_slice,
            comptime!(config.global_memory_config(this.ident)),
        );
        let mut destination: SliceMut<Line<MP::ES>> =
            StridedTilingLayout::nth_slice::<MP::ES, G::StageMemoryConfig>(
=======
        let window: Window<IP::Global> = tensor_reader.load_window_in_stage(
            nth_slice,
            comptime!(config.global_memory_config(this.ident)),
        );
        let mut destination: SliceMut<Line<IP::Stage>> =
            StridedTilingLayout::nth_slice::<IP::Stage, G::StageMemoryConfig>(
>>>>>>> 2e67fb45
                stage,
                nth_slice,
                comptime!(this.ident.into_stage()),
                config.stage_memory_config(),
            );

        let start = this.slice_stage_offset;
        let limit = select(
            this.slice_stage_offset < window.size,
            this.slice_stage_offset,
            window.size,
        );
        let end = start + Min::min(window.size - limit, this.slice_length);

        let src = window.slice.slice(start, end);
        let mut dest = destination.slice_mut(start, end);

        #[allow(clippy::collapsible_else_if)]
        if comptime!(this.num_slices % this.unit_count == 0) {
            CM::memcpy_async(mechanism, &src.try_cast_unchecked(), &mut dest);
        } else {
            if nth_slice_in_stage < this.num_slices {
                CM::memcpy_async(mechanism, &src.try_cast_unchecked(), &mut dest);
            }
        };
    }

    fn task_count(this: &Self) -> comptime_type!(u32) {
        this.num_tasks_per_unit
    }
}<|MERGE_RESOLUTION|>--- conflicted
+++ resolved
@@ -123,21 +123,12 @@
 
         let nth_slice = nth_slice_in_stage + this.num_slices_stage_offset;
 
-<<<<<<< HEAD
-        let window: Window<MP::EI> = tensor_reader.load_window_in_stage(
-            nth_slice,
-            comptime!(config.global_memory_config(this.ident)),
-        );
-        let mut destination: SliceMut<Line<MP::ES>> =
-            StridedTilingLayout::nth_slice::<MP::ES, G::StageMemoryConfig>(
-=======
         let window: Window<IP::Global> = tensor_reader.load_window_in_stage(
             nth_slice,
             comptime!(config.global_memory_config(this.ident)),
         );
         let mut destination: SliceMut<Line<IP::Stage>> =
             StridedTilingLayout::nth_slice::<IP::Stage, G::StageMemoryConfig>(
->>>>>>> 2e67fb45
                 stage,
                 nth_slice,
                 comptime!(this.ident.into_stage()),
