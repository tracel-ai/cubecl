--- conflicted
+++ resolved
@@ -132,12 +132,7 @@
             let window = tensor_reader.load_window_in_tile(
                 (tile_x, tile_y),
                 nth_slice,
-<<<<<<< HEAD
-                this.ident,
-                config,
-=======
                 comptime!(config.global_memory_config(this.ident)),
->>>>>>> 697c842f
             );
 
             // Where this unit writes source in the stage
