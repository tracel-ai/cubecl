--- conflicted
+++ resolved
@@ -179,12 +179,7 @@
         tile_x,
         tile_y,
         pos_within_tile,
-<<<<<<< HEAD
-        job.ident,
-        config,
-=======
         comptime!(config.global_memory_config(job.ident)),
->>>>>>> 697c842f
     );
 
     stage.as_slice_mut(job.line_size)[unit_position / job.line_size] = match quantization {
