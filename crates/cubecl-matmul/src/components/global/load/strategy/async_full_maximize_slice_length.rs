--- conflicted
+++ resolved
@@ -120,12 +120,8 @@
     #[comptime] ident: MatmulIdent,
     #[comptime] config: G,
 ) {
-<<<<<<< HEAD
-    let window: Window<EG> = tensor_reader.load_window_in_stage::<G>(nth_slice, ident, config);
-=======
     let window: Window<EG> = tensor_reader
         .load_window_in_stage(nth_slice, comptime!(config.global_memory_config(ident)));
->>>>>>> 697c842f
     let mut destination: SliceMut<Line<ES>> =
         StridedTilingLayout::nth_slice::<ES, G::StageMemoryConfig>(
             stage,
