use crate::components::global::load::SyncFullLoadingStrategy;
use crate::components::global::memory::TensorReader;
use crate::components::global::multi_stage::LoadMaxRoundPlaneCount;
use crate::components::global::{GlobalConfig, Quantization, RoleRule};
use crate::components::stage::{StageMemory, StridedTilingLayout};
use crate::components::{InvalidConfigError, MatmulIdent};
use crate::components::{MatmulPrecision, TilingScheme};
use cubecl_core as cubecl;
use cubecl_core::prelude::*;
use cubecl_std::{CubeOption, CubeOptionExpand};

use super::{LoadingJob, LoadingValidation};

#[derive(CubeType, Clone, Copy)]
/// Loads the content of all the stage using all planes,
/// keeping the original layout, making each tile strided
pub struct SyncFullStridedLoading {}

impl LoadingValidation for SyncFullStridedLoading {
    fn check<C: GlobalConfig>(config: &C, ident: MatmulIdent) -> Result<(), InvalidConfigError> {
        let line_size = config.global_line_size(ident);

        let num_stage_lines = config.tiling_scheme().elements_in_stage(ident) / line_size;
        let total_units = config.num_loading_planes(ident) * config.plane_dim();

        if num_stage_lines % total_units != 0 {
            return Err(Box::new(
                "Too many data will be loaded, resulting in out of bounds.
        Try setting line size and number of planes so that total unit count {:?} divides number of lines in stage.",
            ));
        }

        Ok(())
    }
}

impl LoadMaxRoundPlaneCount for SyncFullStridedLoading {
    fn max_round_plane_count(
        tiling_scheme: &TilingScheme,
        ident: MatmulIdent,
        line_size: u8,
        plane_dim: u32,
    ) -> u32 {
        let num_lines = tiling_scheme.elements_in_stage(ident) / line_size as u32;
        num_lines.div_ceil(plane_dim)
    }
}

#[cube]
impl SyncFullLoadingStrategy for SyncFullStridedLoading {
    type TilingLayout = StridedTilingLayout;
    type Job<MP: MatmulPrecision> = SyncFullStridedJob;

    fn new_job<MP: MatmulPrecision, G: GlobalConfig>(
        #[comptime] ident: MatmulIdent,
        #[comptime] config: G,
    ) -> Self::Job<MP> {
        let line_size = config.global_line_size(ident);
        let num_stage_lines = config.tiling_scheme().elements_in_stage(ident) / line_size;
        let unit_count = config.num_loading_planes(ident) * config.plane_dim();
        let num_tasks_per_unit = comptime!(num_stage_lines / unit_count);

        let unit_position_base = RoleRule::new(config.role_rule_config())
            .load_index(ident, config.specialized_loading_sides())
            * config.plane_dim()
            + UNIT_POS_X;

        SyncFullStridedJob {
            unit_position_base,
            num_tasks_per_unit,
            unit_count,
            line_size,
            ident,
        }
    }
}

#[derive(CubeType, Clone, Copy)]
pub struct SyncFullStridedJob {
    unit_position_base: u32,

    #[cube(comptime)]
    num_tasks_per_unit: u32,
    #[cube(comptime)]
    unit_count: u32,
    #[cube(comptime)]
    line_size: u32,
    #[cube(comptime)]
    ident: MatmulIdent,
}

#[cube]
impl<MP: MatmulPrecision> LoadingJob<MP, StridedTilingLayout> for SyncFullStridedJob {
    fn execute_task<G: GlobalConfig>(
        this: &mut Self,
        #[comptime] task_id: u32,
        tensor_reader: &TensorReader<MP::EI>,
        stage: &mut StageMemory<MP::ES, StridedTilingLayout>,
        quantization: &CubeOption<Quantization<MP>>,
        #[comptime] config: G,
    ) {
        let unit_position = this.unit_position_base + task_id * this.unit_count;

        let line_read = tensor_reader.load_coalesced_in_stage(
            unit_position * this.line_size,
<<<<<<< HEAD
            this.ident,
            config,
=======
            comptime!(config.global_memory_config(this.ident)),
>>>>>>> 697c842f
        );

        stage.as_slice_mut(this.line_size)[unit_position] = match quantization {
            CubeOption::Some(quantization) => quantization.dequantize(line_read, this.ident),
            CubeOption::None => Line::cast_from(line_read),
        }
    }

    fn task_count(this: &Self) -> comptime_type!(u32) {
        this.num_tasks_per_unit
    }
}<|MERGE_RESOLUTION|>--- conflicted
+++ resolved
@@ -103,12 +103,7 @@
 
         let line_read = tensor_reader.load_coalesced_in_stage(
             unit_position * this.line_size,
-<<<<<<< HEAD
-            this.ident,
-            config,
-=======
             comptime!(config.global_memory_config(this.ident)),
->>>>>>> 697c842f
         );
 
         stage.as_slice_mut(this.line_size)[unit_position] = match quantization {
