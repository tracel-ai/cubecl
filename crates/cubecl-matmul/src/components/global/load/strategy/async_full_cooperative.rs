--- conflicted
+++ resolved
@@ -67,17 +67,10 @@
         mechanism: &CM,
         #[comptime] config: G,
     ) {
-<<<<<<< HEAD
-        let window: Window<IP::Global> =
-            tensor_reader.load_window_in_stage::<G>(task_id, this.ident, config);
+        let window: Window<IP::Global> = tensor_reader
+            .load_window_in_stage(task_id, comptime!(config.global_memory_config(this.ident)));
         let mut destination: SliceMut<Line<IP::Stage>> =
             StridedTilingLayout::nth_slice::<IP::Stage, G::StageMemoryConfig>(
-=======
-        let window: Window<MP::EI> = tensor_reader
-            .load_window_in_stage(task_id, comptime!(config.global_memory_config(this.ident)));
-        let mut destination: SliceMut<Line<MP::ES>> =
-            StridedTilingLayout::nth_slice::<MP::ES, G::StageMemoryConfig>(
->>>>>>> 62437daf
                 stage,
                 task_id,
                 comptime!(this.ident.into_stage()),
