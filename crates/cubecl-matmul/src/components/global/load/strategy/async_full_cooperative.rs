--- conflicted
+++ resolved
@@ -67,13 +67,8 @@
         mechanism: &CM,
         #[comptime] config: G,
     ) {
-<<<<<<< HEAD
-        let window: Window<MP::EI> =
-            tensor_reader.load_window_in_stage::<G>(task_id, this.ident, config);
-=======
         let window: Window<MP::EI> = tensor_reader
             .load_window_in_stage(task_id, comptime!(config.global_memory_config(this.ident)));
->>>>>>> 697c842f
         let mut destination: SliceMut<Line<MP::ES>> =
             StridedTilingLayout::nth_slice::<MP::ES, G::StageMemoryConfig>(
                 stage,
