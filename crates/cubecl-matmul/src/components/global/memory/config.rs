--- conflicted
+++ resolved
@@ -4,17 +4,6 @@
 
 #[derive(Copy, Clone, Debug, Hash, PartialEq, Eq, Default)]
 pub struct GlobalMemoryConfig {
-<<<<<<< HEAD
-    pub elements_in_tile_row: u32,
-    pub elements_in_tile_col: u32,
-    pub elements_in_stage_row: u32,
-    pub elements_in_stage_col: u32,
-    pub global_line_size: u32,
-    pub check_row_bounds: bool,
-    pub check_col_bounds: bool,
-    pub matrix_layout: MatrixLayout,
-    pub stage_swizzle: SwizzleMode,
-=======
     elements_in_tile_row: u32,
     elements_in_tile_col: u32,
     elements_in_stage_row: u32,
@@ -23,6 +12,7 @@
     check_row_bounds: bool,
     check_col_bounds: bool,
     matrix_layout: MatrixLayout,
+    stage_swizzle: SwizzleMode,
 }
 
 impl GlobalMemoryConfig {
@@ -36,6 +26,7 @@
         check_row_bounds: bool,
         check_col_bounds: bool,
         matrix_layout: MatrixLayout,
+        stage_swizzle: SwizzleMode,
     ) -> Self {
         GlobalMemoryConfig {
             elements_in_tile_row,
@@ -46,11 +37,16 @@
             check_row_bounds,
             check_col_bounds,
             matrix_layout,
+            stage_swizzle,
         }
     }
 
     pub fn matrix_layout(&self) -> MatrixLayout {
         self.matrix_layout
+    }
+
+    pub fn stage_swizzle(&self) -> SwizzleMode {
+        self.stage_swizzle
     }
 
     pub fn elements_in_tile(&self) -> u32 {
@@ -88,5 +84,4 @@
     pub fn check_col_bounds(&self) -> bool {
         self.check_col_bounds
     }
->>>>>>> 27cfb281
 }