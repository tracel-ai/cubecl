use std::{fmt::Debug, hash::Hash};

<<<<<<< HEAD
use crate::components::{MatrixLayout, global::memory::ViewDirection};
=======
use crate::components::{MatrixLayout, stage::SwizzleMode};
>>>>>>> 7f8d128e

#[derive(Copy, Clone, Debug, Hash, PartialEq, Eq)]
pub struct GlobalMemoryConfig {
<<<<<<< HEAD
    // pub elements_in_tile_row: u32,
    // pub elements_in_tile_col: u32,
    // pub elements_in_stage_row: u32,
    // pub elements_in_stage_col: u32,
    pub line_size: u32,
    pub check_row_bounds: bool,
    pub check_col_bounds: bool,
    pub matrix_layout: MatrixLayout,
    pub view_direction: ViewDirection,
=======
    elements_in_tile_row: u32,
    elements_in_tile_col: u32,
    elements_in_stage_row: u32,
    elements_in_stage_col: u32,
    global_line_size: u32,
    check_row_bounds: bool,
    check_col_bounds: bool,
    matrix_layout: MatrixLayout,
    stage_swizzle: SwizzleMode,
>>>>>>> 7f8d128e
}

impl GlobalMemoryConfig {
    #[allow(clippy::too_many_arguments)]
    pub fn new(
        // elements_in_tile_row: u32,
        // elements_in_tile_col: u32,
        // elements_in_stage_row: u32,
        // elements_in_stage_col: u32,
        line_size: u32,
        check_row_bounds: bool,
        check_col_bounds: bool,
        matrix_layout: MatrixLayout,
<<<<<<< HEAD
        view_direction: ViewDirection,
=======
        stage_swizzle: SwizzleMode,
>>>>>>> 7f8d128e
    ) -> Self {
        GlobalMemoryConfig {
            // elements_in_tile_row,
            // elements_in_tile_col,
            // elements_in_stage_row,
            // elements_in_stage_col,
            line_size,
            check_row_bounds,
            check_col_bounds,
            matrix_layout,
<<<<<<< HEAD
            view_direction,
=======
            stage_swizzle,
>>>>>>> 7f8d128e
        }
    }

    // pub fn matrix_layout(&self) -> MatrixLayout {
    //     self.matrix_layout
    // }

<<<<<<< HEAD
    // pub fn elements_in_tile(&self) -> u32 {
    //     self.elements_in_tile_row() * self.elements_in_tile_col()
    // }
=======
    pub fn stage_swizzle(&self) -> SwizzleMode {
        self.stage_swizzle
    }

    pub fn elements_in_tile(&self) -> u32 {
        self.elements_in_tile_row() * self.elements_in_tile_col()
    }
>>>>>>> 7f8d128e

    // pub fn elements_in_tile_row(&self) -> u32 {
    //     self.elements_in_tile_row
    // }

    // pub fn elements_in_tile_col(&self) -> u32 {
    //     self.elements_in_tile_col
    // }

    // pub fn elements_in_stage(&self) -> u32 {
    //     self.elements_in_stage_row() * self.elements_in_stage_col()
    // }

    // pub fn elements_in_stage_row(&self) -> u32 {
    //     self.elements_in_stage_row
    // }

    // pub fn elements_in_stage_col(&self) -> u32 {
    //     self.elements_in_stage_col
    // }

    //     pub fn line_size(&self) -> u32 {
    //         self.line_size
    //     }

    //     pub fn check_row_bounds(&self) -> bool {
    //         self.check_row_bounds
    //     }

    //     pub fn check_col_bounds(&self) -> bool {
    //         self.check_col_bounds
    //     }
}<|MERGE_RESOLUTION|>--- conflicted
+++ resolved
@@ -1,67 +1,36 @@
 use std::{fmt::Debug, hash::Hash};
 
-<<<<<<< HEAD
+use crate::components::stage::SwizzleMode;
 use crate::components::{MatrixLayout, global::memory::ViewDirection};
-=======
-use crate::components::{MatrixLayout, stage::SwizzleMode};
->>>>>>> 7f8d128e
 
 #[derive(Copy, Clone, Debug, Hash, PartialEq, Eq)]
 pub struct GlobalMemoryConfig {
-<<<<<<< HEAD
-    // pub elements_in_tile_row: u32,
-    // pub elements_in_tile_col: u32,
-    // pub elements_in_stage_row: u32,
-    // pub elements_in_stage_col: u32,
     pub line_size: u32,
     pub check_row_bounds: bool,
     pub check_col_bounds: bool,
     pub matrix_layout: MatrixLayout,
     pub view_direction: ViewDirection,
-=======
-    elements_in_tile_row: u32,
-    elements_in_tile_col: u32,
-    elements_in_stage_row: u32,
-    elements_in_stage_col: u32,
-    global_line_size: u32,
-    check_row_bounds: bool,
-    check_col_bounds: bool,
-    matrix_layout: MatrixLayout,
-    stage_swizzle: SwizzleMode,
->>>>>>> 7f8d128e
+
+    pub stage_swizzle: SwizzleMode,
 }
 
 impl GlobalMemoryConfig {
     #[allow(clippy::too_many_arguments)]
     pub fn new(
-        // elements_in_tile_row: u32,
-        // elements_in_tile_col: u32,
-        // elements_in_stage_row: u32,
-        // elements_in_stage_col: u32,
         line_size: u32,
         check_row_bounds: bool,
         check_col_bounds: bool,
         matrix_layout: MatrixLayout,
-<<<<<<< HEAD
         view_direction: ViewDirection,
-=======
         stage_swizzle: SwizzleMode,
->>>>>>> 7f8d128e
     ) -> Self {
         GlobalMemoryConfig {
-            // elements_in_tile_row,
-            // elements_in_tile_col,
-            // elements_in_stage_row,
-            // elements_in_stage_col,
             line_size,
             check_row_bounds,
             check_col_bounds,
             matrix_layout,
-<<<<<<< HEAD
             view_direction,
-=======
             stage_swizzle,
->>>>>>> 7f8d128e
         }
     }
 
@@ -69,19 +38,12 @@
     //     self.matrix_layout
     // }
 
-<<<<<<< HEAD
     // pub fn elements_in_tile(&self) -> u32 {
     //     self.elements_in_tile_row() * self.elements_in_tile_col()
     // }
-=======
-    pub fn stage_swizzle(&self) -> SwizzleMode {
-        self.stage_swizzle
-    }
-
-    pub fn elements_in_tile(&self) -> u32 {
-        self.elements_in_tile_row() * self.elements_in_tile_col()
-    }
->>>>>>> 7f8d128e
+    // pub fn stage_swizzle(&self) -> SwizzleMode {
+    //     self.stage_swizzle
+    // }
 
     // pub fn elements_in_tile_row(&self) -> u32 {
     //     self.elements_in_tile_row
