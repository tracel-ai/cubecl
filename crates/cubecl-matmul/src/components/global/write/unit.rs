<<<<<<< HEAD
use crate::components::global::{
    memory::GlobalMemoryConfig,
    read::tiled::{TiledCoords, TiledLayout},
};
use crate::components::{MatmulIdent, global::GlobalConfig};
=======
use crate::components::global::memory::{GlobalMemoryConfig, TensorWriter};
>>>>>>> 075dd21a
use cubecl_core as cubecl;
use cubecl_core::prelude::*;
use cubecl_std::tensor::{View, layout::Coords2d};

use super::GlobalWriter;

#[derive(CubeType)]
/// Writes tiles from out shared memory to output global memory
/// using a unit for each tile
pub struct UnitWriter<EG: Numeric> {
    pub view: View<Line<EG>, TiledCoords, ReadWrite>,
}

#[cube]
impl<EG: Numeric> UnitWriter<EG> {
    pub fn new(
        view: View<Line<EG>, Coords2d, ReadWrite>,
        #[comptime] config: GlobalMemoryConfig,
    ) -> Self {
        UnitWriter::<EG> {
            view: view.view_mut(TiledLayout::new(config)),
        }
    }
}

#[cube]
impl<EG: Numeric> GlobalWriter<EG> for UnitWriter<EG> {
    type Coordinates = Coords2d;

    fn write(
        this: &mut Self,
        out_smem_slice: Slice<Line<EG>>,
<<<<<<< HEAD
        tile: Coords2d,
        #[comptime] config: G,
=======
        tile_row: u32,
        tile_col: u32,
        #[comptime] _smem_line_size: u32,
        #[comptime] _plane_dim: u32,
        #[comptime] config: GlobalMemoryConfig,
>>>>>>> 075dd21a
    ) {
        let tile_size = config.elements_in_tile_row * config.elements_in_tile_col;
        let output_line_size = config.global_line_size;
        let out_smem_slice = out_smem_slice.with_line_size(output_line_size);

        let num_lines = tile_size / output_line_size;

        for i in 0..num_lines {
            let value = out_smem_slice[i];
<<<<<<< HEAD
            this.view.write_checked((tile, i * output_line_size), value);
=======
            this.tensor_view.write_coalesced(
                tile_row,
                tile_col,
                i * output_line_size,
                value,
                config,
            );
>>>>>>> 075dd21a
        }
    }
}<|MERGE_RESOLUTION|>--- conflicted
+++ resolved
@@ -1,15 +1,11 @@
-<<<<<<< HEAD
+use cubecl_core as cubecl;
+use cubecl_core::prelude::*;
+use cubecl_std::tensor::{View, layout::Coords2d};
+
 use crate::components::global::{
     memory::GlobalMemoryConfig,
     read::tiled::{TiledCoords, TiledLayout},
 };
-use crate::components::{MatmulIdent, global::GlobalConfig};
-=======
-use crate::components::global::memory::{GlobalMemoryConfig, TensorWriter};
->>>>>>> 075dd21a
-use cubecl_core as cubecl;
-use cubecl_core::prelude::*;
-use cubecl_std::tensor::{View, layout::Coords2d};
 
 use super::GlobalWriter;
 
@@ -39,16 +35,9 @@
     fn write(
         this: &mut Self,
         out_smem_slice: Slice<Line<EG>>,
-<<<<<<< HEAD
         tile: Coords2d,
-        #[comptime] config: G,
-=======
-        tile_row: u32,
-        tile_col: u32,
-        #[comptime] _smem_line_size: u32,
         #[comptime] _plane_dim: u32,
         #[comptime] config: GlobalMemoryConfig,
->>>>>>> 075dd21a
     ) {
         let tile_size = config.elements_in_tile_row * config.elements_in_tile_col;
         let output_line_size = config.global_line_size;
@@ -58,17 +47,7 @@
 
         for i in 0..num_lines {
             let value = out_smem_slice[i];
-<<<<<<< HEAD
             this.view.write_checked((tile, i * output_line_size), value);
-=======
-            this.tensor_view.write_coalesced(
-                tile_row,
-                tile_col,
-                i * output_line_size,
-                value,
-                config,
-            );
->>>>>>> 075dd21a
         }
     }
 }