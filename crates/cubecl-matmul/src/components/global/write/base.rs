--- conflicted
+++ resolved
@@ -14,17 +14,9 @@
     /// plane and accumulator indexes.
     fn write(
         this: &mut Self,
-<<<<<<< HEAD
-        slice: Slice<Line<EO>>,
+        out_smem_slice: Slice<Line<EO>>,
         tile: Coords2d,
-        #[comptime] config: G,
-=======
-        out_smem_slice: Slice<Line<EO>>,
-        tile_row: u32,
-        tile_col: u32,
-        #[comptime] smem_line_size: u32,
         #[comptime] plane_dim: u32,
         #[comptime] config: GlobalMemoryConfig,
->>>>>>> 075dd21a
     );
 }