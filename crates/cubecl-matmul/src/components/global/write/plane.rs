--- conflicted
+++ resolved
@@ -122,13 +122,8 @@
         if comptime!(balanced_workload) {
             write_line(global, smem_tile, unit_write, tile_pos);
         } else {
-<<<<<<< HEAD
             if unit_write < elements_in_tile {
-                write_line(global, &smem_tile.slice, unit_write, tile_pos);
-=======
-            if unit_write < tile_size {
                 write_line(global, smem_tile, unit_write, tile_pos);
->>>>>>> 7f8d128e
             }
         }
     }
