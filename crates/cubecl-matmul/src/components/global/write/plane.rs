use crate::components::global::memory::GlobalMemoryConfig;
use crate::components::global::memory::TensorWriter;
use cubecl_core as cubecl;
use cubecl_core::prelude::*;
use cubecl_std::tensor::View;
use cubecl_std::tensor::layout::Coords2d;

use super::StageUnloader;

#[derive(CubeType)]
/// Writes tiles from out shared memory to output global memory
/// using a plane for each tile
pub struct PlaneWriter<EG: Numeric> {
    pub tensor_writer: TensorWriter<EG>,
}

#[cube]
impl<EG: Numeric> PlaneWriter<EG> {
    pub fn new(view: View<Line<EG>, Coords2d, ReadWrite>) -> Self {
        PlaneWriter::<EG> {
            tensor_writer: TensorWriter::new(view),
        }
    }
}

#[cube]
impl<EG: Numeric> StageUnloader<EG> for PlaneWriter<EG> {
    type Coordinates = Coords2d;

    fn write(
        this: &mut Self,
        out_smem_slice: Slice<Line<EG>>,
        tile_row: u32,
        tile_col: u32,
        #[comptime] smem_line_size: u32,
        #[comptime] plane_dim: u32,
        #[comptime] config: GlobalMemoryConfig,
    ) {
        let tile_size = config.elements_in_tile_row * config.elements_in_tile_col;
        let output_line_size = config.global_line_size;

<<<<<<< HEAD
        let out_smem_line_size = config.stage_config().stage_line_size(StageIdent::Acc);

        let unit_step = config.plane_dim() * output_line_size;
        let num_unit_writes = comptime!(tile_size.div_ceil(unit_step));
=======
        let unit_step = plane_dim * output_line_size;
        let num_unit_writes = comptime!(div_ceil(tile_size, unit_step));
>>>>>>> 075dd21a
        let balanced_workload = comptime!(tile_size.is_multiple_of(unit_step));

        #[unroll(num_unit_writes == 1)]
        for i in 0..num_unit_writes {
            let unit_write = UNIT_POS_X * output_line_size + i * unit_step;

            #[allow(clippy::collapsible_else_if)]
            if comptime!(balanced_workload) {
                write_line(
                    &mut this.tensor_writer,
                    &out_smem_slice,
                    unit_write,
                    tile_row,
                    tile_col,
                    output_line_size,
                    smem_line_size,
                    config,
                );
            } else {
                if unit_write < tile_size {
                    write_line(
                        &mut this.tensor_writer,
                        &out_smem_slice,
                        unit_write,
                        tile_row,
                        tile_col,
                        output_line_size,
                        smem_line_size,
                        config,
                    );
                }
            }
        }
    }
}

#[cube]
fn write_line<EG: Numeric>(
    tensor_writer: &mut TensorWriter<EG>,
    out_smem_slice: &Slice<Line<EG>>,
    unit_write: u32,
    tile_row: u32,
    tile_col: u32,
    #[comptime] output_line_size: u32,
    #[comptime] out_smem_line_size: u32,
    #[comptime] out_config: GlobalMemoryConfig,
) {
    let value = if comptime!(output_line_size == out_smem_line_size) {
        out_smem_slice[unit_write / output_line_size]
    } else if comptime!(
        out_smem_line_size < output_line_size
            && output_line_size.is_multiple_of(out_smem_line_size)
    ) {
        let mut value = Line::empty(output_line_size);
        #[unroll]
        for i in 0..comptime!(output_line_size / out_smem_line_size) {
            #[unroll]
            for j in 0..out_smem_line_size {
                value[i * out_smem_line_size + j] = out_smem_slice[unit_write + i][j];
            }
        }
        value
    } else {
        unimplemented!()
    };

    tensor_writer.write_coalesced(tile_row, tile_col, unit_write, value, out_config);
}<|MERGE_RESOLUTION|>--- conflicted
+++ resolved
@@ -39,15 +39,8 @@
         let tile_size = config.elements_in_tile_row * config.elements_in_tile_col;
         let output_line_size = config.global_line_size;
 
-<<<<<<< HEAD
-        let out_smem_line_size = config.stage_config().stage_line_size(StageIdent::Acc);
-
-        let unit_step = config.plane_dim() * output_line_size;
+        let unit_step = plane_dim * output_line_size;
         let num_unit_writes = comptime!(tile_size.div_ceil(unit_step));
-=======
-        let unit_step = plane_dim * output_line_size;
-        let num_unit_writes = comptime!(div_ceil(tile_size, unit_step));
->>>>>>> 075dd21a
         let balanced_workload = comptime!(tile_size.is_multiple_of(unit_step));
 
         #[unroll(num_unit_writes == 1)]
