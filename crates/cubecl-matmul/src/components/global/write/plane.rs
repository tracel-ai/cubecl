--- conflicted
+++ resolved
@@ -6,11 +6,7 @@
 use cubecl_core as cubecl;
 use cubecl_core::prelude::*;
 use cubecl_std::tensor::View;
-<<<<<<< HEAD
-use cubecl_std::tensor::layout::Coords3d;
-=======
-use cubecl_std::{div_ceil, tensor::layout::Coords2d};
->>>>>>> cf40b4e3
+use cubecl_std::tensor::layout::Coords2d;
 
 use super::StageUnloader;
 
@@ -48,11 +44,7 @@
         let out_smem_line_size = config.stage_config().stage_line_size(StageIdent::Acc);
 
         let unit_step = config.plane_dim() * output_line_size;
-<<<<<<< HEAD
         let num_unit_writes = comptime!(tile_size.div_ceil(unit_step));
-=======
-        let num_unit_writes = comptime!(div_ceil(tile_size, unit_step));
->>>>>>> cf40b4e3
         let balanced_workload = comptime!(tile_size.is_multiple_of(unit_step));
 
         #[unroll(num_unit_writes == 1)]
