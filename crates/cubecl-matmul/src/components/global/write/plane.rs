--- conflicted
+++ resolved
@@ -1,15 +1,7 @@
-<<<<<<< HEAD
 use crate::components::global::{
-    GlobalConfig,
+    memory::GlobalMemoryConfig,
     read::tiled::{TiledCoords, TiledLayout},
 };
-use crate::components::{
-    MatmulIdent, StageIdent, global::memory::GlobalMemoryConfig, stage::StageConfig,
-};
-=======
-use crate::components::global::memory::GlobalMemoryConfig;
-use crate::components::global::memory::TensorWriter;
->>>>>>> 075dd21a
 use cubecl_core as cubecl;
 use cubecl_core::prelude::*;
 use cubecl_std::tensor::View;
@@ -43,22 +35,12 @@
     fn write(
         this: &mut Self,
         out_smem_slice: Slice<Line<EG>>,
-<<<<<<< HEAD
         tile: Coords2d,
-        #[comptime] config: G,
-    ) {
-        let tile_size = config.tiling_scheme().elements_in_tile_mn();
-        let output_line_size = config.global_line_size(MatmulIdent::Out);
-=======
-        tile_row: u32,
-        tile_col: u32,
-        #[comptime] smem_line_size: u32,
         #[comptime] plane_dim: u32,
         #[comptime] config: GlobalMemoryConfig,
     ) {
         let tile_size = config.elements_in_tile_row * config.elements_in_tile_col;
         let output_line_size = config.global_line_size;
->>>>>>> 075dd21a
 
         let unit_step = plane_dim * output_line_size;
         let num_unit_writes = comptime!(div_ceil(tile_size, unit_step));
@@ -70,34 +52,10 @@
 
             #[allow(clippy::collapsible_else_if)]
             if comptime!(balanced_workload) {
-                write_line(
-                    &mut this.view,
-                    &out_smem_slice,
-                    unit_write,
-                    tile,
-                    output_line_size,
-<<<<<<< HEAD
-                    out_smem_line_size,
-=======
-                    smem_line_size,
-                    config,
->>>>>>> 075dd21a
-                );
+                write_line(&mut this.view, &out_smem_slice, unit_write, tile);
             } else {
                 if unit_write < tile_size {
-                    write_line(
-                        &mut this.view,
-                        &out_smem_slice,
-                        unit_write,
-                        tile,
-                        output_line_size,
-<<<<<<< HEAD
-                        out_smem_line_size,
-=======
-                        smem_line_size,
-                        config,
->>>>>>> 075dd21a
-                    );
+                    write_line(&mut this.view, &out_smem_slice, unit_write, tile);
                 }
             }
         }
@@ -110,9 +68,10 @@
     out_smem_slice: &Slice<Line<EG>>,
     unit_write: u32,
     tile: Coords2d,
-    #[comptime] output_line_size: u32,
-    #[comptime] out_smem_line_size: u32,
 ) {
+    let output_line_size = view.line_size();
+    let out_smem_line_size = out_smem_slice.line_size();
+
     let value = if comptime!(output_line_size == out_smem_line_size) {
         out_smem_slice[unit_write / output_line_size]
     } else if comptime!(
