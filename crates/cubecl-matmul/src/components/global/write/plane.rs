use crate::components::global::GlobalConfig;
use crate::components::global::memory::TensorWriter;
use crate::components::{
    MatmulIdent, StageIdent, global::memory::GlobalMemoryConfig, stage::StageConfig,
};
use cubecl_core as cubecl;
use cubecl_core::prelude::*;
use cubecl_std::tensor::View;
use cubecl_std::{div_ceil, tensor::layout::Coords3d};

use super::StageUnloader;

#[derive(CubeType)]
/// Writes tiles from out shared memory to output global memory
/// using a plane for each tile
pub struct PlaneWriter<EG: Numeric> {
    pub tensor_writer: TensorWriter<EG>,
}

#[cube]
impl<EG: Numeric> PlaneWriter<EG> {
    pub fn new(
        view: View<Line<EG>, Coords3d, ReadWrite>,
        x_offset: u32,
        y_offset: u32,
        batch_offset: u32,
    ) -> Self {
        PlaneWriter::<EG> {
            tensor_writer: TensorWriter::new(view, x_offset, y_offset, batch_offset),
        }
    }
}

#[cube]
impl<EG: Numeric> StageUnloader<EG> for PlaneWriter<EG> {
    type Coordinates = Coords3d;

    fn write<G: GlobalConfig>(
        this: &mut Self,
        out_smem_slice: Slice<Line<EG>>,
        tile_row: u32,
        tile_col: u32,
        #[comptime] config: G,
    ) {
        let tile_size = config.tiling_scheme().elements_in_tile_mn();
        let output_line_size = config.global_line_size(MatmulIdent::Out);
        let out_config = config.global_memory_config(MatmulIdent::Out);

        let out_smem_line_size = config.stage_config().stage_line_size(StageIdent::Acc);

        let unit_step = config.plane_dim() * output_line_size;
        let num_unit_writes = comptime!(div_ceil(tile_size, unit_step));
        let balanced_workload = comptime!(tile_size.is_multiple_of(unit_step));

        #[unroll(num_unit_writes == 1)]
        for i in 0..num_unit_writes {
            let unit_write = UNIT_POS_X * output_line_size + i * unit_step;

            #[allow(clippy::collapsible_else_if)]
            if comptime!(balanced_workload) {
                write_line(
                    &mut this.tensor_writer,
                    &out_smem_slice,
                    unit_write,
                    tile_row,
                    tile_col,
                    output_line_size,
                    out_smem_line_size,
                    out_config,
                );
            } else {
                if unit_write < tile_size {
                    write_line(
                        &mut this.tensor_writer,
                        &out_smem_slice,
                        unit_write,
                        tile_row,
                        tile_col,
                        output_line_size,
                        out_smem_line_size,
                        out_config,
                    );
                }
            }
        }
    }
}

#[cube]
fn write_line<EG: Numeric>(
    tensor_writer: &mut TensorWriter<EG>,
    out_smem_slice: &Slice<Line<EG>>,
    unit_write: u32,
    tile_row: u32,
    tile_col: u32,
    #[comptime] output_line_size: u32,
    #[comptime] out_smem_line_size: u32,
    #[comptime] out_config: GlobalMemoryConfig,
) {
    let value = if comptime!(output_line_size == out_smem_line_size) {
        out_smem_slice[unit_write / output_line_size]
    } else if comptime!(
<<<<<<< HEAD
        out_smem_line_size < output_line_size && output_line_size.is_multiple_of(out_smem_line_size)
=======
        out_smem_line_size < output_line_size
            && output_line_size.is_multiple_of(out_smem_line_size)
>>>>>>> dd440346
    ) {
        let mut value = Line::empty(output_line_size);
        #[unroll]
        for i in 0..comptime!(output_line_size / out_smem_line_size) {
            #[unroll]
            for j in 0..out_smem_line_size {
                value[i * out_smem_line_size + j] = out_smem_slice[unit_write + i][j];
            }
        }
        value
    } else {
        unimplemented!()
    };

    tensor_writer.write_coalesced(tile_row, tile_col, unit_write, value, out_config);
}<|MERGE_RESOLUTION|>--- conflicted
+++ resolved
@@ -100,12 +100,8 @@
     let value = if comptime!(output_line_size == out_smem_line_size) {
         out_smem_slice[unit_write / output_line_size]
     } else if comptime!(
-<<<<<<< HEAD
-        out_smem_line_size < output_line_size && output_line_size.is_multiple_of(out_smem_line_size)
-=======
         out_smem_line_size < output_line_size
             && output_line_size.is_multiple_of(out_smem_line_size)
->>>>>>> dd440346
     ) {
         let mut value = Line::empty(output_line_size);
         #[unroll]
