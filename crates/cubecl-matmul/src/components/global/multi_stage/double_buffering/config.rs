--- conflicted
+++ resolved
@@ -1,11 +1,9 @@
 use crate::{
     components::{
         Ident, InputIdent, MatmulConfig, MatrixLayout,
-<<<<<<< HEAD
-        global::{GlobalConfig, load::LoaderMode, multi_stage::EventLoadingMode},
-=======
-        global::{GlobalConfig, SpecializerConfig, load::LoaderMode},
->>>>>>> 98093d16
+        global::{
+            GlobalConfig, SpecializerConfig, load::LoaderMode, multi_stage::EventLoadingMode,
+        },
         stage::{self},
     },
     kernels::matmul::LoadingPrecomputeStrategy,
@@ -87,17 +85,16 @@
         self.loader_mode
     }
 
-<<<<<<< HEAD
     fn event_loading_mode(&self, _ident: InputIdent) -> EventLoadingMode {
         EventLoadingMode::Relaxed
-=======
+    }
+
     fn num_loading_planes(&self) -> u32 {
         self.stage_config.specializer_config().loader_count()
     }
 
     fn specializer_config(&self) -> SpecializerConfig {
         self.stage_config.specializer_config()
->>>>>>> 98093d16
     }
 }
 
