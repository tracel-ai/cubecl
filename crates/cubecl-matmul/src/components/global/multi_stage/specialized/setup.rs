<<<<<<< HEAD
use crate::components::global::memory::{GlobalMemoryConfig, ViewDirection};
use crate::components::global::multi_stage::EventLoadingMode;
use crate::components::global::read::LoadingValidation;
use crate::components::global::{
    GlobalConfig as _, GlobalReaderConfig, GlobalWriterConfig, MatmulPlaneCounts,
    SharedGlobalConfig, cube_dim_validation,
};
use crate::components::global::{WriteTiling, read::PartialLoadingStrategy};
use crate::components::stage::{StageConfig, StageMemoryConfig};
use crate::components::{
    MatmulElems,
    global::{GlobalWriterFamily, multi_stage::specialized::SpecializedMatmul, read::SyncStrategy},
};
use crate::components::{MatmulLineSizes, MatmulSelection, MatrixLayout, StageIdent};
use crate::components::{MatmulPrecision, MatmulProblem, stage};
use crate::components::{error::MatmulSetupError, stage::StridedStageFamily};
use crate::components::{global::GlobalMatmulFamily, stage::FilledStageFamily};
use crate::components::{global::MaxGlobalReaderPlanes, stage::NoTilingLayout};
=======
use crate::components::stage::{StageConfig, TilingLayout};
use crate::components::{MatmulElems, error::MatmulSetupError};
use crate::components::{MatmulLineSizes, MatmulSelection};
use crate::components::{MatmulPrecision, MatmulProblem, stage};
use crate::components::{global::GlobalMatmulFamily, stage::FilledStageFamily};
use crate::components::{global::MaxGlobalReaderPlanes, stage::NoTilingLayout};
use crate::components::{
    global::{
        GlobalWriterFamily,
        multi_stage::{
            double_buffering::DoubleBufferingGlobalConfig, specialized::SpecializedMatmul,
        },
        read::SyncStrategy,
    },
    stage::TilingLayoutConfig,
};
use crate::components::{
    global::{WriteTiling, read::PartialLoadingStrategy},
    stage::TilingLayoutEnum,
};
>>>>>>> 7f8d128e
use cubecl_core::prelude::{barrier::Barrier, *};
use std::marker::PhantomData;

/// Double buffering matmul family for any precision
pub struct SpecializedMatmulFamily<
    SMM: stage::StageMatmulFamily,
    LL: PartialLoadingStrategy,
    RL: PartialLoadingStrategy,
    GW: GlobalWriterFamily,
> {
    _stage_matmul: PhantomData<SMM>,
    _lhs_loading: PhantomData<LL>,
    _rhs_loading: PhantomData<RL>,
    _writer: PhantomData<GW>,
}

impl<SMM, LL, RL, GW> GlobalMatmulFamily for SpecializedMatmulFamily<SMM, LL, RL, GW>
where
    SMM: stage::StageMatmulFamily<
            LhsStage = LL::Stage,
            RhsStage = RL::Stage,
            AccStage = FilledStageFamily,
            OutStage = GW::Stage,
        >,
    LL: PartialLoadingStrategy<SyncStrategy: SyncStrategy<Barrier = Barrier>>,
    RL: PartialLoadingStrategy<SyncStrategy = LL::SyncStrategy>,
    GW: GlobalWriterFamily,
{
    type Matmul<MP: MatmulPrecision> = SpecializedMatmul<
        MP,
        SMM::Matmul<MP, LL::TilingLayout, RL::TilingLayout, NoTilingLayout, WriteTiling>,
        LL,
        RL,
        GW::Writer<MP::Acc>,
    >;
    type Config = SharedGlobalConfig<SMM::Config>;

    fn setup<R: Runtime>(
        client: &ComputeClient<R::Server>,
        problem: &MatmulProblem,
        selection: &MatmulSelection,
        line_sizes: &MatmulLineSizes,
        dtypes: &MatmulElems,
    ) -> Result<Self::Config, MatmulSetupError> {
        let max_global_readers = MaxGlobalReaderPlanes::new::<LL, RL>(
            &selection.tiling_scheme,
            line_sizes,
            selection.plane_dim,
        );

        let tiling_layout = TilingLayoutConfig {
            lhs: LL::TilingLayout::to_enum(),
            rhs: RL::TilingLayout::to_enum(),
            acc: TilingLayoutEnum::Other,
            out: WriteTiling::to_enum(),
        };
        let stage_config = SMM::setup::<R>(
            client,
            problem,
            selection,
            line_sizes,
            tiling_layout,
            (2, 2).into(),
            Some(max_global_readers),
            false,
            dtypes,
        )?;

        let plane_role_config = stage_config.plane_role_config();
        let plane_counts = MatmulPlaneCounts::new(
            selection.load_specialization_config,
            plane_role_config.plane_roles,
        );

        let stage_shape_m = stage_config.elements_in_stage_m();
        let stage_shape_n = stage_config.elements_in_stage_n();
        let stage_shape_k = stage_config.elements_in_stage_k();

        let check_m_bounds = !(problem.m as u32).is_multiple_of(stage_shape_m);
        let check_n_bounds = !(problem.n as u32).is_multiple_of(stage_shape_n);
        let check_k_bounds = !(problem.k as u32).is_multiple_of(2 * stage_shape_k);

        let num_stages = 2;
        let precompute_job = selection.loading_precompute_strategy.into();
        let plane_dim = selection.plane_dim;
        let event_loading_mode = EventLoadingMode::Relaxed;
        let reader_mode = selection.reader_mode;

        let lhs_gmem_config = GlobalMemoryConfig {
            line_size: line_sizes.lhs as u32,
            check_row_bounds: check_m_bounds,
            check_col_bounds: check_k_bounds,
            matrix_layout: problem.lhs_layout,
            view_direction: ViewDirection::Col,
        };

        let rhs_gmem_config = GlobalMemoryConfig {
            line_size: line_sizes.rhs as u32,
            check_row_bounds: check_k_bounds,
            check_col_bounds: check_n_bounds,
            matrix_layout: problem.rhs_layout,
            view_direction: ViewDirection::Row,
        };

        let out_gmem_config = GlobalMemoryConfig {
            line_size: line_sizes.out as u32,
            matrix_layout: MatrixLayout::RowMajor,
            check_row_bounds: check_m_bounds,
            check_col_bounds: check_n_bounds,
            view_direction: ViewDirection::None,
        };

        let lhs_smem_config = StageMemoryConfig {
            num_reading_planes: plane_counts.lhs,
            elements_in_tile_row: selection.tiling_scheme.elements_in_tile_m(),
            elements_in_tile_col: selection.tiling_scheme.elements_in_tile_k(),
            tiles_in_stage_row: selection.tiling_scheme.tiles_in_stage_m(),
            tiles_in_stage_col: selection.tiling_scheme.tiles_in_stage_k(),
            line_size: line_sizes.lhs as u32,
            matrix_layout: problem.lhs_layout,
            num_stages,
        };

        let rhs_smem_config = StageMemoryConfig {
            num_reading_planes: plane_counts.rhs,
            elements_in_tile_row: selection.tiling_scheme.elements_in_tile_k(),
            elements_in_tile_col: selection.tiling_scheme.elements_in_tile_n(),
            tiles_in_stage_row: selection.tiling_scheme.tiles_in_stage_k(),
            tiles_in_stage_col: selection.tiling_scheme.tiles_in_stage_n(),
            line_size: line_sizes.rhs as u32,
            matrix_layout: problem.rhs_layout,
            num_stages,
        };

        let out_smem_config = StageMemoryConfig {
            num_reading_planes: plane_counts.out,
            elements_in_tile_row: selection.tiling_scheme.elements_in_tile_m(),
            elements_in_tile_col: selection.tiling_scheme.elements_in_tile_n(),
            tiles_in_stage_row: selection.tiling_scheme.tiles_in_stage_m(),
            tiles_in_stage_col: selection.tiling_scheme.tiles_in_stage_n(),
            line_size: line_sizes.out as u32,
            matrix_layout: MatrixLayout::RowMajor,
            num_stages,
        };

        let lhs_reader_config = GlobalReaderConfig {
            gmem_config: lhs_gmem_config,
            smem_config: lhs_smem_config,
            precompute_job,
            plane_dim,
            plane_role_config,
            reader_mode,
            stage_ident: StageIdent::Lhs,
            event_loading_mode,
            specialization_tensor_config: selection.load_specialization_config.lhs,
        };

        let rhs_reader_config = GlobalReaderConfig {
            gmem_config: rhs_gmem_config,
            smem_config: rhs_smem_config,
            precompute_job,
            plane_dim,
            plane_role_config,
            reader_mode,
            stage_ident: StageIdent::Rhs,
            event_loading_mode,
            specialization_tensor_config: selection.load_specialization_config.rhs,
        };

        let writer_config = GlobalWriterConfig {
            gmem_config: out_gmem_config,
            smem_config: out_smem_config,
            role_rule_config: plane_role_config.rule,
            plane_dim: selection.plane_dim,
            num_partitions_n: selection.tiling_scheme.stage_partitions_in_stage_n(),
        };

        let config = SharedGlobalConfig {
            stage_config,
<<<<<<< HEAD
            num_planes: plane_counts.total,
            lhs_reader_config,
            rhs_reader_config,
            writer_config,
        };

        validate::<LL, RL, SMM::Config, R>(config, client)
=======
            num_planes,
            !(problem.m as u32).is_multiple_of(stage_shape_m),
            !(problem.n as u32).is_multiple_of(stage_shape_n),
            !(problem.k as u32).is_multiple_of(2 * stage_shape_k),
            selection.loading_precompute_strategy,
            selection.reader_mode,
            selection.load_specialization_config.into(),
            dtypes,
        )
>>>>>>> 7f8d128e
    }
}

fn validate<LL: LoadingValidation, RL: LoadingValidation, S: StageConfig, R: Runtime>(
    config: SharedGlobalConfig<S>,
    client: &ComputeClient<R::Server>,
) -> Result<SharedGlobalConfig<S>, MatmulSetupError> {
    LL::check::<R>(client, &config.lhs_reader_config)?;
    RL::check::<R>(client, &config.rhs_reader_config)?;
    cube_dim_validation(config.cube_dim())?;

    Ok(config)
}<|MERGE_RESOLUTION|>--- conflicted
+++ resolved
@@ -1,4 +1,3 @@
-<<<<<<< HEAD
 use crate::components::global::memory::{GlobalMemoryConfig, ViewDirection};
 use crate::components::global::multi_stage::EventLoadingMode;
 use crate::components::global::read::LoadingValidation;
@@ -6,39 +5,21 @@
     GlobalConfig as _, GlobalReaderConfig, GlobalWriterConfig, MatmulPlaneCounts,
     SharedGlobalConfig, cube_dim_validation,
 };
+use crate::components::global::{
+    GlobalWriterFamily, multi_stage::specialized::SpecializedMatmul, read::SyncStrategy,
+};
 use crate::components::global::{WriteTiling, read::PartialLoadingStrategy};
+use crate::components::stage::StridedStageFamily;
+use crate::components::stage::TilingLayout;
+use crate::components::stage::TilingLayoutConfig;
+use crate::components::stage::TilingLayoutEnum;
 use crate::components::stage::{StageConfig, StageMemoryConfig};
-use crate::components::{
-    MatmulElems,
-    global::{GlobalWriterFamily, multi_stage::specialized::SpecializedMatmul, read::SyncStrategy},
-};
-use crate::components::{MatmulLineSizes, MatmulSelection, MatrixLayout, StageIdent};
-use crate::components::{MatmulPrecision, MatmulProblem, stage};
-use crate::components::{error::MatmulSetupError, stage::StridedStageFamily};
-use crate::components::{global::GlobalMatmulFamily, stage::FilledStageFamily};
-use crate::components::{global::MaxGlobalReaderPlanes, stage::NoTilingLayout};
-=======
-use crate::components::stage::{StageConfig, TilingLayout};
 use crate::components::{MatmulElems, error::MatmulSetupError};
 use crate::components::{MatmulLineSizes, MatmulSelection};
 use crate::components::{MatmulPrecision, MatmulProblem, stage};
+use crate::components::{MatrixLayout, StageIdent};
 use crate::components::{global::GlobalMatmulFamily, stage::FilledStageFamily};
 use crate::components::{global::MaxGlobalReaderPlanes, stage::NoTilingLayout};
-use crate::components::{
-    global::{
-        GlobalWriterFamily,
-        multi_stage::{
-            double_buffering::DoubleBufferingGlobalConfig, specialized::SpecializedMatmul,
-        },
-        read::SyncStrategy,
-    },
-    stage::TilingLayoutConfig,
-};
-use crate::components::{
-    global::{WriteTiling, read::PartialLoadingStrategy},
-    stage::TilingLayoutEnum,
-};
->>>>>>> 7f8d128e
 use cubecl_core::prelude::{barrier::Barrier, *};
 use std::marker::PhantomData;
 
@@ -133,6 +114,7 @@
             check_col_bounds: check_k_bounds,
             matrix_layout: problem.lhs_layout,
             view_direction: ViewDirection::Col,
+            stage_swizzle: todo!(),
         };
 
         let rhs_gmem_config = GlobalMemoryConfig {
@@ -141,6 +123,7 @@
             check_col_bounds: check_n_bounds,
             matrix_layout: problem.rhs_layout,
             view_direction: ViewDirection::Row,
+            stage_swizzle: todo!(),
         };
 
         let out_gmem_config = GlobalMemoryConfig {
@@ -149,6 +132,7 @@
             check_row_bounds: check_m_bounds,
             check_col_bounds: check_n_bounds,
             view_direction: ViewDirection::None,
+            stage_swizzle: todo!(),
         };
 
         let lhs_smem_config = StageMemoryConfig {
@@ -160,6 +144,7 @@
             line_size: line_sizes.lhs as u32,
             matrix_layout: problem.lhs_layout,
             num_stages,
+            swizzle: todo!(),
         };
 
         let rhs_smem_config = StageMemoryConfig {
@@ -171,6 +156,7 @@
             line_size: line_sizes.rhs as u32,
             matrix_layout: problem.rhs_layout,
             num_stages,
+            swizzle: todo!(),
         };
 
         let out_smem_config = StageMemoryConfig {
@@ -182,6 +168,7 @@
             line_size: line_sizes.out as u32,
             matrix_layout: MatrixLayout::RowMajor,
             num_stages,
+            swizzle: todo!(),
         };
 
         let lhs_reader_config = GlobalReaderConfig {
@@ -218,34 +205,23 @@
 
         let config = SharedGlobalConfig {
             stage_config,
-<<<<<<< HEAD
             num_planes: plane_counts.total,
             lhs_reader_config,
             rhs_reader_config,
             writer_config,
         };
 
-        validate::<LL, RL, SMM::Config, R>(config, client)
-=======
-            num_planes,
-            !(problem.m as u32).is_multiple_of(stage_shape_m),
-            !(problem.n as u32).is_multiple_of(stage_shape_n),
-            !(problem.k as u32).is_multiple_of(2 * stage_shape_k),
-            selection.loading_precompute_strategy,
-            selection.reader_mode,
-            selection.load_specialization_config.into(),
-            dtypes,
-        )
->>>>>>> 7f8d128e
+        validate::<LL, RL, SMM::Config, R>(config, client, dtypes)
     }
 }
 
 fn validate<LL: LoadingValidation, RL: LoadingValidation, S: StageConfig, R: Runtime>(
     config: SharedGlobalConfig<S>,
     client: &ComputeClient<R::Server>,
+    dtypes: &MatmulElems,
 ) -> Result<SharedGlobalConfig<S>, MatmulSetupError> {
-    LL::check::<R>(client, &config.lhs_reader_config)?;
-    RL::check::<R>(client, &config.rhs_reader_config)?;
+    LL::check::<R>(client, &config.lhs_reader_config, dtypes)?;
+    RL::check::<R>(client, &config.rhs_reader_config, dtypes)?;
     cube_dim_validation(config.cube_dim())?;
 
     Ok(config)
