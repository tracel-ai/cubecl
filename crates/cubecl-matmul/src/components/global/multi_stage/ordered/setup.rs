--- conflicted
+++ resolved
@@ -1,14 +1,12 @@
-<<<<<<< HEAD
 use crate::components::global::memory::{GlobalMemoryConfig, ViewDirection};
 use crate::components::global::multi_stage::EventLoadingMode;
 use crate::components::global::{
-    GlobalConfig as _, GlobalReaderConfig, GlobalWriterConfig, 
-    MatmulPlaneCounts, SharedGlobalConfig,  cube_dim_validation,
+    GlobalConfig as _, GlobalReaderConfig, GlobalWriterConfig, MatmulPlaneCounts,
+    SharedGlobalConfig, cube_dim_validation,
 };
+use crate::components::stage::TilingLayout;
 use crate::components::stage::{StageConfig, StageMemoryConfig};
-=======
-use crate::components::stage::{StageConfig, TilingLayoutConfig, TilingLayoutEnum};
->>>>>>> 7f8d128e
+use crate::components::stage::{TilingLayoutConfig, TilingLayoutEnum};
 use crate::components::{
     MatmulElems,
     global::{
@@ -29,13 +27,6 @@
 use crate::components::{error::MatmulSetupError, stage::StridedStageFamily};
 use crate::components::{global::GlobalMatmulFamily, stage::FilledStageFamily};
 use crate::components::{global::MaxGlobalReaderPlanes, stage::NoTilingLayout};
-use crate::components::{
-    global::{
-        WriteTiling,
-        multi_stage::ordered::{LL, OrderedDoubleBufferingMatmul},
-    },
-    stage::TilingLayout,
-};
 use cubecl_core::prelude::*;
 use std::marker::PhantomData;
 
@@ -135,6 +126,7 @@
             check_col_bounds: check_k_bounds,
             matrix_layout: problem.lhs_layout,
             view_direction: ViewDirection::Col,
+            stage_swizzle: todo!(),
         };
 
         let rhs_gmem_config = GlobalMemoryConfig {
@@ -143,6 +135,7 @@
             check_col_bounds: check_n_bounds,
             matrix_layout: problem.rhs_layout,
             view_direction: ViewDirection::Row,
+            stage_swizzle: todo!(),
         };
 
         let out_gmem_config = GlobalMemoryConfig {
@@ -151,6 +144,7 @@
             check_row_bounds: check_m_bounds,
             check_col_bounds: check_n_bounds,
             view_direction: ViewDirection::None,
+            stage_swizzle: todo!(),
         };
 
         let lhs_smem_config = StageMemoryConfig {
@@ -162,6 +156,7 @@
             line_size: line_sizes.lhs as u32,
             matrix_layout: problem.lhs_layout,
             num_stages: 1,
+            swizzle: todo!(),
         };
 
         let rhs_smem_config = StageMemoryConfig {
@@ -173,6 +168,7 @@
             line_size: line_sizes.rhs as u32,
             matrix_layout: problem.rhs_layout,
             num_stages: 2,
+            swizzle: todo!(),
         };
 
         let out_smem_config = StageMemoryConfig {
@@ -184,6 +180,7 @@
             line_size: line_sizes.out as u32,
             matrix_layout: MatrixLayout::RowMajor,
             num_stages: 1,
+            swizzle: todo!(),
         };
 
         let lhs_reader_config = GlobalReaderConfig {
@@ -220,14 +217,13 @@
 
         let config = SharedGlobalConfig {
             stage_config,
-<<<<<<< HEAD
             num_planes: plane_counts.total,
             lhs_reader_config,
             rhs_reader_config,
             writer_config,
         };
 
-        validate::<LL, RL, SMM::Config, R>(config, client, selection.tiling_scheme)
+        validate::<LL, RL, SMM::Config, R>(config, client, selection.tiling_scheme, dtypes)
     }
 }
 
@@ -235,26 +231,16 @@
     config: SharedGlobalConfig<S>,
     client: &ComputeClient<R::Server>,
     tiling_scheme: TilingScheme,
+    dtypes: &MatmulElems,
 ) -> Result<SharedGlobalConfig<S>, MatmulSetupError> {
-    LL::check::<R>(client, &config.lhs_reader_config)?;
-    RL::check::<R>(client, &config.rhs_reader_config)?;
+    LL::check::<R>(client, &config.lhs_reader_config, dtypes)?;
+    RL::check::<R>(client, &config.rhs_reader_config, dtypes)?;
     cube_dim_validation(config.cube_dim())?;
 
     if tiling_scheme.stage_partitions_in_stage_n() > 1 {
         return Err(MatmulSetupError::InvalidConfig(Box::new(
             "Ordered does not support number of stage partitions > 1 in n",
         )));
-=======
-            num_planes,
-            !(problem.m as u32).is_multiple_of(stage_shape_m),
-            !(problem.n as u32).is_multiple_of(stage_shape_n),
-            !(problem.k as u32).is_multiple_of(2 * stage_shape_k),
-            selection.loading_precompute_strategy,
-            selection.reader_mode,
-            selection.load_specialization_config.into(),
-            dtypes,
-        )
->>>>>>> 7f8d128e
     }
 
     if config
