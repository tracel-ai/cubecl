use cubecl_core::prelude::*;
use cubecl_core::{self as cubecl};

use crate::components::{AccG, error::MatmulSetupError, stage::TilingLayoutEnum};
use crate::components::{
    AvailableLineSizes, MatmulPrecision, MatmulProblem, MatrixLayout, TilingScheme,
    global::{PlaneRoleConfig, SpecializedLoadingSides, multi_stage::EventLoadingMode},
    stage::StageConfig,
};
use crate::components::{LhsG, MatmulElems, MatmulIdent, MatmulLineSizes, MatmulSelection, RhsG};
use crate::components::{global::RoleRuleConfig, stage::StageMemoryConfig};
use crate::components::{global::memory::GlobalMemoryConfig, stage::SwizzleMode};
use cubecl_std::{
    CubeOption,
    tensor::{View, layout::Coords2d},
};
use std::{fmt::Debug, hash::Hash};

use super::read::ReaderMode;

/// A family of [matmuls](GlobalMatmul) working with any [precision](MatmulPrecision).
pub trait GlobalMatmulFamily: Send + Sync + 'static {
    /// The specific [GlobalMatmul] implementation associated with this family.
    type Matmul<MP: MatmulPrecision>: GlobalMatmul<MP, Config = Self::Config>;

    /// The configuration type associated with this matmul family.
    type Config: GlobalConfig;

    /// Constructs the configuration based on the matmul problem, selection, and line sizes.
    ///
    /// This function may return an error if the configuration cannot be supported on the current runtime.
    fn setup<R: Runtime>(
        client: &ComputeClient<R::Server>,
        problem: &MatmulProblem,
        selection: &MatmulSelection,
        matmul_line_sizes: &MatmulLineSizes,
        dtypes: &MatmulElems,
    ) -> Result<Self::Config, MatmulSetupError>;

    /// Filters out line sizes that are incompatible with this matmul family.
    ///
    /// By default, returns the input unchanged.
    fn filter_line_sizes(available_line_sizes: AvailableLineSizes) -> AvailableLineSizes {
        available_line_sizes
    }
}

#[cube]
/// Provides matrix multiplication operations at the global level.
///
/// At the global level,
///  - Inputs are views over global memory, meaning access is given to
///    only parts of the global memory inputs at once.
///  - All planes within a Cube are used to solve the problem
///  - Dimensions M and N are fixed to an integer, but K is arbitrary large.
///    The matrix multiplication works only for size (M, _) · (_, N) = (M, N).
///    M and N should match the underlying Stage matmul's M and N.
///
/// # Assumptions
/// - Line sizes of the inputs evenly divide the dimension they are aligned with.
///
/// # Safety
///
/// It is not assumed that the matmul's dimensions match its inputs dimensions perfectly.
/// It is therefore important that Readers and Writers perform checks to avoid out-of-bounds
/// before reading data.
pub trait GlobalMatmul<MP: MatmulPrecision>: 'static + Send + Sync {
    type Config: GlobalConfig;

    /// Global reader for matrix A (Lhs)
    type LhsGlobalReader: CubeType;
    /// Global reader for matrix B (Rhs)
    type RhsGlobalReader: CubeType;
    /// Global reader for matrix C (Accumulator/Bias)
    type AccGlobalReader: CubeType;
    /// Writer to store the output stage into global memory
    type GlobalWriter: CubeType;

    /// The accumulator type for the tile matmul
    type Accumulators: CubeType;

    /// Performs the matrix multiplication over data loaded by the
    /// Lhs and Rhs readers, over the range given for K, and stores with
    /// using the output writer.
    ///
    /// To compute the whole range of k values, use k_range=(0, K) where
    /// K is the K dimension of Lhs and Rhs.
    fn execute(
        lhs_reader: Self::LhsGlobalReader,
        rhs_reader: Self::RhsGlobalReader,
        acc_reader: Self::AccGlobalReader,
        writer: Self::GlobalWriter,
        k_range: (u32, u32),
        #[comptime] config: Self::Config,
    );

    /// Initialize the global reader for Lhs, starting at row m and column k
    fn init_lhs_global_reader(
        lhs: View<Line<LhsG<MP>>, Coords2d>,
        #[comptime] config: Self::Config,
    ) -> Self::LhsGlobalReader;

    /// Initialize the global reader for Rhs, starting at row k and column n
    fn init_rhs_global_reader(
        rhs: View<Line<RhsG<MP>>, Coords2d>,
        #[comptime] config: Self::Config,
    ) -> Self::RhsGlobalReader;

    /// Initialize the global reader for Rhs, starting at row k and column n
    fn init_acc_global_reader(
        acc: CubeOption<View<Line<AccG<MP>>, Coords2d>>,
        #[comptime] config: Self::Config,
    ) -> Self::AccGlobalReader;

    /// Initialize the accumulator without data
    fn init_accumulators(#[comptime] config: Self::Config) -> Self::Accumulators;

    /// Initialize the global writer at row m and column n
    fn init_global_writer(
        out: View<Line<AccG<MP>>, Coords2d, ReadWrite>,
        #[comptime] config: Self::Config,
    ) -> Self::GlobalWriter;
}

/// Configuration for the [global matmul](GlobalMatmul) level.
pub trait GlobalConfig:
    Copy + Clone + Eq + PartialEq + Hash + Debug + Send + Sync + 'static
{
    /// Underlying Stage matmul config
    type StageConfig: StageConfig;

    /// Convert itself to the underlying stage matmul config
    fn stage_config(&self) -> Self::StageConfig;

    fn stage_memory_config(&self, ident: MatmulIdent) -> StageMemoryConfig {
        self.stage_config().stage_memory_config(ident.into_stage())
    }

    fn global_memory_config(&self, ident: MatmulIdent) -> GlobalMemoryConfig {
<<<<<<< HEAD
        GlobalMemoryConfig {
            elements_in_tile_row: self.tiling_scheme().elements_in_tile_row(ident),
            elements_in_tile_col: self.tiling_scheme().elements_in_tile_col(ident),
            elements_in_stage_row: self.tiling_scheme().elements_in_stage_row(ident),
            elements_in_stage_col: self.tiling_scheme().elements_in_stage_col(ident),
            global_line_size: self.global_line_size(ident),
            check_row_bounds: self.check_row_bounds(ident),
            check_col_bounds: self.check_col_bounds(ident),
            matrix_layout: self.matrix_layout(ident),
            stage_swizzle: self.swizzle_mode(ident),
        }
=======
        GlobalMemoryConfig::new(
            self.tiling_scheme().elements_in_tile_row(ident),
            self.tiling_scheme().elements_in_tile_col(ident),
            self.tiling_scheme().elements_in_stage_row(ident),
            self.tiling_scheme().elements_in_stage_col(ident),
            self.global_line_size(ident),
            self.check_row_bounds(ident),
            self.check_col_bounds(ident),
            self.matrix_layout(ident),
        )
>>>>>>> 27cfb281
    }

    /// Returns the line size for the global memory corresponding to the given ident
    fn global_line_size(&self, ident: MatmulIdent) -> u32;

    /// Returns the [TilingScheme]
    fn tiling_scheme(&self) -> TilingScheme {
        self.stage_config().tiling_scheme()
    }

    /// Returns the [MatrixLayout] for the given ident
    fn matrix_layout(&self, ident: MatmulIdent) -> MatrixLayout;

    /// Returns the [SwizzleMode] for the given ident
    fn swizzle_mode(&self, ident: MatmulIdent) -> SwizzleMode;

    fn tiling_layout(&self, ident: MatmulIdent) -> TilingLayoutEnum;

    /// Returns the number of planes participating in loading `ident`
    fn num_loading_planes(&self, ident: MatmulIdent) -> u32;

    /// Indicates the specialization roles for the planes
    fn plane_role_config(&self) -> PlaneRoleConfig;

    /// Indicates plane roles are associated to loading which tensor input
    fn specialized_loading_sides(&self) -> SpecializedLoadingSides;

    /// How to identify the role of the plane depending on its index
    fn role_rule_config(&self) -> RoleRuleConfig {
        self.plane_role_config().rule
    }

    /// Returns the size of the plane dimension
    fn plane_dim(&self) -> u32;

    /// Whether to check if accessing a row would exceed bounds.
    fn check_row_bounds(&self, ident: MatmulIdent) -> bool;

    /// Whether to check if accessing a col would exceed bounds.
    fn check_col_bounds(&self, ident: MatmulIdent) -> bool;

    /// Whether to check if accessing a col for lhs or row for rhs would exceed bounds.
    fn check_k_bounds(&self) -> bool;

    /// Whether to put common computations for loading tasks once before loop
    fn precompute_job(&self) -> bool;

    /// The number of stages in stage memory
    fn num_stages(&self, ident: MatmulIdent) -> u32;

    /// Whether to check reader is balanced in comptime or runtime.
    ///
    /// Not supported by all loading strategies
    fn reader_mode(&self) -> ReaderMode;

    /// Whether event loading is constrained to be ordered
    fn event_loading_mode(&self, ident: MatmulIdent) -> EventLoadingMode;

    /// Whether the matmul is quantized
    fn quantized(&self) -> bool {
        self.stage_config().quantized()
    }

    /// The [CubeDim] arising from the [TilingScheme]
    fn cube_dim(&self) -> CubeDim;
}<|MERGE_RESOLUTION|>--- conflicted
+++ resolved
@@ -137,19 +137,6 @@
     }
 
     fn global_memory_config(&self, ident: MatmulIdent) -> GlobalMemoryConfig {
-<<<<<<< HEAD
-        GlobalMemoryConfig {
-            elements_in_tile_row: self.tiling_scheme().elements_in_tile_row(ident),
-            elements_in_tile_col: self.tiling_scheme().elements_in_tile_col(ident),
-            elements_in_stage_row: self.tiling_scheme().elements_in_stage_row(ident),
-            elements_in_stage_col: self.tiling_scheme().elements_in_stage_col(ident),
-            global_line_size: self.global_line_size(ident),
-            check_row_bounds: self.check_row_bounds(ident),
-            check_col_bounds: self.check_col_bounds(ident),
-            matrix_layout: self.matrix_layout(ident),
-            stage_swizzle: self.swizzle_mode(ident),
-        }
-=======
         GlobalMemoryConfig::new(
             self.tiling_scheme().elements_in_tile_row(ident),
             self.tiling_scheme().elements_in_tile_col(ident),
@@ -159,8 +146,8 @@
             self.check_row_bounds(ident),
             self.check_col_bounds(ident),
             self.matrix_layout(ident),
+            self.swizzle_mode(ident),
         )
->>>>>>> 27cfb281
     }
 
     /// Returns the line size for the global memory corresponding to the given ident
