use cubecl_core::prelude::*;
use cubecl_core::{self as cubecl};

use crate::components::error::MatmulSetupError;
use crate::components::global::RoleRuleConfig;
<<<<<<< HEAD
=======
use crate::components::global::memory::GlobalMemoryConfig;
>>>>>>> 697c842f
use crate::components::stage::StageMemoryConfig;
use crate::components::{
    AvailableLineSizes, MatmulPrecision, MatmulProblem, MatrixLayout, TilingScheme,
    global::{PlaneRoleConfig, SpecializedLoadingSides, multi_stage::EventLoadingMode},
    stage::StageConfig,
};
use crate::components::{MatmulIdent, MatmulLineSizes, MatmulSelection};
use cubecl_std::{
    CubeOption,
    tensor::r#virtual::{ReadWrite, VirtualTensor},
};
use std::{fmt::Debug, hash::Hash};

use super::{GlobalWriter, Quantization, load::LoaderMode};

/// A family of [matmuls](GlobalMatmul) working with any [precision](MatmulPrecision).
pub trait GlobalMatmulFamily: Send + Sync + 'static {
    /// The specific [GlobalMatmul] implementation associated with this family.
    type Matmul<MP: MatmulPrecision>: GlobalMatmul<MP, Config = Self::Config>;

    /// The configuration type associated with this matmul family.
    type Config: GlobalConfig;

    /// Constructs the configuration based on the matmul problem, selection, and line sizes.
    ///
    /// This function may return an error if the configuration cannot be supported on the current runtime.
    fn setup<MP: MatmulPrecision, R: Runtime>(
        client: &ComputeClient<R::Server, R::Channel>,
        problem: &MatmulProblem,
        selection: &MatmulSelection,
        matmul_line_sizes: &MatmulLineSizes,
    ) -> Result<Self::Config, MatmulSetupError>;

    /// Filters out line sizes that are incompatible with this matmul family.
    ///
    /// By default, returns the input unchanged.
    fn filter_line_sizes(available_line_sizes: AvailableLineSizes) -> AvailableLineSizes {
        available_line_sizes
    }
}

#[cube]
/// Provides matrix multiplication operations at the global level.
///
/// At the global level,
///  - Inputs are views over global memory, meaning access is given to
///    only parts of the global memory inputs at once.
///  - All planes within a Cube are used to solve the problem
///  - Dimensions M and N are fixed to an integer, but K is arbitrary large.
///    The matrix multiplication works only for size (M, _) · (_, N) = (M, N).
///    M and N should match the underlying Stage matmul's M and N.
///
/// # Assumptions
/// - Line sizes of the inputs evenly divide the dimension they are aligned with.
///
/// # Safety
///
/// It is not assumed that the matmul's dimensions match its inputs dimensions perfectly.
/// It is therefore important that Loaders and Writers perform checks to avoid out-of-bounds
/// before loading data.
pub trait GlobalMatmul<MP: MatmulPrecision>: 'static + Send + Sync {
    type Config: GlobalConfig;
    type LhsLoader: CubeType;
    type RhsLoader: CubeType;
    type AccumulatorLoader: CubeType;
    type Writer: GlobalWriter<MP::EO>;
    type Accumulator: CubeType;

    /// Performs the matrix multiplication over data loaded by the
    /// Lhs and Rhs loaders, over the range given for K, and stores with
    /// using the output writer.
    ///
    /// To compute the whole range of k values, use k_range=(0, K) where
    /// K is the K dimension of Lhs and Rhs.
    fn execute(
        lhs_loader: Self::LhsLoader,
        rhs_loader: Self::RhsLoader,
        writer: Self::Writer,
        acc: &mut Self::Accumulator,
        k_range: (u32, u32),
        #[comptime] config: Self::Config,
    );

    /// Initialize the loader for Lhs, starting at row m and column k
    fn init_lhs_loader(
        lhs: VirtualTensor<MP::EI>,
        m_offset: u32,
        k_offset: u32,
        nth_batch: u32,
        batch_offset: u32,
        quantization: CubeOption<Quantization<MP>>,
        #[comptime] config: Self::Config,
    ) -> Self::LhsLoader;

    /// Initialize the loader for Rhs, starting at row k and column n
    fn init_rhs_loader(
        rhs: VirtualTensor<MP::EI>,
        k_offset: u32,
        n_offset: u32,
        nth_batch: u32,
        batch_offset: u32,
        quantization: CubeOption<Quantization<MP>>,
        #[comptime] config: Self::Config,
    ) -> Self::RhsLoader;

    /// Initialize the accumulator without data
    fn init_accumulator(#[comptime] config: Self::Config) -> Self::Accumulator;

    /// Initialize the writer at row m and column n
    fn init_writer(
        out: VirtualTensor<MP::EO, ReadWrite>,
        m_offset: u32,
        n_offset: u32,
        nth_batch: u32,
        batch_offset: u32,
    ) -> Self::Writer;
}

/// Configuration for the [global matmul](GlobalMatmul) level.
pub trait GlobalConfig:
    Copy + Clone + Eq + PartialEq + Hash + Debug + Send + Sync + 'static
{
    /// Underlying Stage matmul config
    type StageConfig: StageConfig;
    type StageMemoryConfig: StageMemoryConfig;

    /// Convert itself to the underlying stage matmul config
    fn stage_config(&self) -> Self::StageConfig;

    fn stage_memory_config(&self) -> Self::StageMemoryConfig;

<<<<<<< HEAD
=======
    fn global_memory_config(&self, ident: MatmulIdent) -> GlobalMemoryConfig {
        GlobalMemoryConfig {
            elements_in_tile_row: self.tiling_scheme().elements_in_tile_row(ident),
            elements_in_tile_col: self.tiling_scheme().elements_in_tile_col(ident),
            elements_in_stage_row: self.tiling_scheme().elements_in_stage_row(ident),
            elements_in_stage_col: self.tiling_scheme().elements_in_stage_col(ident),
            global_line_size: self.global_line_size(ident),
            check_row_bounds: self.check_row_bounds(ident),
            check_col_bounds: self.check_col_bounds(ident),
            matrix_layout: self.matrix_layout(ident),
        }
    }

>>>>>>> 697c842f
    /// Returns the line size for the global memory corresponding to the given ident
    fn global_line_size(&self, ident: MatmulIdent) -> u32;

    /// Returns the [TilingScheme]
    fn tiling_scheme(&self) -> TilingScheme {
        self.stage_config().tiling_scheme()
    }

    /// Returns the [MatrixLayout] for the given ident
    fn matrix_layout(&self, ident: MatmulIdent) -> MatrixLayout;

    /// Returns the number of planes participating in loading `ident`
    fn num_loading_planes(&self, ident: MatmulIdent) -> u32;

    /// Indicates the specialization roles for the planes
    fn plane_role_config(&self) -> PlaneRoleConfig;

    /// Indicates plane roles are associated to loading which tensor input
    fn specialized_loading_sides(&self) -> SpecializedLoadingSides;

    /// How to identify the role of the plane depending on its index
    fn role_rule_config(&self) -> RoleRuleConfig {
        self.plane_role_config().rule
    }

    /// Returns the size of the plane dimension
    fn plane_dim(&self) -> u32;

    /// Whether to check if accessing a row would exceed bounds.
    fn check_row_bounds(&self, ident: MatmulIdent) -> bool;

    /// Whether to check if accessing a col would exceed bounds.
    fn check_col_bounds(&self, ident: MatmulIdent) -> bool;

    /// Whether to check if accessing a col for lhs or row for rhs would exceed bounds.
    fn check_k_bounds(&self) -> bool;

    /// Whether to put common computations for loading tasks once before loop
    fn precompute_job(&self) -> bool;

    /// The number of stages in stage memory
    fn num_stages(&self, ident: MatmulIdent) -> u32;

    /// Whether to check loader is balanced in comptime or runtime.
    ///
    /// Not supported by all loading strategies
    fn loader_mode(&self) -> LoaderMode;

    /// Whether event loading is constrained to be ordered
    fn event_loading_mode(&self, ident: MatmulIdent) -> EventLoadingMode;

    /// Whether the matmul is quantized
    fn quantized(&self) -> bool {
        self.stage_config().quantized()
    }

    /// The [CubeDim] arising from the [TilingScheme]
    fn cube_dim(&self) -> CubeDim;
}<|MERGE_RESOLUTION|>--- conflicted
+++ resolved
@@ -3,10 +3,7 @@
 
 use crate::components::error::MatmulSetupError;
 use crate::components::global::RoleRuleConfig;
-<<<<<<< HEAD
-=======
 use crate::components::global::memory::GlobalMemoryConfig;
->>>>>>> 697c842f
 use crate::components::stage::StageMemoryConfig;
 use crate::components::{
     AvailableLineSizes, MatmulPrecision, MatmulProblem, MatrixLayout, TilingScheme,
@@ -138,8 +135,6 @@
 
     fn stage_memory_config(&self) -> Self::StageMemoryConfig;
 
-<<<<<<< HEAD
-=======
     fn global_memory_config(&self, ident: MatmulIdent) -> GlobalMemoryConfig {
         GlobalMemoryConfig {
             elements_in_tile_row: self.tiling_scheme().elements_in_tile_row(ident),
@@ -153,7 +148,6 @@
         }
     }
 
->>>>>>> 697c842f
     /// Returns the line size for the global memory corresponding to the given ident
     fn global_line_size(&self, ident: MatmulIdent) -> u32;
 
