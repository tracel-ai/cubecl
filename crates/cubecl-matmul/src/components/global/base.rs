--- conflicted
+++ resolved
@@ -1,7 +1,7 @@
 use cubecl_core::prelude::*;
 use cubecl_core::{self as cubecl};
 
-<<<<<<< HEAD
+use crate::components::StageIdent;
 use crate::components::global::memory::GlobalMemoryConfig;
 use crate::components::global::multi_stage::EventLoadingMode;
 use crate::components::global::read::ReaderMode;
@@ -9,21 +9,14 @@
     GlobalWriterConfig, LoadSpecializationConfig, PlaneRoleConfig, SpecializationTensorConfig,
     SpecializedLoadingSides,
 };
+use crate::components::stage::SwizzleMode;
+use crate::components::stage::TilingLayoutEnum;
 use crate::components::stage::{StageConfig, StageMemoryConfig};
 use crate::components::{AccG, error::MatmulSetupError};
-use crate::components::{AvailableLineSizes, MatmulPrecision, MatmulProblem, StageIdent};
-use crate::components::{LhsG, MatmulElems, MatmulLineSizes, MatmulSelection, RhsG};
-=======
-use crate::components::{AccG, error::MatmulSetupError, stage::TilingLayoutEnum};
 use crate::components::{
     AvailableLineSizes, MatmulPrecision, MatmulProblem, MatrixLayout, TilingScheme,
-    global::{PlaneRoleConfig, SpecializedLoadingSides, multi_stage::EventLoadingMode},
-    stage::StageConfig,
 };
 use crate::components::{LhsG, MatmulElems, MatmulIdent, MatmulLineSizes, MatmulSelection, RhsG};
-use crate::components::{global::RoleRuleConfig, stage::StageMemoryConfig};
-use crate::components::{global::memory::GlobalMemoryConfig, stage::SwizzleMode};
->>>>>>> 7f8d128e
 use cubecl_std::{
     CubeOption,
     tensor::{View, layout::Coords2d},
@@ -200,6 +193,10 @@
     fn writer_config(&self) -> GlobalWriterConfig {
         self.writer_config
     }
+
+    fn swizzle_mode(&self, ident: StageIdent) -> SwizzleMode {
+        todo!()
+    }
 }
 
 /// Configuration for the [global matmul](GlobalMatmul) level.
@@ -213,6 +210,8 @@
     fn lhs_reader_config(&self) -> GlobalReaderConfig;
     fn rhs_reader_config(&self) -> GlobalReaderConfig;
     fn writer_config(&self) -> GlobalWriterConfig;
+    /// Returns the [SwizzleMode] for the given ident
+    fn swizzle_mode(&self, ident: StageIdent) -> SwizzleMode;
     fn cube_dim(&self) -> CubeDim;
     fn global_line_sizes(&self) -> MatmulLineSizes;
 
@@ -229,24 +228,8 @@
     //     )
     // }
 
-<<<<<<< HEAD
     // /// Returns the line size for the global memory corresponding to the given ident
     // fn global_line_size(&self, ident: MatmulIdent) -> u32;
-=======
-    fn global_memory_config(&self, ident: MatmulIdent) -> GlobalMemoryConfig {
-        GlobalMemoryConfig::new(
-            self.tiling_scheme().elements_in_tile_row(ident),
-            self.tiling_scheme().elements_in_tile_col(ident),
-            self.tiling_scheme().elements_in_stage_row(ident),
-            self.tiling_scheme().elements_in_stage_col(ident),
-            self.global_line_size(ident),
-            self.check_row_bounds(ident),
-            self.check_col_bounds(ident),
-            self.matrix_layout(ident),
-            self.swizzle_mode(ident),
-        )
-    }
->>>>>>> 7f8d128e
 
     // /// Returns the [TilingScheme]
     // fn tiling_scheme(&self) -> TilingScheme {
@@ -260,19 +243,8 @@
     // /// How to identify the role of the plane depending on its index
     // fn role_rule_config(&self) -> RoleRuleConfig;
 
-<<<<<<< HEAD
     // /// Returns the size of the plane dimension
     // fn plane_dim(&self) -> u32;
-=======
-    /// Returns the [SwizzleMode] for the given ident
-    fn swizzle_mode(&self, ident: MatmulIdent) -> SwizzleMode;
-
-    /// Returns the [TilingLayoutEnum] for the loader of the given ident
-    fn tiling_layout(&self, ident: MatmulIdent) -> TilingLayoutEnum;
-
-    /// Returns the number of planes participating in loading `ident`
-    fn num_loading_planes(&self, ident: MatmulIdent) -> u32;
->>>>>>> 7f8d128e
 
     // /// Whether to check if accessing a row would exceed bounds.
     // fn check_row_bounds(&self, ident: MatmulIdent) -> bool;
