--- conflicted
+++ resolved
@@ -6,11 +6,8 @@
         Ident, InputIdent, InvalidConfigError, LoadingPlaneCount, MatmulConfigFactory,
         MatmulPrecision, MatrixLayout, TilingScheme,
         config::MatmulConfig,
-<<<<<<< HEAD
+        global::SpecializerConfig,
         global::multi_stage::EventLoadingMode,
-=======
-        global::SpecializerConfig,
->>>>>>> 98093d16
         stage::{self, StageConfig},
     },
     kernels::matmul::MatmulSelection,
