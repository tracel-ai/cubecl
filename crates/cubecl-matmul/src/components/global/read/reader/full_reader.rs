--- conflicted
+++ resolved
@@ -68,11 +68,8 @@
     ) -> Self {
         // Maybe make align a property on the strategy, but it's fine to over-align so this works
         // for now. Swizzling will require more though.
-<<<<<<< HEAD
-        let mut stage = StridedStage::new_aligned(128u32, config.smem_config);
-=======
-        let mut stage = StridedStageMemory::new_aligned(128u32, config.stage_memory_config(ident));
->>>>>>> 7f8d128e
+        let mut stage = StridedStageMemory::new_aligned(128u32, config.smem_config);
+
         let (shape_row, shape_col) = view.shape();
         let global_iter =
             GlobalIterator::new(view, k_step, config.gmem_config.view_direction, false);
