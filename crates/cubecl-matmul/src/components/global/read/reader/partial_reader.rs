--- conflicted
+++ resolved
@@ -10,12 +10,8 @@
 use crate::components::global::read::SyncStrategy;
 use crate::components::global::{GlobalConfig, read::SyncBarrier};
 use crate::components::stage::TilingLayout;
-<<<<<<< HEAD
 use crate::components::{MatmulIdent, stage::StageFamily};
-use crate::components::{MatrixPrecision, global::read::SyncStrategy};
 use crate::components::{global::memory::GlobalIterator, stage::LoadStageFamily};
-=======
->>>>>>> b3868391
 use cubecl_core as cubecl;
 use cubecl_core::prelude::*;
 use cubecl_std::{
@@ -39,11 +35,7 @@
     type Stage: LoadStageFamily<ReadOnly>;
 
     /// The [LoadingJob] for this strategy.
-<<<<<<< HEAD
-    type Job<IP: MatrixPrecision>: LoadingJob<IP, Self::TilingLayout, Self::SyncStrategy, Stage = Self::Stage>;
-=======
-    type Job<EG: Numeric, ES: Numeric>: LoadingJob<EG, ES, Self::TilingLayout, Self::SyncStrategy>;
->>>>>>> b3868391
+    type Job<EG: Numeric, ES: Numeric>: LoadingJob<EG, ES, Self::TilingLayout, Self::SyncStrategy, Stage = Self::Stage>;
 
     /// Returns the job with preliminary calculations done.
     fn new_job<EG: Numeric, ES: Numeric, G: GlobalConfig>(
@@ -60,13 +52,6 @@
 ///
 /// A complete load is referred to as a `Job`, which is divided into `Tasks`—
 /// each Task represents a single data transfer for a specific unit
-<<<<<<< HEAD
-pub struct PartialStageGlobalReader<IP: MatrixPrecision, G: GlobalConfig, L: PartialLoadingStrategy>
-{
-    global_iter: GlobalIterator<Line<IP::Global>>,
-    stage_memory: LoaderStage<L, IP::Stage>,
-    loading_job: CubeOption<(L::Job<IP>, L::Job<IP>)>,
-=======
 pub struct PartialStageGlobalReader<
     EG: Numeric,
     ES: Numeric,
@@ -74,9 +59,8 @@
     L: PartialLoadingStrategy,
 > {
     global_iter: GlobalIterator<Line<EG>>,
-    stage_memory: StridedStage<ES, L::TilingLayout>,
+    stage_memory: LoaderStage<L, ES>,
     loading_job: CubeOption<(L::Job<EG, ES>, L::Job<EG, ES>)>,
->>>>>>> b3868391
     #[cube(comptime)]
     ident: MatmulIdent,
     #[cube(comptime)]
@@ -115,16 +99,8 @@
     }
 
     /// Give a reader to the loaded stage memory.
-<<<<<<< HEAD
-    pub fn stage(&self, #[comptime] stage_buffer: StageBuffer) -> LoaderStage<L, IP::Stage> {
+    pub fn stage(&self, #[comptime] stage_buffer: StageBuffer) -> LoaderStage<L, ES> {
         L::Stage::with_buffer_index(&self.stage_memory, stage_buffer.to_index())
-=======
-    pub fn stage(
-        &self,
-        #[comptime] stage_buffer: StageBuffer,
-    ) -> StridedStage<ES, L::TilingLayout> {
-        self.stage_memory.with_buffer_index(stage_buffer.to_index())
->>>>>>> b3868391
     }
 
     /// Frees the stage memory for reuse
