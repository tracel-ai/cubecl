--- conflicted
+++ resolved
@@ -1,12 +1,5 @@
-<<<<<<< HEAD
 use crate::components::stage::{StridedStageMemory, SwizzleMode};
-use crate::components::{InvalidConfigError, MatmulIdent, MatrixPrecision, TilingScheme};
-=======
-use crate::components::global::read::{validate_async_barrier, validate_tma};
-use crate::components::global::{RoleRule, multi_stage::LoadMaxRoundPlaneCount};
-use crate::components::stage::StridedStage;
 use crate::components::{InvalidConfigError, MatmulIdent, TilingScheme};
->>>>>>> b3868391
 use crate::components::{
     MatmulElems,
     global::read::{validate_async_barrier, validate_tma},
@@ -62,13 +55,9 @@
 impl PartialLoadingStrategy for AsyncPartialTmaLoading {
     type TilingLayout = TmaTilingLayout;
     type SyncStrategy = AsyncTma;
-<<<<<<< HEAD
     type Stage = StridedStageFamily;
 
-    type Job<IP: MatrixPrecision> = AsyncPartialTmaJob;
-=======
     type Job<EG: Numeric, ES: Numeric> = AsyncPartialTmaJob;
->>>>>>> b3868391
 
     fn new_job<EG: Numeric, ES: Numeric, G: GlobalConfig>(
         #[comptime] stage_index: u32,
@@ -113,25 +102,16 @@
 }
 
 #[cube]
-<<<<<<< HEAD
-impl<IP: MatrixPrecision> LoadingJob<IP, TmaTilingLayout, AsyncTma> for AsyncPartialTmaJob {
+impl<EG: Numeric, ES: Numeric> LoadingJob<EG, ES, TmaTilingLayout, AsyncTma>
+    for AsyncPartialTmaJob
+{
     type Stage = StridedStageFamily;
 
     fn execute_task<G: GlobalConfig>(
         this: &mut Self,
         #[comptime] task_id: u32,
-        global_iter: &GlobalIterator<Line<IP::Global>>,
-        stage: &mut StridedStageMemory<IP::Stage, TmaTilingLayout>,
-=======
-impl<EG: Numeric, ES: Numeric> LoadingJob<EG, ES, TmaTilingLayout, AsyncTma>
-    for AsyncPartialTmaJob
-{
-    fn execute_task<G: GlobalConfig>(
-        this: &mut Self,
-        #[comptime] task_id: u32,
         global_iter: &GlobalIterator<Line<EG>>,
-        stage: &mut StridedStage<ES, TmaTilingLayout>,
->>>>>>> b3868391
+        stage: &mut StridedStageMemory<ES, TmaTilingLayout>,
         barrier: &mut Barrier,
         #[comptime] config: G,
     ) {
