--- conflicted
+++ resolved
@@ -1,16 +1,8 @@
-<<<<<<< HEAD
-use crate::components::{
-    InvalidConfigError, MatmulIdent, MatrixPrecision, stage::as_swizzle_object,
-};
+use crate::components::{InvalidConfigError, MatmulIdent, stage::as_swizzle_object};
 use crate::components::{
     MatmulElems, MatrixLayout,
     stage::{StageMemoryConfig, SwizzleMode, TilingLayout},
 };
-=======
-use crate::components::global::GlobalConfig;
-use crate::components::stage::{StridedStage, TilingLayout};
-use crate::components::{InvalidConfigError, MatmulIdent};
->>>>>>> b3868391
 use crate::components::{MatmulPrecision, global::memory::GlobalIterator};
 use crate::components::{global::GlobalConfig, stage::StageFamily};
 use cubecl_core::ir::SemanticType;
@@ -32,13 +24,8 @@
     fn execute_task<G: GlobalConfig>(
         this: &mut Self,
         #[comptime] task_id: u32,
-<<<<<<< HEAD
-        global_iter: &GlobalIterator<Line<IP::Global>>,
-        stage: &mut <Self::Stage as StageFamily>::Stage<IP::Stage, TL>,
-=======
         global_iter: &GlobalIterator<Line<EG>>,
-        stage: &mut StridedStage<ES, TL>,
->>>>>>> b3868391
+        stage: &mut <Self::Stage as StageFamily>::Stage<ES, TL>,
         barrier: &mut S::Barrier,
         #[comptime] config: G,
     );
