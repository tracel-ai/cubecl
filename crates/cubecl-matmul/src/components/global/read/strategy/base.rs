<<<<<<< HEAD
use crate::components::InvalidConfigError;
use crate::components::global::{GlobalConfig, GlobalReaderConfig};
use crate::components::stage::{StridedStage, TilingLayout};
=======
use crate::components::{InvalidConfigError, MatmulIdent};
use crate::components::{
    MatmulElems, MatrixLayout,
    stage::{StageMemoryConfig, SwizzleMode, TilingLayout},
};
>>>>>>> 7f8d128e
use crate::components::{MatmulPrecision, global::memory::GlobalIterator};
use crate::components::{global::GlobalConfig, stage::StageFamily};
use cubecl_core::ir::SemanticType;
use cubecl_core::prelude::*;
use cubecl_core::{self as cubecl};

#[cube]
/// A loading job represents a sequence of loading tasks.
/// Each task is the smallest unit of loading work:
/// one unit at one iteration, operating at a specific point within a read view.
/// The job holds shared information reused across read views and iterations.
/// By calling execute_task at strategic moments, one can hope to speed up the matmul.
pub trait LoadingJob<EG: Numeric, ES: Numeric, TL: TilingLayout, S: SyncStrategy>:
    CubeType + Copy + Clone
{
    type Stage: StageFamily;

    /// Execute the `task_id`th loading task
    fn execute_task(
        this: &mut Self,
        #[comptime] task_id: u32,
        global_iter: &GlobalIterator<Line<EG>>,
        stage: &mut <Self::Stage as StageFamily>::Stage<ES, TL>,
        barrier: &mut S::Barrier,
        #[comptime] config: GlobalReaderConfig,
    );

    /// Get the number of tasks
    fn task_count(this: &Self) -> comptime_type!(u32);
}

/// A synchronization strategy determines the type of synchronization object, how to create it and
/// how to synchronize on it.
/// The sync strategy must match the one on both the LHS and RHS loading strategy.
#[cube]
pub trait SyncStrategy {
    type Barrier: CubeType + Clone;
    fn create_barrier() -> Self::Barrier;
    fn sync<MP: MatmulPrecision, G: GlobalConfig>(
        barrier: &mut Self::Barrier,
        #[comptime] config: G,
    );
}

/// Allows to verify configs are valid for a reader
pub trait LoadingValidation {
    /// Verify that configs are valid for a reader, otherwise return an error stating why
    fn check<R: Runtime>(
        client: &ComputeClient<R::Server>,
<<<<<<< HEAD
        config: &GlobalReaderConfig,
=======
        config: &C,
        ident: MatmulIdent,
        dtypes: &MatmulElems,
>>>>>>> 7f8d128e
    ) -> Result<(), InvalidConfigError>;
}

/// Validates if [async barrier instructions](SemanticType::Barrier) is available on the current
/// device.
pub fn validate_async_barrier<R: Runtime>(
    client: &ComputeClient<R::Server>,
) -> Result<(), InvalidConfigError> {
    if !client
        .properties()
        .features
        .supports_type(SemanticType::Barrier)
    {
        return Err(Box::new(
            "Async barrier instructions are not available on the current device",
        ));
    }

    Ok(())
}

/// Validates if swizzling is disabled, for loaders that can't support it.
pub fn validate_noswizzle(config: StageMemoryConfig) -> Result<(), InvalidConfigError> {
    if config.swizzle != SwizzleMode::None {
        return Err(Box::new("This loader doesn't support swizzling"));
    }

    Ok(())
}

/// Validates if swizzling is valid with the line size, for sync readers that read in terms of full
/// lines
pub fn validate_swizzle_atom_size(
    config: StageMemoryConfig,
    ident: MatmulIdent,
    dtypes: &MatmulElems,
) -> Result<(), InvalidConfigError> {
    if config.swizzle == SwizzleMode::None {
        return Ok(());
    }

    let line_bytes = dtypes.stage(ident).size() * config.stage_line_size as usize;
    if line_bytes > config.swizzle.atom_size() {
        return Err(Box::new("Load atom can't be larger than swizzle atom"));
    }

    Ok(())
}

/// Validates if [tensor memory accelerator features](SemanticType::TensorMap) are available on the current
/// device.
pub fn validate_tma<R: Runtime>(
    client: &ComputeClient<R::Server>,
    config: StageMemoryConfig,
    ident: MatmulIdent,
    dtypes: &MatmulElems,
) -> Result<(), InvalidConfigError> {
    if !client
        .properties()
        .features
        .supports_type(SemanticType::TensorMap)
    {
        return Err(Box::new(
            "Tensor memory accelerator features are not available on the current device",
        ));
    }

    if dtypes.global(ident).size() != dtypes.stage(ident).size() {
        return Err(Box::new(
            "TMA requires stage and global types to be the same",
        ));
    }

    if matches!(config.swizzle, SwizzleMode::None) {
        return Ok(());
    }

    let row_size = match config.matrix_layout {
        MatrixLayout::RowMajor => config.elements_in_stage_col(),
        MatrixLayout::ColMajor => config.elements_in_stage_row(),
    };
    let row_bytes = row_size * dtypes.global(ident).size() as u32;

    // Slightly tighter than the actual requirements, but simple enough and is always followed by
    // selection. Getting illegal memory access if this isn't followed for some reason.
    if row_bytes as usize != config.swizzle.span_size() {
        return Err(Box::new("Swizzling size must be equal to row size for TMA"));
    }

    Ok(())
}

/// Dummy trait implementation
pub struct NoLoadingValidation {}
impl LoadingValidation for NoLoadingValidation {
    fn check<R: Runtime>(
        _client: &ComputeClient<R::Server>,
<<<<<<< HEAD
        _config: &GlobalReaderConfig,
=======
        _config: &C,
        _ident: MatmulIdent,
        _dtypes: &MatmulElems,
>>>>>>> 7f8d128e
    ) -> Result<(), InvalidConfigError> {
        Ok(())
    }
}

#[derive(Default, Copy, Clone, Debug, Hash, PartialEq, Eq)]
/// Controls bounds checking for reader operations.
///
/// This **does not** disable tensor read bounds checks.
/// It only affects checks for whether the reader loads more data than allowed
/// at each global matmul iteration.
pub enum ReaderMode {
    /// Enforces compile-time validation of balanced workloads across units.
    /// Restricts valid combinations of tile shape, count, and line size.
    Strict,
    /// Inserts runtime checks only when an out-of-bounds access will occur.
    /// May reduce performance if workloads are imbalanced.
    #[default]
    Relaxed,
}<|MERGE_RESOLUTION|>--- conflicted
+++ resolved
@@ -1,16 +1,13 @@
-<<<<<<< HEAD
 use crate::components::InvalidConfigError;
+use crate::components::StageIdent;
 use crate::components::global::{GlobalConfig, GlobalReaderConfig};
-use crate::components::stage::{StridedStage, TilingLayout};
-=======
-use crate::components::{InvalidConfigError, MatmulIdent};
+use crate::components::stage::StageFamily;
+use crate::components::stage::TilingLayout;
 use crate::components::{
     MatmulElems, MatrixLayout,
-    stage::{StageMemoryConfig, SwizzleMode, TilingLayout},
+    stage::{StageMemoryConfig, SwizzleMode},
 };
->>>>>>> 7f8d128e
 use crate::components::{MatmulPrecision, global::memory::GlobalIterator};
-use crate::components::{global::GlobalConfig, stage::StageFamily};
 use cubecl_core::ir::SemanticType;
 use cubecl_core::prelude::*;
 use cubecl_core::{self as cubecl};
@@ -58,13 +55,8 @@
     /// Verify that configs are valid for a reader, otherwise return an error stating why
     fn check<R: Runtime>(
         client: &ComputeClient<R::Server>,
-<<<<<<< HEAD
         config: &GlobalReaderConfig,
-=======
-        config: &C,
-        ident: MatmulIdent,
         dtypes: &MatmulElems,
->>>>>>> 7f8d128e
     ) -> Result<(), InvalidConfigError>;
 }
 
@@ -99,14 +91,14 @@
 /// lines
 pub fn validate_swizzle_atom_size(
     config: StageMemoryConfig,
-    ident: MatmulIdent,
+    ident: StageIdent,
     dtypes: &MatmulElems,
 ) -> Result<(), InvalidConfigError> {
     if config.swizzle == SwizzleMode::None {
         return Ok(());
     }
 
-    let line_bytes = dtypes.stage(ident).size() * config.stage_line_size as usize;
+    let line_bytes = dtypes.stage(ident.into()).size() * config.line_size as usize;
     if line_bytes > config.swizzle.atom_size() {
         return Err(Box::new("Load atom can't be larger than swizzle atom"));
     }
@@ -119,7 +111,7 @@
 pub fn validate_tma<R: Runtime>(
     client: &ComputeClient<R::Server>,
     config: StageMemoryConfig,
-    ident: MatmulIdent,
+    ident: StageIdent,
     dtypes: &MatmulElems,
 ) -> Result<(), InvalidConfigError> {
     if !client
@@ -132,7 +124,7 @@
         ));
     }
 
-    if dtypes.global(ident).size() != dtypes.stage(ident).size() {
+    if dtypes.global(ident.into()).size() != dtypes.stage(ident.into()).size() {
         return Err(Box::new(
             "TMA requires stage and global types to be the same",
         ));
@@ -146,7 +138,7 @@
         MatrixLayout::RowMajor => config.elements_in_stage_col(),
         MatrixLayout::ColMajor => config.elements_in_stage_row(),
     };
-    let row_bytes = row_size * dtypes.global(ident).size() as u32;
+    let row_bytes = row_size * dtypes.global(ident.into()).size() as u32;
 
     // Slightly tighter than the actual requirements, but simple enough and is always followed by
     // selection. Getting illegal memory access if this isn't followed for some reason.
@@ -162,13 +154,8 @@
 impl LoadingValidation for NoLoadingValidation {
     fn check<R: Runtime>(
         _client: &ComputeClient<R::Server>,
-<<<<<<< HEAD
         _config: &GlobalReaderConfig,
-=======
-        _config: &C,
-        _ident: MatmulIdent,
         _dtypes: &MatmulElems,
->>>>>>> 7f8d128e
     ) -> Result<(), InvalidConfigError> {
         Ok(())
     }
