--- conflicted
+++ resolved
@@ -1,19 +1,13 @@
 use std::marker::PhantomData;
 
-<<<<<<< HEAD
-use crate::components::{
-    FormattedConfigError, InvalidConfigError, MatmulIdent, MatrixPrecision, TilingScheme,
+use crate::components::{
+    FormattedConfigError, InvalidConfigError, MatmulIdent, TilingScheme,
     global::read::validate_swizzle,
 };
 use crate::components::{
     MatmulElems,
     global::{RoleRule, read::tiled::TiledLayout},
 };
-=======
-use crate::components::global::read::{FullLoadingStrategy, sync::Synchronous};
-use crate::components::global::{RoleRule, read::tiled::TiledLayout};
-use crate::components::{FormattedConfigError, InvalidConfigError, MatmulIdent, TilingScheme};
->>>>>>> b3868391
 use crate::components::{global::multi_stage::LoadMaxRoundPlaneCount, stage::TilingValidation};
 use crate::components::{
     global::read::{FullLoadingStrategy, sync::Synchronous},
@@ -158,13 +152,8 @@
     fn execute_task<G: GlobalConfig>(
         this: &mut Self,
         #[comptime] task_id: u32,
-<<<<<<< HEAD
-        global_iter: &GlobalIterator<Line<IP::Global>>,
-        stage: &mut StridedStageMemory<IP::Stage, ContiguousTilingLayout<TO>>,
-=======
         global_iter: &GlobalIterator<Line<EG>>,
-        stage: &mut StridedStage<ES, ContiguousTilingLayout<TO>>,
->>>>>>> b3868391
+        stage: &mut StridedStageMemory<ES, ContiguousTilingLayout<TO>>,
         _barrier: &mut (),
         #[comptime] config: G,
     ) {
@@ -202,13 +191,8 @@
         tile: Coords2d,
         line_index_within_tile: u32,
         num_lines_to_skip_local: u32,
-<<<<<<< HEAD
-        global_iter: &GlobalIterator<Line<IP::Global>>,
-        stage: &mut StridedStageMemory<IP::Stage, ContiguousTilingLayout<TO>>,
-=======
         global_iter: &GlobalIterator<Line<EG>>,
-        stage: &mut StridedStage<ES, ContiguousTilingLayout<TO>>,
->>>>>>> b3868391
+        stage: &mut StridedStageMemory<ES, ContiguousTilingLayout<TO>>,
         #[comptime] config: G,
     ) {
         let layout = TiledLayout::new(comptime!(config.global_memory_config(this.ident)));
@@ -217,7 +201,7 @@
         let line_read = view.read_checked((tile, line_index_within_tile * this.line_size));
 
         let offset = this.num_lines_to_skip + line_index_within_tile + num_lines_to_skip_local;
-        let type_size = type_size::<IP::Stage>(this.line_size);
+        let type_size = type_size::<ES>(this.line_size);
         let offset = stage.swizzle.apply(offset, type_size);
 
         stage.as_slice_mut(this.line_size)[offset] = Line::cast_from(line_read);
