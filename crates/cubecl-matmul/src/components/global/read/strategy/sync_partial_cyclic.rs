--- conflicted
+++ resolved
@@ -1,23 +1,15 @@
 use std::marker::PhantomData;
 
-<<<<<<< HEAD
 use crate::components::global::{
     multi_stage::LoadMaxRoundPlaneCount,
     read::{sync::Synchronous, validate_swizzle},
 };
 use crate::components::stage::{ContiguousTilingLayout, StridedStageMemory, TilingOrder};
-use crate::components::{InvalidConfigError, MatmulIdent, MatrixPrecision, TilingScheme};
+use crate::components::{InvalidConfigError, MatmulIdent, TilingScheme};
 use crate::components::{
     MatmulElems,
     global::{GlobalConfig, RoleRule},
 };
-=======
-use crate::components::global::read::{PartialLoadingStrategy, tiled::TiledLayout};
-use crate::components::global::{GlobalConfig, RoleRule};
-use crate::components::global::{multi_stage::LoadMaxRoundPlaneCount, read::sync::Synchronous};
-use crate::components::stage::{ContiguousTilingLayout, StridedStage, TilingOrder};
-use crate::components::{InvalidConfigError, MatmulIdent, TilingScheme};
->>>>>>> b3868391
 use crate::components::{global::memory::GlobalIterator, stage::TilingValidation};
 use crate::components::{
     global::read::{PartialLoadingStrategy, tiled::TiledLayout},
@@ -92,13 +84,9 @@
 impl<TO: TilingOrder> PartialLoadingStrategy for SyncPartialCyclicLoading<TO> {
     type TilingLayout = ContiguousTilingLayout<TO>;
     type SyncStrategy = Synchronous;
-<<<<<<< HEAD
     type Stage = StridedStageFamily;
 
-    type Job<IP: MatrixPrecision> = SyncPartialCyclicJob;
-=======
     type Job<EG: Numeric, ES: Numeric> = SyncPartialCyclicJob;
->>>>>>> b3868391
 
     fn new_job<EG: Numeric, ES: Numeric, G: GlobalConfig>(
         #[comptime] stage_index: u32,
@@ -171,13 +159,8 @@
     fn execute_task<G: GlobalConfig>(
         this: &mut Self,
         #[comptime] task_id: u32,
-<<<<<<< HEAD
-        global_iter: &GlobalIterator<Line<IP::Global>>,
-        stage: &mut StridedStageMemory<IP::Stage, ContiguousTilingLayout<TO>>,
-=======
         global_iter: &GlobalIterator<Line<EG>>,
-        stage: &mut StridedStage<ES, ContiguousTilingLayout<TO>>,
->>>>>>> b3868391
+        stage: &mut StridedStageMemory<ES, ContiguousTilingLayout<TO>>,
         _barrier: &mut (),
         #[comptime] config: G,
     ) {
@@ -215,13 +198,8 @@
 pub(crate) fn load_and_store_line<EG: Numeric, ES: Numeric, TO: TilingOrder, G: GlobalConfig>(
     job: &SyncPartialCyclicJob,
     unit_position: u32,
-<<<<<<< HEAD
-    global_iter: &GlobalIterator<Line<IP::Global>>,
-    stage: &mut StridedStageMemory<IP::Stage, ContiguousTilingLayout<TO>>,
-=======
     global_iter: &GlobalIterator<Line<EG>>,
-    stage: &mut StridedStage<ES, ContiguousTilingLayout<TO>>,
->>>>>>> b3868391
+    stage: &mut StridedStageMemory<ES, ContiguousTilingLayout<TO>>,
     #[comptime] config: G,
 ) {
     let layout = TiledLayout::new(comptime!(config.global_memory_config(job.ident)));
@@ -263,7 +241,7 @@
     let tile_start = tile_index * job.num_lines_per_tile;
     let mut tile_slice = stage.as_slice_mut(line_size);
     let offset = tile_start + pos_within_tile / line_size;
-    let type_size = type_size::<IP::Stage>(line_size);
+    let type_size = type_size::<ES>(line_size);
     let offset = stage.swizzle.apply(offset, type_size);
 
     tile_slice[offset] = Line::cast_from(line_read);
