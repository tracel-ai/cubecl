use std::marker::PhantomData;

<<<<<<< HEAD
use crate::components::global::GlobalReaderConfig;
use crate::components::global::read::{PartialLoadingStrategy, sync::Synchronous};
use crate::components::global::{RoleRule, read::tiled::TiledLayout};
use crate::components::stage::TilingOrderEnum;
use crate::components::{
    FormattedConfigError, InvalidConfigError, MatmulIdent, StageIdent, TilingScheme,
};
use crate::components::{
    global::memory::GlobalIterator,
    stage::{ContiguousTilingLayout, StridedStage, TilingOrder},
=======
use crate::components::{FormattedConfigError, InvalidConfigError, MatmulIdent, TilingScheme};
use crate::components::{
    MatmulElems,
    global::{RoleRule, read::tiled::TiledLayout},
};
use crate::components::{global::multi_stage::LoadMaxRoundPlaneCount, stage::TilingValidation};
use crate::components::{global::read::validate_swizzle_atom_size, stage::TilingOrderEnum};
use crate::components::{
    global::read::{PartialLoadingStrategy, sync::Synchronous},
    stage::StridedStageFamily,
};
use crate::components::{
    global::{GlobalConfig, memory::GlobalIterator},
    stage::{ContiguousTilingLayout, StridedStageMemory, TilingOrder},
>>>>>>> 7f8d128e
};
use crate::components::{global::multi_stage::LoadMaxRoundPlaneCount, stage::TilingValidation};
use cubecl_core as cubecl;
use cubecl_core::prelude::*;
use cubecl_std::{tensor::layout::Coords2d, type_size};

use super::{LoadingJob, LoadingValidation};

#[derive(CubeType, Clone, Copy)]
/// Each tile is guaranteed to be loaded entirely by the same plane.
/// Each plane can load multiple tiles, provided the number of planes evenly divides the number of tiles.
/// In this case, a plane loads contiguous tiles following the `TilingOrder`,
/// until it would otherwise write to the opposite stage. At that point, it continues on the next
/// row or column of the same stage, skipping over the memory region of the other stage.
///
/// Only supports RowMajorTilingOrder for Lhs and ColMajorTilingOrder for Rhs
pub struct SyncPartialTilewiseLoading<T: TilingOrder> {
    #[cube(comptime)]
    tiling_order: PhantomData<T>,
}

impl<TO: TilingOrder> LoadMaxRoundPlaneCount for SyncPartialTilewiseLoading<TO> {
    fn max_round_plane_count(
        tiling_scheme: &TilingScheme,
        ident: MatmulIdent,
        _line_size: u8,
        _plane_dim: u32,
    ) -> u32 {
        tiling_scheme.tiles_in_stage(ident)
    }
}

impl<T: TilingOrder> LoadingValidation for SyncPartialTilewiseLoading<T> {
    fn check<R: Runtime>(
        _client: &ComputeClient<R::Server>,
<<<<<<< HEAD
        config: &GlobalReaderConfig,
=======
        config: &C,
        ident: MatmulIdent,
        dtypes: &MatmulElems,
>>>>>>> 7f8d128e
    ) -> Result<(), InvalidConfigError> {
        let line_size = config.gmem_config.line_size;
        let num_planes = config.loading_planes_count();
        let num_tiles = config.smem_config.tiles_in_stage();

        if !num_tiles.is_multiple_of(num_planes) {
            return Err(FormattedConfigError::new(move || {
                "Number of planes {num_planes:?} must divide number of tiles {num_tiles:?} for tilewise loading.".to_string()
            }));
        }

        let num_tiles_per_plane = comptime!(num_tiles / num_planes);
        let num_lines_per_tile = comptime!(config.smem_config.elements_in_tile() / line_size);
        let num_lines_per_plane = num_lines_per_tile * num_tiles_per_plane;
        let num_planes = config.plane_dim;

        if num_lines_per_plane % num_planes != 0 {
            return Err(FormattedConfigError::new(move || {
                "Number of planes {num_planes:?} must divide number of lines per plane {num_lines_per_plane:?} for tilewise loading.".to_string()
            }));
        }

        match config.stage_ident {
            StageIdent::Lhs => {
                if !matches!(T::to_enum(), TilingOrderEnum::RowMajor) {
                    return Err(FormattedConfigError::new(move || {
                        "Sync partial tilewise on Lhs is only supported with RowMajor tiling order"
                            .to_string()
                    }));
                }
            }
            StageIdent::Rhs => {
                if !matches!(T::to_enum(), TilingOrderEnum::ColMajor) {
                    return Err(FormattedConfigError::new(move || {
                        "Sync partial tilewise on Rhs is only supported with ColMajor tiling order"
                            .to_string()
                    }));
                }
            }
            _ => unreachable!(),
        }

<<<<<<< HEAD
        ContiguousTilingLayout::<T>::check(config.smem_config)?;
=======
        validate_swizzle_atom_size(config.stage_memory_config(ident), ident, dtypes)?;
        ContiguousTilingLayout::<T>::check(config.global_memory_config(ident))?;
>>>>>>> 7f8d128e

        Ok(())
    }
}

#[cube]
impl<TO: TilingOrder> PartialLoadingStrategy for SyncPartialTilewiseLoading<TO> {
    type TilingLayout = ContiguousTilingLayout<TO>;
    type SyncStrategy = Synchronous;
    type Stage = StridedStageFamily;

    type Job<EG: Numeric, ES: Numeric> = SyncPartialTilewiseJob;

    fn new_job<EG: Numeric, ES: Numeric>(
        #[comptime] stage_index: u32,
        #[comptime] line_size: u32,
        #[comptime] config: GlobalReaderConfig,
    ) -> SyncPartialTilewiseJob {
        let num_planes = config.loading_planes_count();
        let num_tiles = config.smem_config.tiles_in_stage();
        let plane_dim = config.plane_dim;

        let num_tiles_per_plane = comptime!(num_tiles / num_planes);
        let num_lines_per_tile = comptime!(config.smem_config.elements_in_tile() / line_size);
        let num_lines_per_plane = num_lines_per_tile * num_tiles_per_plane;
        let num_lines_per_unit = num_lines_per_plane / plane_dim;

        let stage_width = comptime!(match config.stage_ident {
            StageIdent::Lhs => config.smem_config.tiles_in_stage_col,
            StageIdent::Rhs => config.smem_config.tiles_in_stage_row,
            _ => unreachable!(),
        });

        let num_tiles_to_skip = RoleRule::new(config.plane_role_config.rule)
            .load_index(config.specialization_tensor_config)
            * num_tiles_per_plane;

        SyncPartialTilewiseJob {
            stage_index,
            num_tiles_to_skip,
            stage_width,
            num_lines_per_tile,
            num_lines_per_unit,
            plane_dim,
            line_size,
        }
    }
}

#[derive(CubeType, Clone, Copy)]
pub struct SyncPartialTilewiseJob {
    num_tiles_to_skip: u32,
    stage_index: u32,

    #[cube(comptime)]
    stage_width: u32,
    #[cube(comptime)]
    num_lines_per_tile: u32,
    #[cube(comptime)]
    num_lines_per_unit: u32,
    #[cube(comptime)]
    plane_dim: u32,
    #[cube(comptime)]
    line_size: u32,
}

#[cube]
impl<EG: Numeric, ES: Numeric, TO: TilingOrder>
    LoadingJob<EG, ES, ContiguousTilingLayout<TO>, Synchronous> for SyncPartialTilewiseJob
{
<<<<<<< HEAD
    fn execute_task(
=======
    type Stage = StridedStageFamily;

    fn execute_task<G: GlobalConfig>(
>>>>>>> 7f8d128e
        this: &mut Self,
        #[comptime] task_id: u32,
        global_iter: &GlobalIterator<Line<EG>>,
        stage: &mut StridedStageMemory<ES, ContiguousTilingLayout<TO>>,
        _barrier: &mut (),
        #[comptime] config: GlobalReaderConfig,
    ) {
        let mut stage = stage.with_buffer_index(this.stage_index);
        let pos_across_tiles = task_id * this.plane_dim + UNIT_POS_X;
        let nth_tile_for_this_plane = pos_across_tiles / this.num_lines_per_tile;
        let line_index_within_tile = pos_across_tiles % this.num_lines_per_tile;

        let nth_tile_global = this.num_tiles_to_skip + nth_tile_for_this_plane;

        let tile = TO::to_row_col(
            nth_tile_global,
            config.smem_config.tiles_in_stage_row,
            config.smem_config.tiles_in_stage_col,
            config.smem_config,
        );

        let tile = match comptime![config.stage_ident] {
            StageIdent::Lhs => (tile.0, tile.1 + this.stage_index * this.stage_width),
            StageIdent::Rhs => (tile.0 + this.stage_index * this.stage_width, tile.1),
            _ => tile,
        };

        let num_lines_to_skip_global = nth_tile_global * this.num_lines_per_tile;

        SyncPartialTilewiseJob::load_and_store_line::<EG, ES, TO>(
            this,
            tile,
            line_index_within_tile,
            num_lines_to_skip_global,
            global_iter,
            &mut stage,
            config,
        );
    }

    fn task_count(this: &Self) -> comptime_type!(u32) {
        comptime!(this.num_lines_per_unit)
    }
}

#[cube]
impl SyncPartialTilewiseJob {
    #[allow(clippy::too_many_arguments)]
    fn load_and_store_line<EG: Numeric, ES: Numeric, TO: TilingOrder>(
        this: &Self,
        tile: Coords2d,
        line_index_within_tile: u32,
        num_lines_to_skip_global: u32,
        global_iter: &GlobalIterator<Line<EG>>,
<<<<<<< HEAD
        stage: &mut StridedStage<ES, ContiguousTilingLayout<TO>>,
        #[comptime] config: GlobalReaderConfig,
=======
        stage: &mut StridedStageMemory<ES, ContiguousTilingLayout<TO>>,
        #[comptime] config: G,
>>>>>>> 7f8d128e
    ) {
        let layout = TiledLayout::new(comptime!(config.smem_config));
        let view = global_iter.view().view(layout);

        let line_read = view.read_checked((tile, line_index_within_tile * this.line_size));

        let offset = line_index_within_tile + num_lines_to_skip_global;
        let type_size = type_size::<ES>(this.line_size);
        let offset = stage.swizzle.apply(offset, type_size);

        stage.as_slice_mut(this.line_size)[offset] = Line::cast_from(line_read);
    }
}<|MERGE_RESOLUTION|>--- conflicted
+++ resolved
@@ -1,32 +1,19 @@
 use std::marker::PhantomData;
 
-<<<<<<< HEAD
+use crate::components::MatmulElems;
 use crate::components::global::GlobalReaderConfig;
+use crate::components::global::read::validate_swizzle_atom_size;
 use crate::components::global::read::{PartialLoadingStrategy, sync::Synchronous};
 use crate::components::global::{RoleRule, read::tiled::TiledLayout};
+use crate::components::stage::StridedStageFamily;
+use crate::components::stage::StridedStageMemory;
 use crate::components::stage::TilingOrderEnum;
 use crate::components::{
     FormattedConfigError, InvalidConfigError, MatmulIdent, StageIdent, TilingScheme,
 };
 use crate::components::{
     global::memory::GlobalIterator,
-    stage::{ContiguousTilingLayout, StridedStage, TilingOrder},
-=======
-use crate::components::{FormattedConfigError, InvalidConfigError, MatmulIdent, TilingScheme};
-use crate::components::{
-    MatmulElems,
-    global::{RoleRule, read::tiled::TiledLayout},
-};
-use crate::components::{global::multi_stage::LoadMaxRoundPlaneCount, stage::TilingValidation};
-use crate::components::{global::read::validate_swizzle_atom_size, stage::TilingOrderEnum};
-use crate::components::{
-    global::read::{PartialLoadingStrategy, sync::Synchronous},
-    stage::StridedStageFamily,
-};
-use crate::components::{
-    global::{GlobalConfig, memory::GlobalIterator},
-    stage::{ContiguousTilingLayout, StridedStageMemory, TilingOrder},
->>>>>>> 7f8d128e
+    stage::{ContiguousTilingLayout, TilingOrder},
 };
 use crate::components::{global::multi_stage::LoadMaxRoundPlaneCount, stage::TilingValidation};
 use cubecl_core as cubecl;
@@ -62,13 +49,8 @@
 impl<T: TilingOrder> LoadingValidation for SyncPartialTilewiseLoading<T> {
     fn check<R: Runtime>(
         _client: &ComputeClient<R::Server>,
-<<<<<<< HEAD
         config: &GlobalReaderConfig,
-=======
-        config: &C,
-        ident: MatmulIdent,
         dtypes: &MatmulElems,
->>>>>>> 7f8d128e
     ) -> Result<(), InvalidConfigError> {
         let line_size = config.gmem_config.line_size;
         let num_planes = config.loading_planes_count();
@@ -111,12 +93,8 @@
             _ => unreachable!(),
         }
 
-<<<<<<< HEAD
+        validate_swizzle_atom_size(config.smem_config, config.stage_ident, dtypes)?;
         ContiguousTilingLayout::<T>::check(config.smem_config)?;
-=======
-        validate_swizzle_atom_size(config.stage_memory_config(ident), ident, dtypes)?;
-        ContiguousTilingLayout::<T>::check(config.global_memory_config(ident))?;
->>>>>>> 7f8d128e
 
         Ok(())
     }
@@ -187,13 +165,9 @@
 impl<EG: Numeric, ES: Numeric, TO: TilingOrder>
     LoadingJob<EG, ES, ContiguousTilingLayout<TO>, Synchronous> for SyncPartialTilewiseJob
 {
-<<<<<<< HEAD
+    type Stage = StridedStageFamily;
+
     fn execute_task(
-=======
-    type Stage = StridedStageFamily;
-
-    fn execute_task<G: GlobalConfig>(
->>>>>>> 7f8d128e
         this: &mut Self,
         #[comptime] task_id: u32,
         global_iter: &GlobalIterator<Line<EG>>,
@@ -248,13 +222,8 @@
         line_index_within_tile: u32,
         num_lines_to_skip_global: u32,
         global_iter: &GlobalIterator<Line<EG>>,
-<<<<<<< HEAD
-        stage: &mut StridedStage<ES, ContiguousTilingLayout<TO>>,
+        stage: &mut StridedStageMemory<ES, ContiguousTilingLayout<TO>>,
         #[comptime] config: GlobalReaderConfig,
-=======
-        stage: &mut StridedStageMemory<ES, ContiguousTilingLayout<TO>>,
-        #[comptime] config: G,
->>>>>>> 7f8d128e
     ) {
         let layout = TiledLayout::new(comptime!(config.smem_config));
         let view = global_iter.view().view(layout);
