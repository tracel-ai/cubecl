--- conflicted
+++ resolved
@@ -1,19 +1,10 @@
 use std::marker::PhantomData;
 
-<<<<<<< HEAD
-use crate::components::{
-    FormattedConfigError, InvalidConfigError, MatmulIdent, MatrixPrecision, TilingScheme,
-};
+use crate::components::{FormattedConfigError, InvalidConfigError, MatmulIdent, TilingScheme};
 use crate::components::{
     MatmulElems,
     global::{RoleRule, read::tiled::TiledLayout},
 };
-=======
-use crate::components::global::read::{PartialLoadingStrategy, sync::Synchronous};
-use crate::components::global::{RoleRule, read::tiled::TiledLayout};
-use crate::components::stage::TilingOrderEnum;
-use crate::components::{FormattedConfigError, InvalidConfigError, MatmulIdent, TilingScheme};
->>>>>>> b3868391
 use crate::components::{global::multi_stage::LoadMaxRoundPlaneCount, stage::TilingValidation};
 use crate::components::{global::read::validate_swizzle, stage::TilingOrderEnum};
 use crate::components::{
@@ -114,13 +105,9 @@
 impl<TO: TilingOrder> PartialLoadingStrategy for SyncPartialTilewiseLoading<TO> {
     type TilingLayout = ContiguousTilingLayout<TO>;
     type SyncStrategy = Synchronous;
-<<<<<<< HEAD
     type Stage = StridedStageFamily;
 
-    type Job<IP: MatrixPrecision> = SyncPartialTilewiseJob;
-=======
     type Job<EG: Numeric, ES: Numeric> = SyncPartialTilewiseJob;
->>>>>>> b3868391
 
     fn new_job<EG: Numeric, ES: Numeric, G: GlobalConfig>(
         #[comptime] stage_index: u32,
@@ -189,13 +176,8 @@
     fn execute_task<G: GlobalConfig>(
         this: &mut Self,
         #[comptime] task_id: u32,
-<<<<<<< HEAD
-        global_iter: &GlobalIterator<Line<IP::Global>>,
-        stage: &mut StridedStageMemory<IP::Stage, ContiguousTilingLayout<TO>>,
-=======
         global_iter: &GlobalIterator<Line<EG>>,
-        stage: &mut StridedStage<ES, ContiguousTilingLayout<TO>>,
->>>>>>> b3868391
+        stage: &mut StridedStageMemory<ES, ContiguousTilingLayout<TO>>,
         _barrier: &mut (),
         #[comptime] config: G,
     ) {
@@ -247,13 +229,8 @@
         tile: Coords2d,
         line_index_within_tile: u32,
         num_lines_to_skip_global: u32,
-<<<<<<< HEAD
-        global_iter: &GlobalIterator<Line<IP::Global>>,
-        stage: &mut StridedStageMemory<IP::Stage, ContiguousTilingLayout<TO>>,
-=======
         global_iter: &GlobalIterator<Line<EG>>,
-        stage: &mut StridedStage<ES, ContiguousTilingLayout<TO>>,
->>>>>>> b3868391
+        stage: &mut StridedStageMemory<ES, ContiguousTilingLayout<TO>>,
         #[comptime] config: G,
     ) {
         let layout = TiledLayout::new(comptime!(config.global_memory_config(this.ident)));
@@ -262,7 +239,7 @@
         let line_read = view.read_checked((tile, line_index_within_tile * this.line_size));
 
         let offset = line_index_within_tile + num_lines_to_skip_global;
-        let type_size = type_size::<IP::Stage>(this.line_size);
+        let type_size = type_size::<ES>(this.line_size);
         let offset = stage.swizzle.apply(offset, type_size);
 
         stage.as_slice_mut(this.line_size)[offset] = Line::cast_from(line_read);
