use crate::components::{
    InvalidConfigError, MatmulElems, MatmulIdent, MatrixLayout, TilingScheme,
    global::{
        GlobalReaderConfig,
        memory::{GlobalIterator, load_window_in_stage},
        multi_stage::LoadMaxRoundPlaneCount,
        read::{
            FullLoadingStrategy, LoadingJob, async_barrier::AsyncBarrier, validate_async_barrier,
            validate_noswizzle,
        },
    },
    stage::{StridedStageFamily, StridedStageMemory, StridedTilingLayout, TilingValidation},
};
use cubecl_core::prelude::{barrier::Barrier, *};
use cubecl_core::{self as cubecl};

use super::LoadingValidation;

#[derive(CubeType, Clone, Copy)]
/// Executes one memcpy_async call per contiguous slice.
/// The goal is to reduce the total number of memcpy_async calls, though it may result in idle threads.
pub struct AsyncFullMaximizeSliceLengthLoading {}

impl LoadingValidation for AsyncFullMaximizeSliceLengthLoading {
    fn check<R: Runtime>(
        client: &ComputeClient<R::Server>,
<<<<<<< HEAD
        config: &GlobalReaderConfig,
=======
        config: &C,
        ident: MatmulIdent,
        _dtypes: &MatmulElems,
>>>>>>> 7f8d128e
    ) -> Result<(), InvalidConfigError> {
        StridedTilingLayout::check(config.smem_config)?;
        validate_async_barrier::<R>(client)?;
        validate_noswizzle(config.stage_memory_config(ident))?;

        Ok(())
    }
}

impl LoadMaxRoundPlaneCount for AsyncFullMaximizeSliceLengthLoading {
    fn max_round_plane_count(
        _tiling_scheme: &TilingScheme,
        _ident: MatmulIdent,
        _line_size: u8,
        _plane_dim: u32,
    ) -> u32 {
        // Not sure what's ideal here, the current specialization isn't great anyways so can deal
        // with it later
        4
    }
}

#[cube]
impl FullLoadingStrategy for AsyncFullMaximizeSliceLengthLoading {
    type TilingLayout = StridedTilingLayout;
    type SyncStrategy = AsyncBarrier;
    type Job<EG: Numeric, ES: Numeric> = AsyncFullMaximizeSliceLengthJob;

    const SHOULD_CLEAR: bool = true;

    fn new_job<EG: Numeric, ES: Numeric>(
        #[comptime] _line_size: u32,
        #[comptime] config: GlobalReaderConfig,
    ) -> AsyncFullMaximizeSliceLengthJob {
        let matrix_layout = config.gmem_config.matrix_layout;

        let num_slices = match matrix_layout {
            MatrixLayout::RowMajor => config.smem_config.elements_in_stage_row(),
            MatrixLayout::ColMajor => config.smem_config.elements_in_stage_col(),
        };
        let unit_count = config.loading_units_count();

        let num_tasks_per_unit = comptime!(div_ceil(num_slices, unit_count));

        AsyncFullMaximizeSliceLengthJob {
            num_tasks_per_unit,
            unit_count,
            num_slices,
        }
    }
}

#[derive(CubeType, Clone, Copy)]
pub struct AsyncFullMaximizeSliceLengthJob {
    #[cube(comptime)]
    num_tasks_per_unit: u32,
    #[cube(comptime)]
    unit_count: u32,
    #[cube(comptime)]
    num_slices: u32,
}

#[cube]
impl<EG: Numeric, ES: Numeric> LoadingJob<EG, ES, StridedTilingLayout, AsyncBarrier>
    for AsyncFullMaximizeSliceLengthJob
{
<<<<<<< HEAD
    fn execute_task(
=======
    type Stage = StridedStageFamily;

    fn execute_task<G: GlobalConfig>(
>>>>>>> 7f8d128e
        this: &mut Self,
        #[comptime] task_id: u32,
        global_iter: &GlobalIterator<Line<EG>>,
        stage: &mut StridedStageMemory<ES, StridedTilingLayout>,
        barrier: &mut Barrier,
        #[comptime] config: GlobalReaderConfig,
    ) {
        let nth_slice = this.unit_count * task_id + UNIT_POS;

        #[allow(clippy::collapsible_else_if)]
        if comptime!(this.num_slices.is_multiple_of(this.unit_count)) {
            load_nth_slice::<EG, ES>(nth_slice, global_iter, stage, barrier, config);
        } else {
            if nth_slice < this.num_slices {
                load_nth_slice::<EG, ES>(nth_slice, global_iter, stage, barrier, config);
            }
        };
    }

    fn task_count(this: &Self) -> comptime_type!(u32) {
        this.num_tasks_per_unit
    }
}

#[cube]
fn load_nth_slice<EG: Numeric, ES: Numeric>(
    nth_slice: u32,
    global_iter: &GlobalIterator<Line<EG>>,
    stage: &mut StridedStageMemory<ES, StridedTilingLayout>,
    barrier: &Barrier,
    #[comptime] config: GlobalReaderConfig,
) {
    let window = load_window_in_stage(
        &global_iter.view(),
        nth_slice,
        config.smem_config,
        config.gmem_config,
    );
    let mut destination: SliceMut<Line<ES>> =
        StridedTilingLayout::nth_slice::<ES>(stage, nth_slice, comptime!(config.smem_config));

    barrier.memcpy_async(&window.try_cast_unchecked(), &mut destination);
}<|MERGE_RESOLUTION|>--- conflicted
+++ resolved
@@ -24,17 +24,12 @@
 impl LoadingValidation for AsyncFullMaximizeSliceLengthLoading {
     fn check<R: Runtime>(
         client: &ComputeClient<R::Server>,
-<<<<<<< HEAD
         config: &GlobalReaderConfig,
-=======
-        config: &C,
-        ident: MatmulIdent,
         _dtypes: &MatmulElems,
->>>>>>> 7f8d128e
     ) -> Result<(), InvalidConfigError> {
         StridedTilingLayout::check(config.smem_config)?;
         validate_async_barrier::<R>(client)?;
-        validate_noswizzle(config.stage_memory_config(ident))?;
+        validate_noswizzle(config.smem_config)?;
 
         Ok(())
     }
@@ -97,13 +92,9 @@
 impl<EG: Numeric, ES: Numeric> LoadingJob<EG, ES, StridedTilingLayout, AsyncBarrier>
     for AsyncFullMaximizeSliceLengthJob
 {
-<<<<<<< HEAD
-    fn execute_task(
-=======
     type Stage = StridedStageFamily;
 
-    fn execute_task<G: GlobalConfig>(
->>>>>>> 7f8d128e
+    fn execute_task(
         this: &mut Self,
         #[comptime] task_id: u32,
         global_iter: &GlobalIterator<Line<EG>>,
