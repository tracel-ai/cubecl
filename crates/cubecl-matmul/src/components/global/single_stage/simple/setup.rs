use crate::components::{
    MatmulElems, MatmulLineSizes, MatmulPrecision, MatmulSelection, MatrixLayout, StageIdent,
    error::MatmulSetupError,
    global::{
        GlobalConfig as _, GlobalReaderConfig, GlobalWriterConfig, GlobalWriterFamily,
        SharedGlobalConfig, SpecializationTensorConfig, WriteTiling, cube_dim_validation,
        memory::{GlobalMemoryConfig, ViewDirection},
        multi_stage::EventLoadingMode,
        read::{FullLoadingStrategy, LoadingValidation},
        single_stage::simple::matmul::SimpleMatmul,
    },
    stage::{
        FilledStageFamily, NoTilingLayout, StageConfig, StageMemoryConfig, StridedStageFamily,
    },
<<<<<<< HEAD
=======
    stage::{
        FilledStageFamily, NoTilingLayout, StageConfig, StridedStageFamily, TilingLayout,
        TilingLayoutConfig, TilingLayoutEnum,
    },
>>>>>>> 7f8d128e
};
use cubecl_core::prelude::*;
use std::marker::PhantomData;

use crate::components::{
    MatmulProblem,
    global::GlobalMatmulFamily,
    stage::{self},
};

/// Simple matmul family for any precision
pub struct SimpleMatmulFamily<
    SMM: stage::StageMatmulFamily,
    LL: FullLoadingStrategy,
    RL: FullLoadingStrategy,
    GW: GlobalWriterFamily,
> {
    _stage_matmul: PhantomData<SMM>,
    _lhs_loading: PhantomData<LL>,
    _rhs_loading: PhantomData<RL>,
    _writer: PhantomData<GW>,
}

impl<SMM, LL, RL, GW> GlobalMatmulFamily for SimpleMatmulFamily<SMM, LL, RL, GW>
where
    SMM: stage::StageMatmulFamily<
            LhsStage = StridedStageFamily,
            RhsStage = StridedStageFamily,
            AccStage = FilledStageFamily,
            OutStage = GW::Stage,
        >,
    LL: FullLoadingStrategy,
    RL: FullLoadingStrategy<SyncStrategy = LL::SyncStrategy>,
    GW: GlobalWriterFamily,
{
    type Matmul<MP: MatmulPrecision> = SimpleMatmul<
        MP,
        SMM::Matmul<MP, LL::TilingLayout, RL::TilingLayout, NoTilingLayout, WriteTiling>,
        LL,
        RL,
        GW::Writer<MP::Acc>,
    >;
    type Config = SharedGlobalConfig<SMM::Config>;

    fn setup<R: Runtime>(
        client: &ComputeClient<R::Server>,
        problem: &MatmulProblem,
        selection: &MatmulSelection,
        line_sizes: &MatmulLineSizes,
        dtypes: &MatmulElems,
    ) -> Result<Self::Config, MatmulSetupError> {
        let tiling_layout = TilingLayoutConfig {
            lhs: LL::TilingLayout::to_enum(),
            rhs: RL::TilingLayout::to_enum(),
            acc: TilingLayoutEnum::Other,
            out: WriteTiling::to_enum(),
        };
        let stage_config = SMM::setup::<R>(
            client,
            problem,
            selection,
            line_sizes,
            tiling_layout,
            (1, 1).into(),
            None,
            false,
            dtypes,
        )?;

        let stage_shape_m = stage_config.elements_in_stage_m();
        let stage_shape_n = stage_config.elements_in_stage_n();
        let stage_shape_k = stage_config.elements_in_stage_k();

        let check_k_bounds = !(problem.k as u32).is_multiple_of(stage_shape_k);
        let check_m_bounds = !(problem.m as u32).is_multiple_of(stage_shape_m);
        let check_n_bounds = !(problem.n as u32).is_multiple_of(stage_shape_n);

        let num_planes = if !selection.load_specialization_config.has_specialization() {
            stage_config.num_main_flow_planes()
        } else {
            return Err(MatmulSetupError::InvalidConfig(Box::new(
                "Error: Specialization is unavailable for simple tma matmul.",
            )));
        };

        let plane_role_config = stage_config.plane_role_config();
        let num_stages = 1;
        let precompute_job = selection.loading_precompute_strategy.into();
        let reader_mode = selection.reader_mode;
        let plane_dim = selection.plane_dim;
        let specialization_tensor_config = SpecializationTensorConfig::MainFlowOnly;

        // Not used in simple
        let event_loading_mode = EventLoadingMode::Relaxed;

        let lhs_gmem_config = GlobalMemoryConfig {
            line_size: line_sizes.lhs as u32,
            check_row_bounds: check_m_bounds,
            check_col_bounds: check_k_bounds,
            matrix_layout: problem.lhs_layout,
            view_direction: ViewDirection::Col,
        };

        let rhs_gmem_config = GlobalMemoryConfig {
            line_size: line_sizes.rhs as u32,
            check_row_bounds: check_k_bounds,
            check_col_bounds: check_n_bounds,
            matrix_layout: problem.rhs_layout,
            view_direction: ViewDirection::Row,
        };

        let out_gmem_config = GlobalMemoryConfig {
            line_size: line_sizes.out as u32,
            matrix_layout: MatrixLayout::RowMajor,
            check_row_bounds: check_m_bounds,
            check_col_bounds: check_n_bounds,
            view_direction: ViewDirection::None,
        };

        let lhs_smem_config = StageMemoryConfig {
            num_reading_planes: num_planes,
            elements_in_tile_row: selection.tiling_scheme.elements_in_tile_m(),
            elements_in_tile_col: selection.tiling_scheme.elements_in_tile_k(),
            tiles_in_stage_row: selection.tiling_scheme.tiles_in_stage_m(),
            tiles_in_stage_col: selection.tiling_scheme.tiles_in_stage_k(),
            line_size: line_sizes.lhs as u32,
            matrix_layout: problem.lhs_layout,
            num_stages,
        };

        let rhs_smem_config = StageMemoryConfig {
            num_reading_planes: num_planes,
            elements_in_tile_row: selection.tiling_scheme.elements_in_tile_k(),
            elements_in_tile_col: selection.tiling_scheme.elements_in_tile_n(),
            tiles_in_stage_row: selection.tiling_scheme.tiles_in_stage_k(),
            tiles_in_stage_col: selection.tiling_scheme.tiles_in_stage_n(),
            line_size: line_sizes.rhs as u32,
            matrix_layout: problem.rhs_layout,
            num_stages,
        };

        let out_smem_config = StageMemoryConfig {
            num_reading_planes: num_planes,
            elements_in_tile_row: selection.tiling_scheme.elements_in_tile_m(),
            elements_in_tile_col: selection.tiling_scheme.elements_in_tile_n(),
            tiles_in_stage_row: selection.tiling_scheme.tiles_in_stage_m(),
            tiles_in_stage_col: selection.tiling_scheme.tiles_in_stage_n(),
            line_size: line_sizes.out as u32,
            matrix_layout: MatrixLayout::RowMajor,
            num_stages,
        };

        let lhs_reader_config = GlobalReaderConfig {
            gmem_config: lhs_gmem_config,
            smem_config: lhs_smem_config,
            precompute_job,
            plane_dim,
            plane_role_config,
            reader_mode,
            stage_ident: StageIdent::Lhs,
            event_loading_mode,
            specialization_tensor_config,
        };

        let rhs_reader_config = GlobalReaderConfig {
            gmem_config: rhs_gmem_config,
            smem_config: rhs_smem_config,
            precompute_job,
            plane_dim,
            plane_role_config,
            reader_mode,
            stage_ident: StageIdent::Rhs,
            event_loading_mode,
            specialization_tensor_config,
        };

        let writer_config = GlobalWriterConfig {
            gmem_config: out_gmem_config,
            smem_config: out_smem_config,
            role_rule_config: plane_role_config.rule,
            plane_dim: selection.plane_dim,
            num_partitions_n: selection.tiling_scheme.stage_partitions_in_stage_n(),
        };

        let config = SharedGlobalConfig {
            stage_config,
            num_planes,
<<<<<<< HEAD
            lhs_reader_config,
            rhs_reader_config,
            writer_config,
        };

        validate::<LL, RL, SMM::Config, R>(config, client)
=======
            !(problem.m as u32).is_multiple_of(stage_shape_m),
            !(problem.n as u32).is_multiple_of(stage_shape_n),
            !(problem.k as u32).is_multiple_of(stage_shape_k),
            stage_shape_k,
            selection.loading_precompute_strategy,
            selection.reader_mode,
            dtypes,
        )
>>>>>>> 7f8d128e
    }
}

fn validate<LL: LoadingValidation, RL: LoadingValidation, S: StageConfig, R: Runtime>(
    config: SharedGlobalConfig<S>,
    client: &ComputeClient<R::Server>,
) -> Result<SharedGlobalConfig<S>, MatmulSetupError> {
    LL::check::<R>(client, &config.lhs_reader_config)?;
    RL::check::<R>(client, &config.rhs_reader_config)?;
    cube_dim_validation(config.cube_dim())?;
    Ok(config)
}<|MERGE_RESOLUTION|>--- conflicted
+++ resolved
@@ -12,13 +12,7 @@
     stage::{
         FilledStageFamily, NoTilingLayout, StageConfig, StageMemoryConfig, StridedStageFamily,
     },
-<<<<<<< HEAD
-=======
-    stage::{
-        FilledStageFamily, NoTilingLayout, StageConfig, StridedStageFamily, TilingLayout,
-        TilingLayoutConfig, TilingLayoutEnum,
-    },
->>>>>>> 7f8d128e
+    stage::{TilingLayout, TilingLayoutConfig, TilingLayoutEnum},
 };
 use cubecl_core::prelude::*;
 use std::marker::PhantomData;
@@ -120,6 +114,7 @@
             check_col_bounds: check_k_bounds,
             matrix_layout: problem.lhs_layout,
             view_direction: ViewDirection::Col,
+            stage_swizzle: todo!(),
         };
 
         let rhs_gmem_config = GlobalMemoryConfig {
@@ -128,6 +123,7 @@
             check_col_bounds: check_n_bounds,
             matrix_layout: problem.rhs_layout,
             view_direction: ViewDirection::Row,
+            stage_swizzle: todo!(),
         };
 
         let out_gmem_config = GlobalMemoryConfig {
@@ -136,6 +132,7 @@
             check_row_bounds: check_m_bounds,
             check_col_bounds: check_n_bounds,
             view_direction: ViewDirection::None,
+            stage_swizzle: todo!(),
         };
 
         let lhs_smem_config = StageMemoryConfig {
@@ -147,6 +144,7 @@
             line_size: line_sizes.lhs as u32,
             matrix_layout: problem.lhs_layout,
             num_stages,
+            swizzle: todo!(),
         };
 
         let rhs_smem_config = StageMemoryConfig {
@@ -158,6 +156,7 @@
             line_size: line_sizes.rhs as u32,
             matrix_layout: problem.rhs_layout,
             num_stages,
+            swizzle: todo!(),
         };
 
         let out_smem_config = StageMemoryConfig {
@@ -169,6 +168,7 @@
             line_size: line_sizes.out as u32,
             matrix_layout: MatrixLayout::RowMajor,
             num_stages,
+            swizzle: todo!(),
         };
 
         let lhs_reader_config = GlobalReaderConfig {
@@ -206,32 +206,22 @@
         let config = SharedGlobalConfig {
             stage_config,
             num_planes,
-<<<<<<< HEAD
             lhs_reader_config,
             rhs_reader_config,
             writer_config,
         };
 
-        validate::<LL, RL, SMM::Config, R>(config, client)
-=======
-            !(problem.m as u32).is_multiple_of(stage_shape_m),
-            !(problem.n as u32).is_multiple_of(stage_shape_n),
-            !(problem.k as u32).is_multiple_of(stage_shape_k),
-            stage_shape_k,
-            selection.loading_precompute_strategy,
-            selection.reader_mode,
-            dtypes,
-        )
->>>>>>> 7f8d128e
+        validate::<LL, RL, SMM::Config, R>(config, client, dtypes)
     }
 }
 
 fn validate<LL: LoadingValidation, RL: LoadingValidation, S: StageConfig, R: Runtime>(
     config: SharedGlobalConfig<S>,
     client: &ComputeClient<R::Server>,
+    dtypes: &MatmulElems,
 ) -> Result<SharedGlobalConfig<S>, MatmulSetupError> {
-    LL::check::<R>(client, &config.lhs_reader_config)?;
-    RL::check::<R>(client, &config.rhs_reader_config)?;
+    LL::check::<R>(client, &config.lhs_reader_config, dtypes)?;
+    RL::check::<R>(client, &config.rhs_reader_config, dtypes)?;
     cube_dim_validation(config.cube_dim())?;
     Ok(config)
 }