use crate::components::{
    AccG, AccS, LhsG, LhsS, MatmulIdent, MatmulPrecision, RhsG, RhsS,
    global::{
        GlobalMatmul, GlobalWriter,
        memory::SimpleGlobalLayout,
        read::{SyncFullLoadingStrategy, SyncFullStageGlobalReader, ZeroGlobalReader},
        single_stage::simple::SimpleConfig,
    },
    stage::{FilledStage, StageMatmul, StridedStage},
};
use cubecl_core as cubecl;
use cubecl_core::prelude::*;
use cubecl_std::{
    CubeOption, CubeOptionExpand,
    tensor::{layout::Coords2d, r#virtual::VirtualTensor},
};
use std::marker::PhantomData;

use crate::components::global::GlobalConfig;

/// Performs matrix multiplication at the global level.
///
/// Fully loads all stages, synchronizes all planes, performs computation,
/// synchronizes again, then proceeds to the next set of stages.
pub struct SimpleMatmul<
    MP: MatmulPrecision,
    SMM: StageMatmul<MP>,
    LL: SyncFullLoadingStrategy,
    RL: SyncFullLoadingStrategy,
    GW: GlobalWriter<MP::Acc>,
> {
    _phantom: PhantomData<(MP, SMM, LL, RL, GW)>,
}

#[cube]
impl<MP: MatmulPrecision, SMM, LL, RL, GW> GlobalMatmul<MP> for SimpleMatmul<MP, SMM, LL, RL, GW>
where
    SMM: StageMatmul<
            MP,
            LhsStage = StridedStage<LhsS<MP>, LL::TilingLayout>,
            RhsStage = StridedStage<RhsS<MP>, RL::TilingLayout>,
            AccStage = FilledStage<AccS<MP>>,
            OutStage = GW::Stage,
        >,
    LL: SyncFullLoadingStrategy,
    RL: SyncFullLoadingStrategy,
    GW: GlobalWriter<MP::Acc>,
{
    type Config = SimpleConfig<SMM::Config>;
    type LhsGlobalReader = SyncFullStageGlobalReader<MP::Lhs, Self::Config, LL>;
    type RhsGlobalReader = SyncFullStageGlobalReader<MP::Rhs, Self::Config, RL>;
    type AccGlobalReader = ZeroGlobalReader<MP::Acc>;
    type GlobalWriter = GW;
    type Accumulators = SMM::Accumulators;

    fn execute(
        mut lhs_reader: Self::LhsGlobalReader,
        mut rhs_reader: Self::RhsGlobalReader,
        acc_reader: Self::AccGlobalReader,
        mut out_writer: Self::GlobalWriter,
        acc: &mut Self::Accumulators,
        k_range: (u32, u32),
        #[comptime] config: Self::Config,
    ) {
        let k_step = config.k_step;
        let range = k_range.1 - k_range.0;
        let num_loops = range.div_ceil(k_step);

        let (mut lhs_tile, mut rhs_tile) = SMM::init_tile_inputs(config.stage_config());
        let partition_scheduler = SMM::init_scheduler(config.stage_config());

        SMM::load_accumulators(&acc_reader.stage(), acc, config.stage_config());

        let lhs_stage = &lhs_reader.stage();
        let rhs_stage = &rhs_reader.stage();

        for _ in 0..num_loops {
            sync_cube();

            lhs_reader.load_stage(config);
            rhs_reader.load_stage(config);

            sync_cube();

            SMM::execute(
                lhs_stage,
                rhs_stage,
                &mut lhs_tile,
                &mut rhs_tile,
                acc,
                config.stage_config(),
                &partition_scheduler,
            );

            lhs_reader.advance_view();
            rhs_reader.advance_view();
        }

<<<<<<< HEAD
        sync_cube();
        lhs_reader.free_stage();
        rhs_reader.free_stage();

        SMM::write_results::<Self::Config>(
=======
        let mut out_stage = Self::GlobalWriter::stage(&out_writer);

        SMM::write_results::<Self::GlobalWriter, Self::Config>(
>>>>>>> 791991d7
            acc,
            &mut out_stage,
            &mut out_writer,
            &partition_scheduler,
            config.stage_config(),
            config,
        );
    }

    fn init_lhs_global_reader(
        lhs: VirtualTensor<LhsG<MP>>,
        batch_offset: u32,
        offset: Coords2d,
        slice_size: Coords2d,
        _nth_batch: u32,
        #[comptime] config: Self::Config,
    ) -> Self::LhsGlobalReader {
        let conf = config.global_memory_config(MatmulIdent::Lhs);
        let layout = SimpleGlobalLayout::new(&lhs, batch_offset, conf);
        Self::LhsGlobalReader::new(
            lhs.view(layout).slice_unchecked(offset, slice_size),
            config.k_step,
            MatmulIdent::Lhs,
            config,
        )
    }

    fn init_rhs_global_reader(
        rhs: VirtualTensor<RhsG<MP>>,
        batch_offset: u32,
        offset: Coords2d,
        slice_size: Coords2d,
        _nth_batch: u32,
        #[comptime] config: Self::Config,
    ) -> Self::RhsGlobalReader {
        let conf = config.global_memory_config(MatmulIdent::Rhs);
        let layout = SimpleGlobalLayout::new(&rhs, batch_offset, conf);
        Self::RhsGlobalReader::new(
            rhs.view(layout).slice_unchecked(offset, slice_size),
            config.k_step,
            MatmulIdent::Rhs,
            config,
        )
    }

    fn init_acc_global_reader(
        acc: CubeOption<VirtualTensor<AccG<MP>>>,
        _batch_offset: u32,
        _offset: Coords2d,
        _slice_size: Coords2d,
        _nth_batch: u32,
        #[comptime] _config: Self::Config,
    ) -> Self::AccGlobalReader {
        match acc {
            CubeOption::None => ZeroGlobalReader::new(),
            CubeOption::Some(_) => panic!("Accumulator loading is not yet supported"),
        }
    }

    fn init_global_writer(
        out: VirtualTensor<AccG<MP>, ReadWrite>,
        batch_offset: u32,
        offset: Coords2d,
        size: Coords2d,
        _nth_batch: u32,
        #[comptime] config: Self::Config,
    ) -> Self::GlobalWriter {
        let conf = config.global_memory_config(MatmulIdent::Out);
        let layout = SimpleGlobalLayout::new(&out, batch_offset, conf);
        let view = out.view_mut(layout).slice_mut_unchecked(offset, size);
        Self::GlobalWriter::init::<SMM::Config>(view, conf, config.stage_config())
    }

    fn init_accumulators(#[comptime] config: Self::Config) -> Self::Accumulators {
        SMM::init_accumulators(config.stage_config())
    }
}<|MERGE_RESOLUTION|>--- conflicted
+++ resolved
@@ -96,17 +96,13 @@
             rhs_reader.advance_view();
         }
 
-<<<<<<< HEAD
         sync_cube();
         lhs_reader.free_stage();
         rhs_reader.free_stage();
 
-        SMM::write_results::<Self::Config>(
-=======
         let mut out_stage = Self::GlobalWriter::stage(&out_writer);
 
         SMM::write_results::<Self::GlobalWriter, Self::Config>(
->>>>>>> 791991d7
             acc,
             &mut out_stage,
             &mut out_writer,
