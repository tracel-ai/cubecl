use crate::components::{
    AccG, AccS, LhsG, LhsS, MatmulPrecision, MatrixPrecision, RhsG, RhsS,
    global::{
        GlobalMatmul, GlobalWriter, SharedGlobalConfig,
        read::{FullLoadingStrategy, FullStageGlobalReader, SyncStrategy, ZeroGlobalReader},
    },
<<<<<<< HEAD
    stage::{FilledStage, StageConfig, StageMatmul, StridedStage},
=======
    stage::{FilledStage, StageMatmul, StridedStageMemory},
>>>>>>> 7f8d128e
};
use cubecl_core as cubecl;
use cubecl_core::prelude::*;
use cubecl_std::{
    CubeOption, CubeOptionExpand,
    tensor::{View, layout::Coords2d},
};
use std::marker::PhantomData;

/// Performs matrix multiplication at the global level.
///
/// Fully loads all stages, synchronizes all planes, performs computation,
/// synchronizes again, then proceeds to the next set of stages.
pub struct SimpleMatmul<
    MP: MatmulPrecision,
    SMM: StageMatmul<MP>,
    LL: FullLoadingStrategy,
    RL: FullLoadingStrategy,
    GW: GlobalWriter<MP::Acc>,
> {
    _phantom: PhantomData<(MP, SMM, LL, RL, GW)>,
}

#[cube]
impl<MP: MatmulPrecision, SMM, LL, RL, GW> GlobalMatmul<MP> for SimpleMatmul<MP, SMM, LL, RL, GW>
where
    SMM: StageMatmul<
            MP,
            LhsStage = StridedStageMemory<LhsS<MP>, LL::TilingLayout>,
            RhsStage = StridedStageMemory<RhsS<MP>, RL::TilingLayout>,
            AccStage = FilledStage<AccS<MP>>,
            OutStage = GW::Stage,
        >,
    LL: FullLoadingStrategy,
    RL: FullLoadingStrategy<SyncStrategy = LL::SyncStrategy>,
    GW: GlobalWriter<MP::Acc>,
{
    type Config = SharedGlobalConfig<SMM::Config>;
    type LhsGlobalReader = FullStageGlobalReader<
        <MP::Lhs as MatrixPrecision>::Global,
        <MP::Lhs as MatrixPrecision>::Stage,
        LL,
    >;
    type RhsGlobalReader = FullStageGlobalReader<
        <MP::Rhs as MatrixPrecision>::Global,
        <MP::Rhs as MatrixPrecision>::Stage,
        RL,
    >;
    type AccGlobalReader = ZeroGlobalReader<MP::Acc>;
    type GlobalWriter = GW;
    type Accumulators = SMM::Accumulators;

    fn execute(
        mut lhs_reader: Self::LhsGlobalReader,
        mut rhs_reader: Self::RhsGlobalReader,
        acc_reader: Self::AccGlobalReader,
        mut out_writer: Self::GlobalWriter,
        k_range: (u32, u32),
        #[comptime] config: Self::Config,
    ) {
        let k_step = config.stage_config.elements_in_stage_k();
        let range = k_range.1 - k_range.0;
        let num_loops = range.div_ceil(k_step);

        let mut acc = SMM::init_accumulators(config.stage_config);

        let (mut lhs_tile, mut rhs_tile) = SMM::init_tile_inputs(config.stage_config);
        let partition_scheduler = SMM::init_scheduler(config.stage_config);

        SMM::load_accumulators(&acc_reader.stage(), &mut acc, config.stage_config);

        let lhs_stage = &lhs_reader.stage();
        let rhs_stage = &rhs_reader.stage();

        let mut barrier = LL::SyncStrategy::create_barrier();

        for i in 0..num_loops {
            sync_cube();

            #[allow(clippy::collapsible_if)]
            if comptime![(LL::SHOULD_CLEAR || RL::SHOULD_CLEAR) && config.check_k_bounds()] {
                if i == num_loops - 1 {
                    lhs_reader.clear_stage(config.lhs_reader_config);
                    rhs_reader.clear_stage(config.rhs_reader_config);
                }
            }

            lhs_reader.load_stage(&mut barrier, config.lhs_reader_config);
            rhs_reader.load_stage(&mut barrier, config.rhs_reader_config);

            LL::SyncStrategy::sync::<MP, Self::Config>(&mut barrier, config);

            SMM::execute(
                lhs_stage,
                rhs_stage,
                &mut lhs_tile,
                &mut rhs_tile,
                &mut acc,
                config.stage_config,
                &partition_scheduler,
            );

            lhs_reader.advance_view();
            rhs_reader.advance_view();
        }

        // Frees input stages for reuse, so the output stage can be allocated into the same
        // range. The `sync_cube` is required to ensure other planes are done reading from the stages.
        //
        // This is currently very unintuitive, because while the stage already exists, it actually
        // isn't allocated until it's used (by writing to it). We should eventually separate the
        // write call into a different function and defer creating the writer until after the stages
        // are freed to make the order of operations more clear.
        sync_cube();
        lhs_reader.free_stage();
        rhs_reader.free_stage();

        let mut out_stage = Self::GlobalWriter::stage(&out_writer);

        SMM::write_results::<Self::GlobalWriter>(
            &acc,
            &mut out_stage,
            &mut out_writer,
            &partition_scheduler,
            config.stage_config,
        );
    }

    fn init_lhs_global_reader(
        lhs: View<Line<LhsG<MP>>, Coords2d>,
        #[comptime] config: Self::Config,
    ) -> Self::LhsGlobalReader {
        Self::LhsGlobalReader::new(
            lhs,
            config.stage_config.elements_in_stage_k(),
            config.lhs_reader_config,
        )
    }

    fn init_rhs_global_reader(
        rhs: View<Line<RhsG<MP>>, Coords2d>,
        #[comptime] config: Self::Config,
    ) -> Self::RhsGlobalReader {
        Self::RhsGlobalReader::new(
            rhs,
            config.stage_config.elements_in_stage_k(),
            config.rhs_reader_config,
        )
    }

    fn init_acc_global_reader(
        acc: CubeOption<View<Line<AccG<MP>>, Coords2d>>,
        #[comptime] _config: Self::Config,
    ) -> Self::AccGlobalReader {
        match acc {
            CubeOption::None => ZeroGlobalReader::new(),
            CubeOption::Some(_) => panic!("Accumulator loading is not yet supported"),
        }
    }

    fn init_global_writer(
        out: View<Line<AccG<MP>>, Coords2d, ReadWrite>,
        #[comptime] config: Self::Config,
    ) -> Self::GlobalWriter {
        Self::GlobalWriter::init(out, config.writer_config)
    }

    fn init_accumulators(#[comptime] config: Self::Config) -> Self::Accumulators {
        SMM::init_accumulators(config.stage_config)
    }
}<|MERGE_RESOLUTION|>--- conflicted
+++ resolved
@@ -4,11 +4,8 @@
         GlobalMatmul, GlobalWriter, SharedGlobalConfig,
         read::{FullLoadingStrategy, FullStageGlobalReader, SyncStrategy, ZeroGlobalReader},
     },
-<<<<<<< HEAD
-    stage::{FilledStage, StageConfig, StageMatmul, StridedStage},
-=======
-    stage::{FilledStage, StageMatmul, StridedStageMemory},
->>>>>>> 7f8d128e
+    stage::StridedStageMemory,
+    stage::{FilledStage, StageConfig, StageMatmul},
 };
 use cubecl_core as cubecl;
 use cubecl_core::prelude::*;
