use cubecl_core::{Runtime, client::ComputeClient, flex32, prelude::CubePrimitive, tf32};

use crate::components::{
    MatmulElems, TilingScheme,
    batch::HypercubeSelection,
    global::{LoadSpecializationConfig, read::ReaderMode},
    stage::{PartitionBuffering, SwizzleMode},
};

#[derive(Debug, Clone)]
pub struct MatmulSelection {
    pub plane_dim: u32,
    pub tiling_scheme: TilingScheme,
    pub quantized: bool,
    pub swizzling: SwizzleConfig,
    pub partition_buffering: PartitionBuffering,
    pub loading_precompute_strategy: LoadingPrecomputeStrategy,
    pub reader_mode: ReaderMode,
    pub load_specialization_config: LoadSpecializationConfig,
    pub hypercube_selection: HypercubeSelection,
}

<<<<<<< HEAD
#[derive(Default, Copy, Clone, Debug, Hash, PartialEq, Eq)]
pub struct SwizzleConfig {
    pub lhs: SwizzleMode,
    pub rhs: SwizzleMode,
    pub acc: SwizzleMode,
    pub out: SwizzleMode,
=======
/// Modifies the given matmul element types based on the kind of accelerator the kernel is run on.
pub fn adjust_dtypes<R: Runtime>(
    client: &ComputeClient<R::Server>,
    dtypes: &mut MatmulElems,
    requires_accelerator: bool,
) {
    let f32_dtype = f32::as_type_native_unchecked();
    let flex_dtype = flex32::as_type_native_unchecked();
    let tf32_dtype = tf32::as_type_native_unchecked();
    let f16_dtype = half::f16::as_type_native_unchecked();

    if requires_accelerator {
        if dtypes.lhs_global == f32_dtype
            && dtypes.rhs_global == f32_dtype
            && client.properties().supports_type(tf32_dtype)
        {
            dtypes.lhs_stage = tf32_dtype;
            dtypes.rhs_stage = tf32_dtype;
            dtypes.lhs_register = tf32_dtype;
            dtypes.rhs_register = tf32_dtype;
        } else if dtypes.lhs_global == flex_dtype
            && dtypes.rhs_global == flex_dtype
            && client.properties().supports_type(f16_dtype)
        {
            dtypes.lhs_stage = f16_dtype;
            dtypes.rhs_stage = f16_dtype;
            dtypes.lhs_register = f16_dtype;
            dtypes.rhs_register = f16_dtype;
        }
    }
>>>>>>> 69d8d5c2
}

impl MatmulSelection {
    pub fn builder(tiling_scheme: TilingScheme, plane_dim: u32) -> MatmulSelectionBuilder {
        let hypercube_config = HypercubeSelection::builder(&tiling_scheme).build();
        MatmulSelectionBuilder::new()
            .tiling_scheme(tiling_scheme)
            .hypercube_config(hypercube_config)
            .plane_dim(plane_dim)
    }
}

pub struct MatmulSelectionBuilder {
    plane_dim: Option<u32>,
    pub tiling_scheme: Option<TilingScheme>,
    shared_swizzle: SwizzleConfig,
    hypercube_selection: Option<HypercubeSelection>,
    quantized: bool,
    partition_buffering: PartitionBuffering,
    loading_precompute_strategy: LoadingPrecomputeStrategy,
    reader_mode: ReaderMode,
    load_specialization_config: LoadSpecializationConfig,
}

impl MatmulSelectionBuilder {
    fn new() -> Self {
        Self {
            plane_dim: None,
            tiling_scheme: None,
            shared_swizzle: Default::default(),
            hypercube_selection: None,
            quantized: false,
            partition_buffering: PartitionBuffering::default(),
            loading_precompute_strategy: LoadingPrecomputeStrategy::default(),
            reader_mode: ReaderMode::default(),
            load_specialization_config: LoadSpecializationConfig::default(),
        }
    }

    pub fn plane_dim(mut self, plane_dim: u32) -> Self {
        self.plane_dim = Some(plane_dim);
        self
    }

    pub fn tiling_scheme(mut self, tiling_scheme: TilingScheme) -> Self {
        self.tiling_scheme = Some(tiling_scheme);
        self
    }

    pub fn shared_swizzle(mut self, swizzle: SwizzleConfig) -> Self {
        self.shared_swizzle = swizzle;
        self
    }

    pub fn hypercube_config(mut self, hypercube_config: HypercubeSelection) -> Self {
        self.hypercube_selection = Some(hypercube_config);
        self
    }

    pub fn quantized(mut self, quantized: bool) -> Self {
        self.quantized = quantized;
        self
    }

    pub fn partition_buffering(mut self, partition_buffering: PartitionBuffering) -> Self {
        self.partition_buffering = partition_buffering;
        self
    }

    pub fn loading_precompute_strategy(
        mut self,
        loading_precompute_strategy: LoadingPrecomputeStrategy,
    ) -> Self {
        self.loading_precompute_strategy = loading_precompute_strategy;
        self
    }

    pub fn reader_mode(mut self, reader_mode: ReaderMode) -> Self {
        self.reader_mode = reader_mode;
        self
    }

    pub fn load_specialization_config(
        mut self,
        load_specialization_config: LoadSpecializationConfig,
    ) -> Self {
        self.load_specialization_config = load_specialization_config;
        self
    }

    pub fn build(self) -> MatmulSelection {
        MatmulSelection {
            plane_dim: self.plane_dim.unwrap(),
            tiling_scheme: self.tiling_scheme.unwrap(),
            swizzling: self.shared_swizzle,
            hypercube_selection: self.hypercube_selection.unwrap(),
            quantized: self.quantized,
            partition_buffering: self.partition_buffering,
            loading_precompute_strategy: self.loading_precompute_strategy,
            reader_mode: self.reader_mode,
            load_specialization_config: self.load_specialization_config,
        }
    }
}

#[derive(Debug, Clone, Copy, Default)]
pub enum MultiRowStrategy {
    /// Always one row per plane
    #[default]
    Never,
    /// Always multiple rows per plane
    Always(u32),
    /// Uses multiple rows if the `m` dimension of the matmul implies at least the minimum number of stages along `m`
    Adaptive { minimum_stage_count: u32 },
}

#[derive(Default, Copy, Clone, Debug, Hash, PartialEq, Eq)]
pub enum LoadingPrecomputeStrategy {
    /// Don't precompute anything in loading jobs
    #[default]
    Never,
    /// Precompute values that are shared across tasks
    Always,
}

impl From<LoadingPrecomputeStrategy> for bool {
    fn from(strategy: LoadingPrecomputeStrategy) -> Self {
        match strategy {
            LoadingPrecomputeStrategy::Always => true,
            LoadingPrecomputeStrategy::Never => false,
        }
    }
}<|MERGE_RESOLUTION|>--- conflicted
+++ resolved
@@ -20,14 +20,6 @@
     pub hypercube_selection: HypercubeSelection,
 }
 
-<<<<<<< HEAD
-#[derive(Default, Copy, Clone, Debug, Hash, PartialEq, Eq)]
-pub struct SwizzleConfig {
-    pub lhs: SwizzleMode,
-    pub rhs: SwizzleMode,
-    pub acc: SwizzleMode,
-    pub out: SwizzleMode,
-=======
 /// Modifies the given matmul element types based on the kind of accelerator the kernel is run on.
 pub fn adjust_dtypes<R: Runtime>(
     client: &ComputeClient<R::Server>,
@@ -58,7 +50,14 @@
             dtypes.rhs_register = f16_dtype;
         }
     }
->>>>>>> 69d8d5c2
+}
+
+#[derive(Default, Copy, Clone, Debug, Hash, PartialEq, Eq)]
+pub struct SwizzleConfig {
+    pub lhs: SwizzleMode,
+    pub rhs: SwizzleMode,
+    pub acc: SwizzleMode,
+    pub out: SwizzleMode,
 }
 
 impl MatmulSelection {
