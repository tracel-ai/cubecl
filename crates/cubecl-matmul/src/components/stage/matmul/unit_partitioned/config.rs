use crate::{
    components::{
        Ident, InputIdent, MatmulConfig, MatrixLayout, TilingScheme,
        global::{PlaneRoleConfig, RoleRuleConfig},
        stage::{NumStages, PartitionBuffering, StageConfig},
        tile::TileConfig,
    },
    kernels::MatmulSetupError,
};

#[derive(Copy, Clone, Debug, Hash, PartialEq, Eq)]
/// Configuration for the single buffer matmul
pub struct UnitPartitionedStageConfig<T: TileConfig> {
    pub tile_config: T,
    pub tiling_scheme: TilingScheme,
    pub quantized: bool,
    pub partition_buffering: PartitionBuffering,
    pub num_stages: NumStages,
    plane_role_config: PlaneRoleConfig,
    ordered: bool,
}

impl<T: TileConfig> StageConfig for UnitPartitionedStageConfig<T> {
    type TileConfig = T;

    fn tile_config(self) -> Self::TileConfig {
        self.tile_config
    }

    fn stage_line_size<I: Into<Ident>>(&self, ident: I) -> u32 {
        self.tile_config.stage_line_size(ident)
    }

    fn global_line_size<I: Into<Ident>>(&self, ident: I) -> u32 {
        self.tile_config.global_line_size(ident)
    }

    fn matrix_layout<I: Into<Ident>>(&self, ident: I) -> MatrixLayout {
        self.tile_config.matrix_layout(ident)
    }

    fn plane_dim(&self) -> u32 {
        self.tile_config.plane_dim()
    }

    fn partition_buffering(&self) -> PartitionBuffering {
        self.partition_buffering
    }

    fn num_stages(&self, ident: InputIdent) -> u32 {
        match ident {
            InputIdent::Lhs => self.num_stages.lhs,
            InputIdent::Rhs => self.num_stages.rhs,
        }
    }

    fn tiling_scheme(&self) -> TilingScheme {
        self.tiling_scheme
    }

    fn num_main_flow_planes(&self) -> u32 {
        self.plane_role_config.main_flow_count()
    }

    fn plane_role_config(&self) -> PlaneRoleConfig {
        self.plane_role_config
    }

    fn role_rule_config(&self) -> RoleRuleConfig {
        self.plane_role_config.rule
    }

    fn quantized(&self) -> bool {
        self.quantized
    }

    fn must_sync_plane_after_execution(&self) -> bool {
        let execution_is_sync = {
            #[cfg(target_os = "macos")]
            {
                false
            }
            #[cfg(not(target_os = "macos"))]
            {
                true
            }
        };
        !execution_is_sync && self.ordered
    }
}

impl<T: TileConfig> MatmulConfig for UnitPartitionedStageConfig<T> {}

impl<T: TileConfig> UnitPartitionedStageConfig<T> {
    #[allow(clippy::too_many_arguments)]
    pub fn new(
        tile_config: T,
        tiling_scheme: TilingScheme,
        quantized: bool,
        partition_buffering: PartitionBuffering,
        num_stages: NumStages,
        plane_role_config: PlaneRoleConfig,
<<<<<<< HEAD
        es_size: u32,
        eo_size: u32,
        smem_limit: u32,
=======
        ordered: bool,
>>>>>>> f056ddd0
    ) -> Result<Self, MatmulSetupError> {
        Self {
            tile_config,
            tiling_scheme,
            quantized,
            partition_buffering,
            num_stages,
            plane_role_config,
            ordered,
        }
        .validate(es_size, eo_size, smem_limit)
    }

    fn validate(
        self,
        es_size: u32,
        eo_size: u32,
        smem_limit: u32,
    ) -> Result<Self, MatmulSetupError> {
        let num_units_needed = self.tiling_scheme().stage_partitions_in_stage_mn();
        let num_units = self.plane_dim() * self.num_main_flow_planes();

        if num_units != num_units_needed {
            return Err(MatmulSetupError::InvalidConfig(Box::new(format!(
                "Error: Number of units {num_units} should be {num_units_needed}."
            ))));
        }

        if self.partition_buffering() == PartitionBuffering::Double
            && self.tiling_scheme().tiles_in_stage_partition_n() < 2
        {
            return Err(MatmulSetupError::InvalidConfig(Box::new(
                "Error: Tried doing partition double buffering with only one tile to compute.",
            )));
        }

        let lhs_smem_size = self.tiling_scheme.elements_in_stage_mk() * self.num_stages.lhs;
        let rhs_smem_size = self.tiling_scheme.elements_in_stage_nk() * self.num_stages.rhs;
        let num_primitives = self.num_main_flow_planes() * self.plane_dim();
        let out_smem_size = self.tiling_scheme.elements_in_tile_mn() * num_primitives;
        let smem_total_size = es_size * (lhs_smem_size + rhs_smem_size) + eo_size * out_smem_size;

        if smem_total_size > smem_limit {
            return Err(MatmulSetupError::InvalidConfig(Box::new(format!(
                "Using too much shared memory",
            ))));
        }

        Ok(self)
    }
}<|MERGE_RESOLUTION|>--- conflicted
+++ resolved
@@ -100,13 +100,10 @@
         partition_buffering: PartitionBuffering,
         num_stages: NumStages,
         plane_role_config: PlaneRoleConfig,
-<<<<<<< HEAD
         es_size: u32,
         eo_size: u32,
         smem_limit: u32,
-=======
         ordered: bool,
->>>>>>> f056ddd0
     ) -> Result<Self, MatmulSetupError> {
         Self {
             tile_config,
@@ -151,7 +148,8 @@
 
         if smem_total_size > smem_limit {
             return Err(MatmulSetupError::InvalidConfig(Box::new(format!(
-                "Using too much shared memory",
+                "This algorithm needs {:?} shared memory bytes but hardware limit is {:?}. ",
+                smem_total_size, smem_limit
             ))));
         }
 
