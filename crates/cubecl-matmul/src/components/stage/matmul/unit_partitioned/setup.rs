use crate::components::ComputeResources;
use crate::components::MatmulLineSizes;
use crate::components::MatmulPrecision;
use crate::components::MatmulProblem;
use crate::components::global::MaxLoaders;
use crate::components::global::PlaneRoleConfig;
use crate::components::stage::NumStages;
use crate::components::stage::ReaderFamily;
use crate::components::stage::matmul::unit_partitioned::UnitMatmul;
use crate::components::stage::matmul::unit_partitioned::UnitPartitionedStageConfig;
use crate::components::stage::{StageMatmulFamily, TilingLayout};
use crate::components::tile::TileConfig;
use crate::components::tile::TileMatmulFamily;
use crate::kernels::MatmulSetupError;
use crate::kernels::matmul::MatmulSelection;
use core::marker::PhantomData;
use cubecl::prelude::*;
use cubecl_core as cubecl;

pub struct UnitMatmulFamily<TMM: TileMatmulFamily, RF: ReaderFamily> {
    _phantom: PhantomData<(TMM, RF)>,
}

impl<TMM: TileMatmulFamily, RF: ReaderFamily> StageMatmulFamily for UnitMatmulFamily<TMM, RF> {
    type LhsReader = RF;
    type RhsReader = RF;
    type Matmul<MP: MatmulPrecision, TL: TilingLayout, TR: TilingLayout> =
        UnitMatmul<MP, TMM::Matmul<MP>, RF::Reader<MP::ES, TL>, RF::Reader<MP::ES, TR>>;
    type Config = UnitPartitionedStageConfig<TMM::Config>;

    fn setup<MP: MatmulPrecision, R: Runtime>(
        client: &ComputeClient<R::Server, R::Channel>,
        problem: &MatmulProblem,
        selection: &MatmulSelection,
        line_sizes: &MatmulLineSizes,
        num_stages: NumStages,
        max_loaders: Option<MaxLoaders>,
        ordered: bool,
    ) -> Result<Self::Config, MatmulSetupError> {
        let tile_config = TMM::setup::<MP, R>(client, problem, selection, line_sizes)?;

        let compute_resources = if let ComputeResources::Units(units) =
            TMM::computation_resources()?
        {
            ComputeResources::Units(units * selection.tiling_scheme.stage_partitions_in_stage_mn())
        } else {
            return Err(MatmulSetupError::InvalidConfig(Box::new(
                "Error: Tried to use a unit stage matmul with a plane tile matmul.".to_string(),
            )));
        };

        let compute_planes = compute_resources
            .as_plane_resources(tile_config.plane_dim())?
            .get_count();

        let plane_role_config = PlaneRoleConfig::new(
            selection.load_specialization_config,
            max_loaders,
            compute_planes,
        )?;

        UnitPartitionedStageConfig::new(
            tile_config,
            selection.tiling_scheme,
            selection.quantized,
            selection.partition_buffering,
            num_stages,
            plane_role_config,
<<<<<<< HEAD
            MP::ES::elem_size(),
            MP::EO::elem_size(),
            client.properties().hardware.max_shared_memory_size as u32,
=======
            ordered,
>>>>>>> f056ddd0
        )
    }
}<|MERGE_RESOLUTION|>--- conflicted
+++ resolved
@@ -66,13 +66,10 @@
             selection.partition_buffering,
             num_stages,
             plane_role_config,
-<<<<<<< HEAD
             MP::ES::elem_size(),
             MP::EO::elem_size(),
             client.properties().hardware.max_shared_memory_size as u32,
-=======
             ordered,
->>>>>>> f056ddd0
         )
     }
 }