use crate::components::MatmulPrecision;
use crate::components::MatmulProblem;
use crate::components::MatmulSelection;
use crate::components::MatrixLayout;
use crate::components::MatrixPrecision;
use crate::components::RhsS;
use crate::components::TilingScheme;
use crate::components::error::MatmulSetupError;
use crate::components::global::MaxGlobalReaderPlanes;
use crate::components::global::PlaneRoleConfig;
use crate::components::stage::NumStages;
use crate::components::stage::PartitionBuffering;
use crate::components::stage::PartitionSchedulerScheme;
use crate::components::stage::StageFamily;
use crate::components::stage::matmul::partition::SharedPartitionMatmulConfig;
use crate::components::stage::matmul::partitioned_matmul::PartitionMatmulConfig;
use crate::components::stage::matmul::unit_partitioned::UnitMatmul;
use crate::components::stage::matmul::unit_partitioned::UnitPartitionedStageConfig;
use crate::components::stage::{StageMatmulFamily, TilingLayout};
use crate::components::tile::TileConfig;
use crate::components::tile::TileMatmulFamily;
use crate::components::tile::io::Strided;
use crate::components::{AccS, ComputeResources};
use crate::components::{LhsS, global::PartitionedStageFamily};
use crate::components::{MatmulElems, stage::TilingLayoutConfig};
use crate::components::{MatmulLineSizes, global::PartitionedStage};
use core::marker::PhantomData;
use cubecl::prelude::*;
use cubecl_core as cubecl;

/// Unit Matmul family for any precision
pub struct UnitMatmulFamily<TM: TileMatmulFamily, StageIn: StageFamily, StageAcc: StageFamily> {
    _phantom: PhantomData<(TM, StageIn, StageAcc)>,
}

impl<
    TM: TileMatmulFamily<
            LhsTile = StageIn::TileKind,
            RhsTile = StageIn::TileKind,
            AccTile = StageAcc::TileKind,
            OutTile = Strided,
        >,
    StageIn: StageFamily,
    StageAcc: StageFamily,
> StageMatmulFamily for UnitMatmulFamily<TM, StageIn, StageAcc>
{
    type LhsStage = StageIn;
    type RhsStage = StageIn;
    type AccStage = StageAcc;
    type OutStage = PartitionedStageFamily;

    type Matmul<
        MP: MatmulPrecision,
        TL: TilingLayout,
        TR: TilingLayout,
        TA: TilingLayout,
        TO: TilingLayout,
    > = UnitMatmul<
        MP,
        TM::Matmul<
            <MP::Lhs as MatrixPrecision>::Register,
            <MP::Rhs as MatrixPrecision>::Register,
            <MP::Acc as MatrixPrecision>::Register,
        >,
        StageIn::Stage<LhsS<MP>, TL>,
        StageIn::Stage<RhsS<MP>, TR>,
        StageAcc::Stage<AccS<MP>, TA>,
        PartitionedStage<AccS<MP>>,
    >;

    type Config = PartitionMatmulConfig<TM::Config>;

    fn setup<R: Runtime>(
        client: &ComputeClient<R::Server>,
        problem: &MatmulProblem,
        selection: &MatmulSelection,
        line_sizes: &MatmulLineSizes,
        tiling_layout: TilingLayoutConfig,
        num_stages: NumStages,
        max_global_readers: Option<MaxGlobalReaderPlanes>,
        ordered: bool,
        dtypes: &MatmulElems,
    ) -> Result<Self::Config, MatmulSetupError> {
        let tile_config = TM::setup::<R>(client, problem, selection, line_sizes, dtypes)?;

        let compute_resources = if let ComputeResources::Units(units) = TM::computation_resources()?
        {
            ComputeResources::Units(units * selection.tiling_scheme.stage_partitions_in_stage_mn())
        } else {
            return Err(MatmulSetupError::InvalidConfig(Box::new(
                "Error: Tried to use a unit stage matmul with a plane tile matmul.".to_string(),
            )));
        };

        let compute_planes = compute_resources.num_planes(tile_config.plane_dim())?;

        let plane_role_config = PlaneRoleConfig::new(
            selection.load_specialization_config,
            max_global_readers,
            compute_planes,
        )?;

<<<<<<< HEAD
        let tiling_scheme = selection.tiling_scheme;

        let execution_is_sync = {
            #[cfg(target_os = "macos")]
            {
                false
            }
            #[cfg(not(target_os = "macos"))]
            {
                true
            }
        };
        let must_sync_plane_after_execution = !execution_is_sync && ordered;

        let stage_config =
            PartitionMatmulConfig::Unit(UnitPartitionedStageConfig::from_shared_partition_config(
                SharedPartitionMatmulConfig::new(
                    tile_config,
                    tiling_scheme.partition_size,
                    must_sync_plane_after_execution,
                    selection.partition_buffering,
                    problem.lhs_layout,
                    problem.rhs_layout,
                    MatrixLayout::RowMajor,
                    plane_role_config,
                    selection.plane_dim,
                    tiling_scheme.stage_size,
                    PartitionSchedulerScheme::Naive,
                ),
            ));

        validate::<TM::Config>(
            stage_config,
=======
        UnitPartitionedStageConfig::new(
            tile_config,
            selection.tiling_scheme,
            tiling_layout,
            selection.quantized,
            selection.partition_buffering,
            num_stages,
            plane_role_config,
>>>>>>> 7f8d128e
            dtypes.lhs_stage.size() as u32,
            dtypes.rhs_stage.size() as u32,
            dtypes.acc_stage.size() as u32,
            client.properties().hardware.max_shared_memory_size as u32,
            tiling_scheme,
            selection.partition_buffering,
            selection.plane_dim,
            num_stages,
        )
    }
}

fn validate<TC: TileConfig>(
    stage_config: PartitionMatmulConfig<TC>,
    lhs_s_size: u32,
    rhs_s_size: u32,
    eo_size: u32,
    smem_limit: u32,
    tiling_scheme: TilingScheme,
    partition_buffering: PartitionBuffering,
    plane_dim: u32,
    num_stages: NumStages,
) -> Result<PartitionMatmulConfig<TC>, MatmulSetupError> {
    let num_units_needed = tiling_scheme.stage_partitions_in_stage_mn();
    let num_compute_planes = stage_config.shared().plane_role_config.main_flow_count();
    let num_units = plane_dim * num_compute_planes;

    if num_units != num_units_needed {
        return Err(MatmulSetupError::InvalidConfig(Box::new(format!(
            "Error: Number of units {num_units} should be {num_units_needed}."
        ))));
    }

    if partition_buffering == PartitionBuffering::Double
        && tiling_scheme.tiles_in_stage_partition_n() < 2
    {
        return Err(MatmulSetupError::InvalidConfig(Box::new(
            "Error: Tried doing partition double buffering with only one tile to compute.",
        )));
    }

    let lhs_smem_size = tiling_scheme.elements_in_stage_mk() * num_stages.lhs;
    let rhs_smem_size = tiling_scheme.elements_in_stage_nk() * num_stages.rhs;
    let out_smem_size = tiling_scheme.elements_in_tile_mn() * num_units;
    let smem_total_size =
        lhs_s_size * lhs_smem_size + rhs_s_size * rhs_smem_size + eo_size * out_smem_size;

    if smem_total_size > smem_limit {
        return Err(MatmulSetupError::InvalidConfig(Box::new(format!(
            "This algorithm needs {smem_total_size:?} shared memory bytes but hardware limit is {smem_limit:?}. "
        ))));
    }

    Ok(stage_config)
}<|MERGE_RESOLUTION|>--- conflicted
+++ resolved
@@ -100,7 +100,6 @@
             compute_planes,
         )?;
 
-<<<<<<< HEAD
         let tiling_scheme = selection.tiling_scheme;
 
         let execution_is_sync = {
@@ -134,16 +133,6 @@
 
         validate::<TM::Config>(
             stage_config,
-=======
-        UnitPartitionedStageConfig::new(
-            tile_config,
-            selection.tiling_scheme,
-            tiling_layout,
-            selection.quantized,
-            selection.partition_buffering,
-            num_stages,
-            plane_role_config,
->>>>>>> 7f8d128e
             dtypes.lhs_stage.size() as u32,
             dtypes.rhs_stage.size() as u32,
             dtypes.acc_stage.size() as u32,
