--- conflicted
+++ resolved
@@ -1,8 +1,4 @@
-<<<<<<< HEAD
-=======
-use crate::components::AccG;
 use crate::components::MatmulIdent;
->>>>>>> 075dd21a
 use crate::components::MatmulPrecision;
 use crate::components::StageIdent;
 use crate::components::global;
@@ -220,22 +216,12 @@
                 );
 
                 // Write the current tile result to global memory
-<<<<<<< HEAD
-                Self::GlobalWriter::write::<G>(
+                Self::GlobalWriter::write(
                     out,
                     smem_slice.to_slice(),
                     (m_load_iter, n_load_iter),
-                    global_config,
-=======
-                Self::StageUnloader::write(
-                    out,
-                    smem_slice.to_slice(),
-                    m_load_iter,
-                    n_load_iter,
-                    out_smem_line_size,
                     global_config.plane_dim(),
                     global_config.global_memory_config(MatmulIdent::Out),
->>>>>>> 075dd21a
                 );
 
                 comptime![n_iter += 1];
