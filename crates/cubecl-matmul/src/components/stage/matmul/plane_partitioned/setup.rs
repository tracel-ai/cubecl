use crate::components::AccS;
use crate::components::ComputeResources;
use crate::components::LhsS;
use crate::components::MatmulElems;
use crate::components::MatmulLineSizes;
use crate::components::MatmulPrecision;
use crate::components::MatmulProblem;
use crate::components::MatmulSelection;
use crate::components::RhsS;
use crate::components::error::MatmulSetupError;
use crate::components::global::MaxGlobalReaderPlanes;
use crate::components::global::PartitionedStageFamily;
use crate::components::global::PlaneRoleConfig;
use crate::components::stage::NumStages;
use crate::components::stage::StageFamily;
use crate::components::stage::matmul::plane_partitioned::PlaneMatmul;
use crate::components::stage::matmul::plane_partitioned::PlanePartitionedStageConfig;
use crate::components::stage::{StageMatmulFamily, TilingLayout};
use crate::components::tile::TileConfig;
use crate::components::tile::TileMatmulFamily;
use crate::components::tile::io::Strided;
use crate::components::{MatrixPrecision, global::PartitionedStage};
use core::marker::PhantomData;
use cubecl::prelude::*;
use cubecl_core as cubecl;

/// Plane Matmul family for any precision
pub struct PlaneMatmulFamily<
    TM: TileMatmulFamily,
    StageLhs: StageFamily,
    StageRhs: StageFamily,
    StageAcc: StageFamily,
> {
    _phantom: PhantomData<(TM, StageLhs, StageRhs, StageAcc)>,
}

impl<
    TM: TileMatmulFamily<OutTile = Strided>,
    StageLhs: StageFamily<TileKind = TM::LhsTile>,
    StageRhs: StageFamily<TileKind = TM::RhsTile>,
    StageAcc: StageFamily<TileKind = TM::AccTile>,
> StageMatmulFamily for PlaneMatmulFamily<TM, StageLhs, StageRhs, StageAcc>
{
    type LhsStage = StageLhs;
    type RhsStage = StageRhs;
    type AccStage = StageAcc;
    type OutStage = PartitionedStageFamily;

    type Matmul<
        MP: MatmulPrecision,
        TL: TilingLayout,
        TR: TilingLayout,
        TA: TilingLayout,
        TO: TilingLayout,
    > = PlaneMatmul<
        MP,
        TM::Matmul<
            <MP::Lhs as MatrixPrecision>::Register,
            <MP::Rhs as MatrixPrecision>::Register,
            <MP::Acc as MatrixPrecision>::Register,
        >,
        StageLhs::Stage<LhsS<MP>, TL>,
        StageRhs::Stage<RhsS<MP>, TR>,
        StageAcc::Stage<AccS<MP>, TA>,
        PartitionedStage<AccS<MP>>,
    >;

    type Config = PlanePartitionedStageConfig<TM::Config>;

    fn setup<R: Runtime>(
        client: &ComputeClient<R::Server>,
        problem: &MatmulProblem,
        selection: &MatmulSelection,
        line_sizes: &MatmulLineSizes,
        num_stages: NumStages,
        max_global_readers: Option<MaxGlobalReaderPlanes>,
        ordered: bool,
        dtypes: &MatmulElems,
    ) -> Result<Self::Config, MatmulSetupError> {
        let tile_config = TM::setup::<R>(client, problem, selection, line_sizes, dtypes)?;

        let compute_resources =
            if let ComputeResources::Planes(planes) = TM::computation_resources()? {
                ComputeResources::Planes(
                    planes * selection.tiling_scheme.stage_partitions_in_stage_mn(),
                )
            } else {
                return Err(MatmulSetupError::InvalidConfig(Box::new(
                    "Error: Tried to use a plane stage matmul with a unit tile matmul.".to_string(),
                )));
            };

        let compute_planes = compute_resources.num_planes(tile_config.plane_dim())?;

        let plane_role_config = PlaneRoleConfig::new(
            selection.load_specialization_config,
            max_global_readers,
            compute_planes,
        )?;

        PlanePartitionedStageConfig::new(
            tile_config,
            selection.tiling_scheme,
            selection.quantized,
            selection.partition_buffering,
            num_stages,
            plane_role_config,
<<<<<<< HEAD
            LhsS::<MP>::type_size(),
            RhsS::<MP>::type_size(),
            AccS::<MP>::type_size(),
=======
            dtypes.lhs_stage.size() as u32,
            dtypes.rhs_stage.size() as u32,
            dtypes.acc_stage.size() as u32,
>>>>>>> 69d8d5c2
            client.properties().hardware.max_shared_memory_size as u32,
            ordered,
        )
    }
}<|MERGE_RESOLUTION|>--- conflicted
+++ resolved
@@ -105,15 +105,9 @@
             selection.partition_buffering,
             num_stages,
             plane_role_config,
-<<<<<<< HEAD
-            LhsS::<MP>::type_size(),
-            RhsS::<MP>::type_size(),
-            AccS::<MP>::type_size(),
-=======
             dtypes.lhs_stage.size() as u32,
             dtypes.rhs_stage.size() as u32,
             dtypes.acc_stage.size() as u32,
->>>>>>> 69d8d5c2
             client.properties().hardware.max_shared_memory_size as u32,
             ordered,
         )
