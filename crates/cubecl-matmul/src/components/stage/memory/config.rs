--- conflicted
+++ resolved
@@ -70,7 +70,6 @@
         self.elements_in_stage_row() * self.elements_in_stage_col()
     }
 
-<<<<<<< HEAD
     pub fn tiles_in_stage(&self) -> u32 {
         self.tiles_in_stage_row * self.tiles_in_stage_col
     }
@@ -87,9 +86,5 @@
             MatrixLayout::RowMajor => self.elements_in_stage_col(),
             MatrixLayout::ColMajor => self.elements_in_stage_row(),
         }
-=======
-    pub fn elements_in_tile(&self) -> u32 {
-        self.elements_in_tile_row * self.elements_in_tile_col
->>>>>>> 7f8d128e
     }
 }