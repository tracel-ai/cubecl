--- conflicted
+++ resolved
@@ -1,16 +1,10 @@
 use std::marker::PhantomData;
 
-<<<<<<< HEAD
-use crate::components::global::{GlobalReaderConfig, RoleRule};
-use crate::components::stage::{StageMemoryConfig, TilingLayout};
-use crate::components::tile::StridedTile;
-use crate::components::{MatrixLayout, StageIdent};
-=======
-use crate::components::global::{GlobalConfig, RoleRule};
+use crate::components::global::GlobalReaderConfig;
+use crate::components::global::RoleRule;
+use crate::components::stage::SwizzleMode;
 use crate::components::stage::{LoadStageFamily, StageMemoryConfig, TilingLayout};
 use crate::components::tile::StridedTile;
-use crate::components::{MatmulIdent, stage::SwizzleMode};
->>>>>>> 7f8d128e
 use crate::components::{global::read::StageBuffer, stage::StageFamily};
 use crate::components::{stage::Stage, tile::io::Strided};
 use cubecl_core as cubecl;
@@ -47,32 +41,16 @@
 #[cube]
 impl<ES: Numeric, T: TilingLayout> StridedStageMemory<ES, T> {
     /// Instantiate a new stage memory for the given identifier
-<<<<<<< HEAD
-    pub fn new(#[comptime] config: StageMemoryConfig) -> StridedStage<ES, T> {
-        let line_size = config.line_size;
-
-        let smem = SharedMemory::new_lined(
-            comptime!(config.num_stages * config.elements_in_stage() / line_size),
-            line_size,
-        );
-
-        Self::new_with_smem(smem, config)
-=======
     pub fn new(#[comptime] config: StageMemoryConfig) -> StridedStageMemory<ES, T> {
-        Self::new_aligned(type_size::<ES>(config.stage_line_size), config)
->>>>>>> 7f8d128e
+        Self::new_aligned(type_size::<ES>(config.line_size), config)
     }
 
     /// Instantiate a new stage memory for the given identifier, with shared memory alignment
     pub fn new_aligned(
         #[comptime] alignment: u32,
         #[comptime] config: StageMemoryConfig,
-<<<<<<< HEAD
-    ) -> StridedStage<ES, T> {
+    ) -> StridedStageMemory<ES, T> {
         let line_size = config.line_size;
-=======
-    ) -> StridedStageMemory<ES, T> {
-        let line_size = config.stage_line_size;
         let swizzle = as_swizzle_object(config.swizzle);
         let swizzle_align = swizzle.repeats_after();
         let align = comptime![Ord::max(alignment, swizzle_align)];
@@ -82,7 +60,6 @@
         // Ensure all stages are aligned properly
         let stage_size =
             comptime![stage_size_bytes.next_multiple_of(align) / type_size / line_size];
->>>>>>> 7f8d128e
 
         let smem =
             SharedMemory::new_aligned(comptime!(config.num_stages * stage_size), line_size, align);
@@ -176,19 +153,10 @@
     /// Available for matmul only
     pub fn clear_all(&mut self, #[comptime] config: GlobalReaderConfig) {
         // TODO: this assumes the stage was created with new
-<<<<<<< HEAD
-        let smem_length = comptime!(
-            self.config.num_stages * self.config.elements_in_stage() / self.config.line_size
-        );
+        let smem_length = comptime!(self.config.num_stages * self.stage_size);
 
         let unit_count = config.loading_units_count();
         let num_writes_per_unit = smem_length.div_ceil(unit_count);
-=======
-        let smem_length = comptime!(self.config.num_stages * self.stage_size);
-
-        let unit_count = config.num_loading_planes(ident) * config.plane_dim();
-        let num_writes_per_unit = comptime![smem_length.div_ceil(unit_count)];
->>>>>>> 7f8d128e
 
         let unit_base_position = RoleRule::new(config.plane_role_config.rule)
             .load_index(config.specialization_tensor_config)
@@ -216,24 +184,11 @@
         #[comptime] stage_buffer: StageBuffer,
         #[comptime] config: GlobalReaderConfig,
     ) {
-<<<<<<< HEAD
-        // TODO: this assumes the stage was created with new
-        // Also assumes two buffers
-        // let tiling_scheme = config.tiling_scheme();
-        let line_size = comptime![self.config.line_size];
-        let smem_length =
-            comptime!(self.config.num_stages * self.config.elements_in_stage() / line_size);
-        let buffer_length = smem_length / 2;
+        let mut this = self.with_buffer_index(stage_buffer.to_index());
+        let line_size = comptime![this.config.line_size];
 
         let unit_count = config.loading_units_count();
-        let num_writes_per_unit = buffer_length.div_ceil(unit_count);
-=======
-        let mut this = self.with_buffer_index(stage_buffer.to_index());
-        let line_size = comptime![this.config.stage_line_size];
-
-        let unit_count = config.num_loading_planes(ident) * config.plane_dim();
         let num_writes_per_unit = comptime![this.stage_size.div_ceil(unit_count)];
->>>>>>> 7f8d128e
 
         let unit_base_position = RoleRule::new(config.plane_role_config.rule)
             .load_index(config.specialization_tensor_config)
@@ -245,25 +200,6 @@
         for i in 0..num_writes_per_unit {
             let unit_position = unit_base_position + i * unit_count;
 
-<<<<<<< HEAD
-            let smem_position = match (config.stage_ident, config.smem_config.matrix_layout) {
-                (StageIdent::Lhs, MatrixLayout::ColMajor)
-                | (StageIdent::Rhs, MatrixLayout::RowMajor) => {
-                    stage_buffer.to_index() * buffer_length + unit_position
-                }
-                (StageIdent::Lhs, MatrixLayout::RowMajor)
-                | (StageIdent::Rhs, MatrixLayout::ColMajor) => {
-                    let buffer_width = config.smem_config.elements_in_tile_contiguous_dim()
-                        / config.smem_config.line_size;
-                    stage_buffer.to_index() * buffer_width
-                        + unit_position
-                        + (unit_position / buffer_width) * buffer_width
-                }
-                _ => comptime!(unreachable!()),
-            };
-
-=======
->>>>>>> 7f8d128e
             #[allow(clippy::collapsible_else_if)]
             if comptime!(this.stage_size.is_multiple_of(unit_count)) {
                 stage[unit_position] = Line::cast_from(0);
