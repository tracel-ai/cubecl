--- conflicted
+++ resolved
@@ -2,19 +2,16 @@
 use cubecl_core::prelude::*;
 use cubecl_std::{CubeOption, CubeOptionExpand, tensor::layout::Coords2d};
 
-<<<<<<< HEAD
 use crate::components::global::{MaxGlobalReaderPlanes, PlaneRoleConfig};
+use crate::components::stage::StageMemoryConfig;
 use crate::components::{
     AccS, AvailableLineSizes, LhsS, MatmulElems, MatmulLineSizes, MatmulSelection, RhsS,
-=======
-use crate::components::{
-    AccS, AvailableLineSizes, LhsS, MatmulElems, MatmulLineSizes, MatmulSelection, RhsS,
-    StageIdent,
-    global::MaxGlobalReaderPlanes,
-    stage::{SwizzleMode, TilingLayoutConfig, TilingLayoutEnum},
->>>>>>> 7f8d128e
 };
 use crate::components::{MatmulPrecision, MatmulProblem, tile::TileConfig};
+use crate::components::{
+    StageIdent,
+    stage::{SwizzleMode, TilingLayoutConfig},
+};
 use crate::components::{error::MatmulSetupError, global::WriteEventListener};
 use crate::components::{
     stage::{NumStages, PartitionScheduler},
@@ -177,34 +174,16 @@
     // /// Underlying Tile matmul config
     type TileConfig: TileConfig;
 
-<<<<<<< HEAD
     fn elements_in_stage_m(&self) -> u32;
     fn elements_in_stage_n(&self) -> u32;
     fn elements_in_stage_k(&self) -> u32;
     fn tiles_in_partition_mn(&self) -> u32;
     fn num_main_flow_planes(&self) -> u32;
+    /// Returns the [SwizzleMode] for the given ident
+    fn swizzle_mode(&self, ident: StageIdent) -> SwizzleMode;
+
     fn plane_dim(&self) -> u32;
     fn plane_role_config(&self) -> PlaneRoleConfig;
-=======
-    /// Converts itself to the underlying Tile Matmul config
-    fn tile_config(self) -> Self::TileConfig;
-
-    /// Converts itself to the underlying Stage Memory config
-    fn stage_memory_config(self, ident: StageIdent) -> StageMemoryConfig {
-        let tiling = self.tiling_scheme();
-        StageMemoryConfig {
-            num_main_flow_planes: self.num_main_flow_planes(),
-            elements_in_tile_row: tiling.elements_in_tile_row(ident),
-            elements_in_tile_col: tiling.elements_in_tile_col(ident),
-            tiles_in_stage_row: tiling.tiles_in_stage_row(ident),
-            tiles_in_stage_col: tiling.tiles_in_stage_col(ident),
-            stage_line_size: self.stage_line_size(ident),
-            matrix_layout: self.matrix_layout(ident),
-            swizzle: self.swizzle_mode(ident),
-            num_stages: self.num_stages(ident),
-        }
-    }
->>>>>>> 7f8d128e
 
     // /// Converts itself to the underlying Tile Matmul config
     // fn tile_config(self) -> Self::TileConfig;
@@ -227,19 +206,8 @@
     // /// Returns the line size for the given ident
     // fn stage_line_size(&self, ident: StageIdent) -> u32;
 
-<<<<<<< HEAD
     // /// Returns the line size for the given ident
     // fn global_line_size(&self, ident: StageIdent) -> u32;
-=======
-    /// Returns the [SwizzleMode] for the given ident
-    fn swizzle_mode(&self, ident: StageIdent) -> SwizzleMode;
-
-    /// Returns the [TilingLayoutEnum] for the given ident
-    fn tiling_layout(&self, ident: StageIdent) -> TilingLayoutEnum;
-
-    /// Returns how many units are in a plane
-    fn plane_dim(&self) -> u32;
->>>>>>> 7f8d128e
 
     // /// Returns the [MatrixLayout] for the given ident
     // fn matrix_layout(&self, ident: StageIdent) -> MatrixLayout;
