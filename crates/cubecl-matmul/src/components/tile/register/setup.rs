--- conflicted
+++ resolved
@@ -45,8 +45,11 @@
         let tile_config = RegisterMatmulConfig::from_shared_tile_config(
             problem.lhs_layout,
             problem.rhs_layout,
-<<<<<<< HEAD
-            SharedTileConfig::new(selection.tiling_scheme.tile_size, selection.plane_dim),
+            SharedTileConfig::new(
+                selection.tiling_scheme.tile_size,
+                selection.plane_dim,
+                selection.shared_swizzle,
+            ),
         );
 
         validate::<R>(
@@ -55,14 +58,6 @@
             problem.rhs_layout,
             matmul_line_sizes,
             client,
-=======
-            selection.shared_swizzle,
-            matmul_line_sizes.lhs as u32,
-            matmul_line_sizes.rhs as u32,
-            matmul_line_sizes.out as u32,
-            matmul_line_sizes.lhs as u32,
-            matmul_line_sizes.rhs as u32,
->>>>>>> 7f8d128e
             dtypes,
         )
     }
