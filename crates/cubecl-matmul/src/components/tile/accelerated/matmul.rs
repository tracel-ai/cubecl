--- conflicted
+++ resolved
@@ -57,7 +57,6 @@
         cmma::load(lhs, &slice, stride);
     }
 
-<<<<<<< HEAD
     fn allocate_fill_cast_lhs<EI: Numeric>(
         tile: &Tile<EI>,
         #[comptime] config: Self::Config,
@@ -76,13 +75,10 @@
         };
 
         cmma::load(&tmp, &slice, stride);
-        cmma::cast::<EI, LhsR<MP>>(&tmp)
+        cmma::cast::<EI, L>(&tmp)
     }
 
-    fn fill_rhs(tile: &Tile<RhsS<MP>>, rhs: &mut Self::Rhs, #[comptime] config: Self::Config) {
-=======
     fn fill_rhs<E: Numeric>(tile: &Tile<E>, rhs: &mut Self::Rhs, #[comptime] config: Self::Config) {
->>>>>>> 7c793c33
         let (slice, stride) = tile.as_unlined::<Self::Config>(StageIdent::Rhs, config);
         cmma::load(rhs, &slice, stride);
     }
