--- conflicted
+++ resolved
@@ -2,29 +2,8 @@
 
 use crate::components::tile::{SharedTileConfig, TileConfig};
 
-<<<<<<< HEAD
-#[derive(Copy, Clone, Debug, Hash, PartialEq, Eq)]
-/// Configuration for Accelerated Matmul
-pub struct MmaMatmulConfig {
-    tile_size: TileSize,
-    plane_dim: u32,
-    lhs_layout: MatrixLayout,
-    rhs_layout: MatrixLayout,
-    lhs_global_line_size: u32,
-    rhs_global_line_size: u32,
-    out_global_line_size: u32,
-    lhs_stage_line_size: u32,
-    rhs_stage_line_size: u32,
-    lhs_load_method: LoadMethod,
-    rhs_load_method: LoadMethod,
-    acc_load_method: LoadMethod,
-    store_method: StoreMethod,
-    swizzle: SwizzleConfig,
-}
-=======
 use crate::components::StageIdent;
 use crate::components::stage::SwizzleMode;
->>>>>>> 25082fd1
 
 #[derive(Copy, Clone, Debug, Hash, PartialEq, Eq)]
 pub enum LoadMethod {
@@ -32,65 +11,19 @@
     LoadMatrix,
 }
 
-<<<<<<< HEAD
 #[derive(Copy, Clone, Debug, Hash, PartialEq, Eq)]
 pub enum StoreMethod {
     Manual,
     StoreMatrix,
 }
 
-impl TileConfig for MmaMatmulConfig {
-    fn plane_dim(&self) -> u32 {
-        self.plane_dim
-    }
-
-    fn matrix_layout(&self, ident: StageIdent) -> MatrixLayout {
-        match ident {
-            StageIdent::Lhs => self.lhs_layout,
-            StageIdent::Rhs => self.rhs_layout,
-            StageIdent::Acc => MatrixLayout::RowMajor,
-            StageIdent::Out => MatrixLayout::RowMajor,
-        }
-    }
-
-    fn swizzle_mode(&self, ident: StageIdent) -> SwizzleMode {
-        match ident {
-            StageIdent::Lhs => self.swizzle.lhs,
-            StageIdent::Rhs => self.swizzle.rhs,
-            StageIdent::Acc => self.swizzle.acc,
-            StageIdent::Out => self.swizzle.out,
-        }
-    }
-
-    fn stage_line_size(&self, ident: StageIdent) -> u32 {
-        match ident {
-            StageIdent::Lhs => self.lhs_stage_line_size,
-            StageIdent::Rhs => self.rhs_stage_line_size,
-            StageIdent::Acc => self.out_global_line_size,
-            StageIdent::Out => self.out_global_line_size,
-        }
-    }
-
-    fn global_line_size(&self, ident: StageIdent) -> u32 {
-        match ident {
-            StageIdent::Lhs => self.lhs_global_line_size,
-            StageIdent::Rhs => self.rhs_global_line_size,
-            StageIdent::Acc => self.out_global_line_size,
-            StageIdent::Out => self.out_global_line_size,
-        }
-    }
-
-    fn tile_size(&self) -> &TileSize {
-        &self.tile_size
-    }
-=======
 #[derive(Copy, Clone, Eq, PartialEq, Hash, Debug)]
 pub struct MmaMatmulConfig {
     pub shared: SharedTileConfig,
     lhs_load_method: LoadMethod,
     rhs_load_method: LoadMethod,
     acc_load_method: LoadMethod,
->>>>>>> 25082fd1
+    store_method: StoreMethod,
 }
 
 impl MmaMatmulConfig {
@@ -99,59 +32,14 @@
         lhs_load_method: LoadMethod,
         rhs_load_method: LoadMethod,
         acc_load_method: LoadMethod,
+        store_method: StoreMethod,
     ) -> Self {
         Self {
-<<<<<<< HEAD
-            tile_size,
-            plane_dim,
-            lhs_layout,
-            rhs_layout,
-            lhs_global_line_size,
-            rhs_global_line_size,
-            out_global_line_size,
-            lhs_stage_line_size,
-            rhs_stage_line_size,
-            lhs_load_method: load_method::<R>(client, dtypes.lhs_stage),
-            rhs_load_method: load_method::<R>(client, dtypes.rhs_stage),
-            acc_load_method: load_method::<R>(client, dtypes.acc_stage),
-            store_method: store_method::<R>(client, dtypes.acc_stage),
-            swizzle,
-        }
-        .check_availability::<R>(client, dtypes)
-    }
-
-    fn check_availability<R: Runtime>(
-        self,
-        client: &ComputeClient<R::Server>,
-        dtypes: &MatmulElems,
-    ) -> Result<Self, MatmulSetupError> {
-        let lhs = dtypes.lhs_register;
-        let rhs = dtypes.rhs_register;
-        let acc = dtypes.acc_register;
-
-        let size = self.tile_size();
-        if !client.properties().features.mma.contains(&MmaConfig {
-            a_type: lhs,
-            b_type: rhs,
-            cd_type: acc,
-            m: size.m(),
-            k: size.k(),
-            n: size.n(),
-        }) {
-            return Err(MatmulSetupError::Unavailable(
-                MatmulAvailabilityError::CmmaInstructionUnavailable {
-                    lhs,
-                    rhs,
-                    output: acc,
-                    size: Some(TileSize::new(size.m(), size.n(), size.k())),
-                },
-            ));
-=======
             shared,
             lhs_load_method,
             rhs_load_method,
             acc_load_method,
->>>>>>> 25082fd1
+            store_method,
         }
     }
 
@@ -188,12 +76,4 @@
     fn swizzle_mode(&self, ident: StageIdent) -> SwizzleMode {
         self.shared.swizzle_mode(ident)
     }
-}
-
-fn store_method<R: Runtime>(client: &ComputeClient<R::Server>, dtype: StorageType) -> StoreMethod {
-    if client.properties().features.stmatrix.contains(&dtype) {
-        StoreMethod::StoreMatrix
-    } else {
-        StoreMethod::Manual
-    }
 }