--- conflicted
+++ resolved
@@ -1,13 +1,5 @@
-<<<<<<< HEAD
 use cubecl_core::{Runtime, ir::MatrixIdent};
 use cubecl_core::{client::ComputeClient, ir::StorageType};
-=======
-use cubecl_core::{
-    Runtime,
-    client::ComputeClient,
-    ir::{MatrixIdent, StorageType},
-};
->>>>>>> b3868391
 use cubecl_runtime::MmaConfig;
 
 use crate::components::{MatmulElems, MatrixLayout, StageIdent, TileSize};
@@ -32,10 +24,7 @@
     lhs_load_method: LoadMethod,
     rhs_load_method: LoadMethod,
     acc_load_method: LoadMethod,
-<<<<<<< HEAD
     swizzle: SwizzleConfig,
-=======
->>>>>>> b3868391
 }
 
 #[derive(Copy, Clone, Debug, Hash, PartialEq, Eq)]
@@ -123,16 +112,10 @@
             out_global_line_size,
             lhs_stage_line_size,
             rhs_stage_line_size,
-<<<<<<< HEAD
-            lhs_load_method: load_method::<R>(client, dtypes.lhs_register),
-            rhs_load_method: load_method::<R>(client, dtypes.rhs_register),
-            acc_load_method: load_method::<R>(client, dtypes.acc_register),
-            swizzle,
-=======
             lhs_load_method: load_method::<R>(client, dtypes.lhs_stage),
             rhs_load_method: load_method::<R>(client, dtypes.rhs_stage),
             acc_load_method: load_method::<R>(client, dtypes.acc_stage),
->>>>>>> b3868391
+            swizzle,
         }
         .check_availability::<R>(client, dtypes)
     }
@@ -177,13 +160,8 @@
     }
 }
 
-<<<<<<< HEAD
 fn load_method<R: Runtime>(client: &ComputeClient<R::Server>, dtype: StorageType) -> LoadMethod {
     if client.properties().features.ldmatrix.contains(&dtype) {
-=======
-fn load_method<R: Runtime>(client: &ComputeClient<R::Server>, ty: StorageType) -> LoadMethod {
-    if client.properties().features.ldmatrix.contains(&ty) {
->>>>>>> b3868391
         LoadMethod::LoadMatrix
     } else {
         LoadMethod::Manual
