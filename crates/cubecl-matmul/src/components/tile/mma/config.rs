--- conflicted
+++ resolved
@@ -1,9 +1,8 @@
-use cubecl_core::client::ComputeClient;
-<<<<<<< HEAD
-use cubecl_core::prelude::Numeric;
-use cubecl_core::{Runtime, ir::MatrixIdent};
-=======
->>>>>>> 69d8d5c2
+use cubecl_core::{
+    Runtime,
+    client::ComputeClient,
+    ir::{MatrixIdent, StorageType},
+};
 use cubecl_runtime::MmaConfig;
 
 use crate::components::error::{MatmulAvailabilityError, MatmulSetupError};
@@ -100,9 +99,9 @@
             out_global_line_size,
             lhs_stage_line_size,
             rhs_stage_line_size,
-            lhs_load_method: load_method::<R, Lhs>(client),
-            rhs_load_method: load_method::<R, Rhs>(client),
-            acc_load_method: load_method::<R, Acc>(client),
+            lhs_load_method: load_method::<R>(client, dtypes.lhs_stage),
+            rhs_load_method: load_method::<R>(client, dtypes.rhs_stage),
+            acc_load_method: load_method::<R>(client, dtypes.acc_stage),
         }
         .check_availability::<R>(client, dtypes)
     }
@@ -147,8 +146,7 @@
     }
 }
 
-fn load_method<R: Runtime, E: Numeric>(client: &ComputeClient<R::Server>) -> LoadMethod {
-    let ty = E::as_type_native_unchecked();
+fn load_method<R: Runtime>(client: &ComputeClient<R::Server>, ty: StorageType) -> LoadMethod {
     if client.properties().features.ldmatrix.contains(&ty) {
         LoadMethod::LoadMatrix
     } else {
