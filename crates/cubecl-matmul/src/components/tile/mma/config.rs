--- conflicted
+++ resolved
@@ -1,5 +1,4 @@
 use cubecl_core::client::ComputeClient;
-<<<<<<< HEAD
 use cubecl_core::prelude::Numeric;
 use cubecl_core::{Runtime, ir::MatrixIdent};
 use cubecl_runtime::MmaConfig;
@@ -10,13 +9,6 @@
     error::{MatmulAvailabilityError, MatmulSetupError},
     stage::SwizzleMode,
 };
-=======
-use cubecl_runtime::MmaConfig;
-
-use crate::components::error::{MatmulAvailabilityError, MatmulSetupError};
-use crate::components::tile::TileConfig;
-use crate::components::{MatmulElems, MatrixLayout, StageIdent, TileSize};
->>>>>>> 69d8d5c2
 
 #[derive(Copy, Clone, Debug, Hash, PartialEq, Eq)]
 /// Configuration for Accelerated Matmul
@@ -106,11 +98,8 @@
         out_global_line_size: u32,
         lhs_stage_line_size: u32,
         rhs_stage_line_size: u32,
-<<<<<<< HEAD
+        dtypes: &MatmulElems,
         swizzle: SwizzleConfig,
-=======
-        dtypes: &MatmulElems,
->>>>>>> 69d8d5c2
     ) -> Result<Self, MatmulSetupError> {
         Self {
             tile_size,
