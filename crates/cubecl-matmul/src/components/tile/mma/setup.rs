use crate::components::{
    InvalidConfigError, MatmulElems, MatmulLineSizes, MatmulProblem, MatmulSelection,
};
use crate::components::{
    TileSize,
    tile::{
        TileMatmulFamily,
        mma::{
            MmaMatmul,
            config::MmaMatmulConfig,
            reader::{MmaFragmentReader, MmaStageReader},
        },
    },
};
use crate::components::{error::MatmulSetupError, tile::io::Strided};
use crate::components::{resource::ComputeResources, tile::io::TileKind};
use cubecl_core::{ir::StorageType, prelude::*};
use cubecl_runtime::MmaConfig;

impl<Tile: TileKind> TileMatmulFamily for MmaMatmul<Tile>
where
    MmaStageReader<Tile>: MmaFragmentReader<TileKind = Tile>,
{
    type Matmul<L: Numeric, R: Numeric, A: Numeric> = MmaMatmul<Tile>;
    type LhsTile = Strided;
    type RhsTile = Strided;
    type AccTile = Tile;
    type OutTile = Strided;

    type Config = MmaMatmulConfig;

    fn requires_accelerator() -> bool {
        true
    }

    fn computation_resources() -> Result<ComputeResources, InvalidConfigError> {
        Ok(ComputeResources::Planes(1))
    }

    fn setup<R: Runtime>(
        client: &ComputeClient<R::Server>,
        problem: &MatmulProblem,
        selection: &MatmulSelection,
        matmul_line_sizes: &MatmulLineSizes,
        dtypes: &MatmulElems,
    ) -> Result<Self::Config, MatmulSetupError> {
        MmaMatmulConfig::new::<R>(
            client,
            selection.tiling_scheme.tile_size,
            selection.plane_dim,
            problem.lhs_layout,
            problem.rhs_layout,
            matmul_line_sizes.lhs as u32,
            matmul_line_sizes.rhs as u32,
            matmul_line_sizes.out as u32,
            matmul_line_sizes.lhs as u32,
            matmul_line_sizes.rhs as u32,
<<<<<<< HEAD
            selection.swizzling,
=======
            dtypes,
>>>>>>> 69d8d5c2
        )
    }

    fn is_supported<R: Runtime>(client: &ComputeClient<R::Server>, config: MmaConfig) -> bool {
        client.properties().features.mma.contains(&config)
    }

    fn supported_sizes<R: Runtime>(
        client: &ComputeClient<R::Server>,
        lhs_ty: StorageType,
        rhs_ty: StorageType,
        acc_ty: StorageType,
    ) -> Vec<TileSize> {
        client
            .properties()
            .features
            .mma
            .iter()
            .filter(|it| it.a_type == lhs_ty && it.b_type == rhs_ty && it.cd_type == acc_ty)
            .map(|it| (it.m, it.n, it.k).into())
            .collect()
    }
}<|MERGE_RESOLUTION|>--- conflicted
+++ resolved
@@ -55,11 +55,8 @@
             matmul_line_sizes.out as u32,
             matmul_line_sizes.lhs as u32,
             matmul_line_sizes.rhs as u32,
-<<<<<<< HEAD
+            dtypes,
             selection.swizzling,
-=======
-            dtypes,
->>>>>>> 69d8d5c2
         )
     }
 
