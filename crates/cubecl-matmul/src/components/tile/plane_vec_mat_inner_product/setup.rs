use crate::components::tile::SharedTileConfig;
use crate::components::tile::plane_vec_mat_inner_product::config::PlaneVecMatInnerProductConfig;
use crate::components::tile::plane_vec_mat_inner_product::matmul::PlaneVecMatInnerProduct;
use crate::components::tile::{TileMatmulFamily, io::Strided};
use crate::components::{
    InvalidConfigError, MatmulAvailabilityError, MatmulElems, MatmulLineSizes, MatmulProblem,
    MatmulSelection, MatrixLayout,
};
use crate::components::{error::MatmulSetupError, tile::io::TileKind};
use crate::components::{
    resource::ComputeResources,
    tile::plane_vec_mat_inner_product::reader::{MatrixFragmentReader, MatrixStageReader},
};
use cubecl_core::ir::{ElemType, FloatKind};
use cubecl_core::prelude::*;
use cubecl_runtime::{Plane, TypeUsage};

impl<Kind: TileKind> TileMatmulFamily for PlaneVecMatInnerProduct<Kind>
where
    MatrixStageReader<Kind>: MatrixFragmentReader<TileKind = Kind>,
{
    type Config = PlaneVecMatInnerProductConfig;
    type Matmul<L: Numeric, R: Numeric, A: Numeric> = PlaneVecMatInnerProduct<Kind>;

    type LhsTile = Strided;
    type RhsTile = Strided;
    type AccTile = Kind;
    type OutTile = Strided;

    fn requires_accelerator() -> bool {
        false
    }

    fn computation_resources() -> Result<ComputeResources, InvalidConfigError> {
        Ok(ComputeResources::Planes(1))
    }

    fn setup<R: Runtime>(
        client: &ComputeClient<R::Server>,
        problem: &MatmulProblem,
        selection: &MatmulSelection,
        matmul_line_sizes: &MatmulLineSizes,
        dtypes: &MatmulElems,
    ) -> Result<PlaneVecMatInnerProductConfig, MatmulSetupError> {
        let tile_config = PlaneVecMatInnerProductConfig::new(
            SharedTileConfig::new(selection.tiling_scheme.tile_size, selection.plane_dim),
            matmul_line_sizes.lhs as u32,
        );

        validate::<R>(
            tile_config,
            problem.lhs_layout,
            problem.rhs_layout,
<<<<<<< HEAD
            matmul_line_sizes,
            client,
            dtypes,
        )
    }
}

fn validate<R: Runtime>(
    tile_config: PlaneVecMatInnerProductConfig,
    lhs_layout: MatrixLayout,
    rhs_layout: MatrixLayout,
    matmul_line_sizes: &MatmulLineSizes,
    client: &ComputeClient<R::Server>,
    dtypes: &MatmulElems,
) -> Result<PlaneVecMatInnerProductConfig, MatmulSetupError> {
    let tile_config = check_availability::<R>(tile_config, client, dtypes)?;

    if lhs_layout != MatrixLayout::RowMajor {
        return Err(MatmulSetupError::InvalidConfig(Box::new(
            "Only Row Major layout is supported for Lhs",
        )));
    }

    if rhs_layout != MatrixLayout::ColMajor {
        return Err(MatmulSetupError::InvalidConfig(Box::new(
            "Only Col Major layout is supported for Rhs",
        )));
    }

    let m = tile_config.shared.tile_size.m();
    let n = tile_config.shared.tile_size.n();
    let k = tile_config.shared.tile_size.k();

    let lhs_line = matmul_line_sizes.lhs as u32;
    let rhs_line = matmul_line_sizes.rhs as u32;
    let out_line = matmul_line_sizes.out as u32;

    if m != 1 {
        return Err(MatmulSetupError::InvalidConfig(Box::new(format!(
            "Only m=1 is supported, got m={m:?}",
        ))));
    }

    if lhs_line != rhs_line {
        return Err(MatmulSetupError::InvalidConfig(Box::new(format!(
            "Lhs and Rhs must have same line size, got lhs={lhs_line:?} and rhs={rhs_line:?}",
        ))));
    }

    if k != tile_config.shared.plane_dim * lhs_line {
        return Err(MatmulSetupError::InvalidConfig(Box::new(format!(
            "k must be equal to plane_dim times line size (of both lhs and rhs), got k={:?}, plane_dim={:?} line_size={:?}",
            k, tile_config.shared.plane_dim, lhs_line
        ))));
    }

    if !n.is_multiple_of(out_line) {
        return Err(MatmulSetupError::InvalidConfig(Box::new(format!(
            "n must be divisible by out line size, got n={n:?}, out_line_size={out_line:?}",
        ))));
    }

    Ok(tile_config)
}

fn check_availability<R: Runtime>(
    tile_config: PlaneVecMatInnerProductConfig,
    client: &ComputeClient<R::Server>,
    dtypes: &MatmulElems,
) -> Result<PlaneVecMatInnerProductConfig, MatmulSetupError> {
    if !client.properties().features.plane.contains(Plane::Ops) {
        return Err(MatmulSetupError::Unavailable(
            MatmulAvailabilityError::PlaneOpsUnavailable,
        ));
    }

    let lhs = dtypes.lhs_register;
    let rhs = dtypes.rhs_register;
    let acc = dtypes.acc_register;

    let lhs = match lhs {
        StorageType::Scalar(ElemType::Float(FloatKind::Flex32)) => {
            ElemType::Float(FloatKind::F32).into()
        }
        _ => lhs,
    };
    let rhs = match rhs {
        StorageType::Scalar(ElemType::Float(FloatKind::Flex32)) => {
            ElemType::Float(FloatKind::F32).into()
        }
        _ => rhs,
    };

    let output = match acc {
        StorageType::Scalar(ElemType::Float(FloatKind::Flex32)) => {
            ElemType::Float(FloatKind::F32).into()
        }
        _ => acc,
    };

    if !(client
        .properties()
        .features
        .type_usage(lhs)
        .contains(TypeUsage::Arithmetic)
        && client
            .properties()
            .features
            .type_usage(rhs)
            .contains(TypeUsage::Arithmetic)
        && client
            .properties()
            .features
            .type_usage(output)
            .contains(TypeUsage::Arithmetic))
    {
        return Err(MatmulSetupError::Unavailable(
            MatmulAvailabilityError::TypesUnavailable { lhs, rhs, output },
        ));
    }

    Ok(tile_config)
=======
            selection.shared_swizzle,
            matmul_line_sizes.lhs as u32,
            matmul_line_sizes.rhs as u32,
            matmul_line_sizes.out as u32,
            matmul_line_sizes.lhs as u32,
            matmul_line_sizes.rhs as u32,
            dtypes,
        )
    }

    fn should_swizzle<R: Runtime>(_client: &ComputeClient<R::Server>) -> bool {
        // Supported but need to find good settings for this tiling. Currently tuned for `ldmatrix`.
        // Need to profile at some point
        false
    }
>>>>>>> 7f8d128e
}<|MERGE_RESOLUTION|>--- conflicted
+++ resolved
@@ -43,7 +43,11 @@
         dtypes: &MatmulElems,
     ) -> Result<PlaneVecMatInnerProductConfig, MatmulSetupError> {
         let tile_config = PlaneVecMatInnerProductConfig::new(
-            SharedTileConfig::new(selection.tiling_scheme.tile_size, selection.plane_dim),
+            SharedTileConfig::new(
+                selection.tiling_scheme.tile_size,
+                selection.plane_dim,
+                selection.shared_swizzle,
+            ),
             matmul_line_sizes.lhs as u32,
         );
 
@@ -51,11 +55,16 @@
             tile_config,
             problem.lhs_layout,
             problem.rhs_layout,
-<<<<<<< HEAD
             matmul_line_sizes,
             client,
             dtypes,
         )
+    }
+
+    fn should_swizzle<R: Runtime>(_client: &ComputeClient<R::Server>) -> bool {
+        // Supported but need to find good settings for this tiling. Currently tuned for `ldmatrix`.
+        // Need to profile at some point
+        false
     }
 }
 
@@ -174,21 +183,4 @@
     }
 
     Ok(tile_config)
-=======
-            selection.shared_swizzle,
-            matmul_line_sizes.lhs as u32,
-            matmul_line_sizes.rhs as u32,
-            matmul_line_sizes.out as u32,
-            matmul_line_sizes.lhs as u32,
-            matmul_line_sizes.rhs as u32,
-            dtypes,
-        )
-    }
-
-    fn should_swizzle<R: Runtime>(_client: &ComputeClient<R::Server>) -> bool {
-        // Supported but need to find good settings for this tiling. Currently tuned for `ldmatrix`.
-        // Need to profile at some point
-        false
-    }
->>>>>>> 7f8d128e
 }