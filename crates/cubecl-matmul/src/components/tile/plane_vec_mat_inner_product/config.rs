--- conflicted
+++ resolved
@@ -1,6 +1,9 @@
-use crate::components::tile::{SharedTileConfig, TileConfig};
+use crate::components::{
+    StageIdent,
+    stage::SwizzleMode,
+    tile::{SharedTileConfig, TileConfig},
+};
 
-<<<<<<< HEAD
 #[derive(Copy, Clone, Eq, PartialEq, Hash, Debug)]
 pub struct PlaneVecMatInnerProductConfig {
     pub shared: SharedTileConfig,
@@ -12,68 +15,6 @@
         Self {
             shared,
             reduce_line_size,
-=======
-use crate::components::{MatmulElems, SwizzleConfig, tile::TileConfig};
-use crate::components::{MatrixLayout, StageIdent, TileSize, TilingScheme};
-use crate::components::{
-    error::{MatmulAvailabilityError, MatmulSetupError},
-    stage::SwizzleMode,
-};
-
-#[derive(Copy, Clone, Debug, Hash, PartialEq, Eq)]
-/// Configuration for Register Matmul
-pub struct PlaneVecMatInnerProductConfig {
-    tiling_scheme: TilingScheme,
-    plane_dim: u32,
-    lhs_layout: MatrixLayout,
-    rhs_layout: MatrixLayout,
-    swizzle_config: SwizzleConfig,
-    lhs_global_line_size: u32,
-    rhs_global_line_size: u32,
-    out_global_line_size: u32,
-    lhs_stage_line_size: u32,
-    rhs_stage_line_size: u32,
-}
-
-impl TileConfig for PlaneVecMatInnerProductConfig {
-    fn plane_dim(&self) -> u32 {
-        self.plane_dim
-    }
-
-    fn matrix_layout(&self, ident: StageIdent) -> MatrixLayout {
-        match ident {
-            StageIdent::Lhs => self.lhs_layout,
-            StageIdent::Rhs => self.rhs_layout,
-            StageIdent::Acc => MatrixLayout::RowMajor,
-            StageIdent::Out => MatrixLayout::RowMajor,
-        }
-    }
-
-    fn swizzle_mode(&self, ident: StageIdent) -> SwizzleMode {
-        match ident {
-            StageIdent::Lhs => self.swizzle_config.lhs,
-            StageIdent::Rhs => self.swizzle_config.rhs,
-            StageIdent::Acc => self.swizzle_config.acc,
-            StageIdent::Out => self.swizzle_config.out,
-        }
-    }
-
-    fn stage_line_size(&self, ident: StageIdent) -> u32 {
-        match ident {
-            StageIdent::Lhs => self.lhs_stage_line_size,
-            StageIdent::Rhs => self.rhs_stage_line_size,
-            StageIdent::Acc => 1,
-            StageIdent::Out => 1,
-        }
-    }
-
-    fn global_line_size(&self, ident: StageIdent) -> u32 {
-        match ident {
-            StageIdent::Lhs => self.lhs_global_line_size,
-            StageIdent::Rhs => self.rhs_global_line_size,
-            StageIdent::Acc => self.out_global_line_size,
-            StageIdent::Out => self.out_global_line_size,
->>>>>>> 7f8d128e
         }
     }
 }
@@ -87,49 +28,15 @@
         self.shared.elements_in_tile_m()
     }
 
-<<<<<<< HEAD
     fn elements_in_tile_n(&self) -> u32 {
         self.shared.elements_in_tile_n()
-=======
-impl PlaneVecMatInnerProductConfig {
-    #[allow(clippy::too_many_arguments)]
-    /// Create a new config for register matmul
-    ///
-    /// May return an error if:
-    /// - Line sizes do not evenly divide tile sizes in the lined axis
-    /// - Types are unavailable
-    pub fn new<R: Runtime>(
-        client: &ComputeClient<R::Server>,
-        tiling_scheme: TilingScheme,
-        plane_dim: u32,
-        lhs_layout: MatrixLayout,
-        rhs_layout: MatrixLayout,
-        swizzle_config: SwizzleConfig,
-        lhs_global_line_size: u32,
-        rhs_global_line_size: u32,
-        out_global_line_size: u32,
-        lhs_stage_line_size: u32,
-        rhs_stage_line_size: u32,
-        dtypes: &MatmulElems,
-    ) -> Result<Self, MatmulSetupError> {
-        Self {
-            tiling_scheme,
-            plane_dim,
-            lhs_layout,
-            rhs_layout,
-            swizzle_config,
-            lhs_global_line_size,
-            rhs_global_line_size,
-            out_global_line_size,
-            lhs_stage_line_size,
-            rhs_stage_line_size,
-        }
-        .validate()?
-        .check_availability::<R>(client, dtypes)
->>>>>>> 7f8d128e
     }
 
     fn elements_in_tile_k(&self) -> u32 {
         self.shared.elements_in_tile_k()
     }
+
+    fn swizzle_mode(&self, ident: StageIdent) -> SwizzleMode {
+        self.shared.swizzle_mode(ident)
+    }
 }