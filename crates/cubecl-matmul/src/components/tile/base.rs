--- conflicted
+++ resolved
@@ -2,25 +2,16 @@
 use cubecl_core::{ir::StorageType, prelude::*};
 use cubecl_runtime::MmaConfig;
 
-<<<<<<< HEAD
 use crate::components::error::MatmulSetupError;
 use crate::components::tile::TileConfig;
 use crate::components::tile::io::TileMut;
-=======
->>>>>>> 7f8d128e
 use crate::components::{
     AvailableLineSizes, InvalidConfigError, MatmulProblem, TileSize,
     resource::ComputeResources,
     tile::io::{Tile, TileKind},
 };
-<<<<<<< HEAD
 use crate::components::{MatmulElems, MatmulLineSizes, MatmulSelection, MatrixLayout};
-=======
-use crate::components::{MatmulElems, MatmulLineSizes, MatmulSelection};
-use crate::components::{StageIdent, tile::io::TileMut};
-use crate::components::{error::MatmulSetupError, stage::SwizzleMode};
 use std::{fmt::Debug, hash::Hash};
->>>>>>> 7f8d128e
 
 /// A family of [TileMatmul] implementations that operate with any [precision](MatmulPrecision).
 pub trait TileMatmulFamily: Send + Sync + 'static {
@@ -192,28 +183,4 @@
         out: &Self::AccFragment,
         #[comptime] config: Self::Config,
     );
-<<<<<<< HEAD
-=======
-}
-
-/// Configuration for the Tile Matmul level
-pub trait TileConfig: Copy + Clone + Eq + PartialEq + Hash + Debug + Send + Sync + 'static {
-    /// Returns the number of units in a plane
-    fn plane_dim(&self) -> u32;
-
-    /// Returns the [MatrixLayout] for the given ident
-    fn matrix_layout(&self, ident: StageIdent) -> MatrixLayout;
-
-    /// Returns the [SwizzleMode] for the given ident
-    fn swizzle_mode(&self, ident: StageIdent) -> SwizzleMode;
-
-    /// Returns the line size for the given ident
-    fn stage_line_size(&self, ident: StageIdent) -> u32;
-
-    /// Returns the line size for the given ident
-    fn global_line_size(&self, ident: StageIdent) -> u32;
-
-    /// Returns the (m,n,k) shape of the tiles
-    fn tile_size(&self) -> &TileSize;
->>>>>>> 7f8d128e
 }