--- conflicted
+++ resolved
@@ -257,17 +257,10 @@
             lhs_view,
             rhs_view,
             out.as_tensor_arg(1),
-<<<<<<< HEAD
             *dtypes.lhs_global,
             *dtypes.acc_register,
             *dtypes.acc_global,
-        );
-=======
-            dtypes.lhs_global,
-            dtypes.acc_register,
-            dtypes.acc_global,
         )
->>>>>>> bf6126cb
     };
 
     match result {
