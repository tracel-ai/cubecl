--- conflicted
+++ resolved
@@ -92,19 +92,11 @@
     plane_dim: u32,
     elems: MatmulElems,
 ) -> Result<MatmulSelection, MatmulSetupError> {
-<<<<<<< HEAD
-    let supported = |m: u8, n: u8, k: u8| {
-        client.properties().feature_enabled(Feature::Cmma {
-            a: elems.lhs_register,
-            b: elems.rhs_register,
-            c: elems.acc_register,
-=======
     let supported = |m: u32, n: u32, k: u32| {
         client.properties().features.cmma.contains(&MmaConfig {
             a_type: elems.lhs_register,
             b_type: elems.rhs_register,
-            cd_type: elems.acc,
->>>>>>> c41aecd2
+            cd_type: elems.acc_register,
             m,
             n,
             k,
