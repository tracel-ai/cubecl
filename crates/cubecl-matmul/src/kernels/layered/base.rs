--- conflicted
+++ resolved
@@ -150,14 +150,9 @@
     let rhs_elem = RhsG::<MP>::as_type_native().expect("To be a native type");
     let acc_elem = AccG::<MP>::as_type_native().expect("To be a native type");
 
-<<<<<<< HEAD
-    if !client.properties().feature_enabled(Feature::Type(lhs_elem))
-        || !client.properties().feature_enabled(Feature::Type(acc_elem))
-=======
     if !LhsG::<MP>::supported_uses(client).contains(TypeUsage::Conversion)
         || !RhsG::<MP>::supported_uses(client).contains(TypeUsage::Conversion)
-        || !MP::EO::supported_uses(client).contains(TypeUsage::Conversion)
->>>>>>> c41aecd2
+        || !AccG::<MP>::supported_uses(client).contains(TypeUsage::Conversion)
     {
         return Err(MatmulSetupError::Unavailable(
             MatmulAvailabilityError::TypesUnavailable {
