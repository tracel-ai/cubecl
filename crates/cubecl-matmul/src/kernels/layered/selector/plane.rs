--- conflicted
+++ resolved
@@ -51,12 +51,7 @@
 
     let row_count = options.row_count.unwrap_or_else(|| {
         let max_plane_per_cube = client.properties().hardware.max_units_per_cube / plane_dim;
-<<<<<<< HEAD
-        // Compensate for register use
-        let precision_factor = match elems.lhs_stage.size() >= 4 {
-=======
         let precision_factor = match dtypes.lhs_stage.size() >= 4 {
->>>>>>> 69d8d5c2
             true => 2,
             false => 1,
         };
