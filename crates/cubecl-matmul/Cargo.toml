[package]
authors = ["louisfd <louisfd94@gmail.com>"]
categories = ["science", "mathematics", "algorithms"]
description = "CubeCL Matrix Multiplication Kernels Engine"
edition.workspace = true
keywords = []
license.workspace = true
name = "cubecl-matmul"
readme.workspace = true
repository = "https://github.com/tracel-ai/cubecl/tree/main/crates/cubecl-matmul"
version.workspace = true

[features]
default = ["std", "cubecl-runtime/default", "cubecl-core/default"]
export_tests = ["pretty_assertions"]
std = ["cubecl-runtime/std", "cubecl-core/std"]

matmul_tests_plane = []
matmul_tests_tma = []
matmul_tests_unit = []
matmul_tests_vecmat = []

matmul_tests_double = []
matmul_tests_ordered = []
matmul_tests_simple = []

matmul_tests_cyclic = []
matmul_tests_hybrid = []
matmul_tests_strided = []
matmul_tests_tilewise = []

matmul_tests_barrier = []

matmul_tests_hypercube = []
matmul_tests_partition_buffering = []
matmul_tests_specialized = []

matmul_tests_f16 = []
matmul_tests_f32 = []

matmul_tests_alt_shapes = []
matmul_tests_layouts = []
matmul_tests_swizzle = []

matmul_tests_base = [
    "matmul_tests_plane",
    "matmul_tests_vecmat",
    "matmul_tests_double",
    "matmul_tests_simple",
    "matmul_tests_ordered",
    "matmul_tests_cyclic",
    "matmul_tests_f16",
]

matmul_tests_all = [
    "matmul_tests_unit",
    "matmul_tests_plane",
    "matmul_tests_vecmat",
    "matmul_tests_double",
    "matmul_tests_simple",
    "matmul_tests_ordered",
    "matmul_tests_cyclic",
    "matmul_tests_strided",
    "matmul_tests_tilewise",
    "matmul_tests_hybrid",
    "matmul_tests_barrier",
    "matmul_tests_specialized",
    "matmul_tests_f16",
    "matmul_tests_f32",
    "matmul_tests_layouts",
    "matmul_tests_alt_shapes",
    "matmul_tests_partition_buffering",
    "matmul_tests_tma",
    "matmul_tests_hypercube",
]

[dependencies]
bytemuck = { workspace = true }
<<<<<<< HEAD
cubecl-common = { path = "../cubecl-common", version = "0.9.0", default-features = false }
cubecl-core = { path = "../cubecl-core", version = "0.9.0", default-features = false }
cubecl-random = { path = "../cubecl-random", version = "0.9.0", default-features = false }
cubecl-reduce = { path = "../cubecl-reduce", version = "0.9.0", default-features = false }
cubecl-runtime = { path = "../cubecl-runtime", version = "0.9.0", default-features = false }
cubecl-std = { path = "../cubecl-std", version = "0.9.0", default-features = false }
=======
cubecl-common = { path = "../cubecl-common", version = "0.9.0-pre.1", default-features = false }
cubecl-core = { path = "../cubecl-core", version = "0.9.0-pre.1", default-features = false }
cubecl-runtime = { path = "../cubecl-runtime", version = "0.9.0-pre.1", default-features = false }
cubecl-std = { path = "../cubecl-std", version = "0.9.0-pre.1", default-features = false }
cubecl-reduce = { path = "../cubecl-reduce", version = "0.9.0-pre.1", default-features = false }
cubecl-random = { path = "../cubecl-random", version = "0.9.0-pre.1", default-features = false }
>>>>>>> 27cfb281
half = { workspace = true, features = ["bytemuck"] }
pretty_assertions = { workspace = true, optional = true }
serde = { workspace = true }

[dev-dependencies]
trybuild = "1"<|MERGE_RESOLUTION|>--- conflicted
+++ resolved
@@ -76,21 +76,12 @@
 
 [dependencies]
 bytemuck = { workspace = true }
-<<<<<<< HEAD
-cubecl-common = { path = "../cubecl-common", version = "0.9.0", default-features = false }
-cubecl-core = { path = "../cubecl-core", version = "0.9.0", default-features = false }
-cubecl-random = { path = "../cubecl-random", version = "0.9.0", default-features = false }
-cubecl-reduce = { path = "../cubecl-reduce", version = "0.9.0", default-features = false }
-cubecl-runtime = { path = "../cubecl-runtime", version = "0.9.0", default-features = false }
-cubecl-std = { path = "../cubecl-std", version = "0.9.0", default-features = false }
-=======
 cubecl-common = { path = "../cubecl-common", version = "0.9.0-pre.1", default-features = false }
 cubecl-core = { path = "../cubecl-core", version = "0.9.0-pre.1", default-features = false }
+cubecl-random = { path = "../cubecl-random", version = "0.9.0-pre.1", default-features = false }
+cubecl-reduce = { path = "../cubecl-reduce", version = "0.9.0-pre.1", default-features = false }
 cubecl-runtime = { path = "../cubecl-runtime", version = "0.9.0-pre.1", default-features = false }
 cubecl-std = { path = "../cubecl-std", version = "0.9.0-pre.1", default-features = false }
-cubecl-reduce = { path = "../cubecl-reduce", version = "0.9.0-pre.1", default-features = false }
-cubecl-random = { path = "../cubecl-random", version = "0.9.0-pre.1", default-features = false }
->>>>>>> 27cfb281
 half = { workspace = true, features = ["bytemuck"] }
 pretty_assertions = { workspace = true, optional = true }
 serde = { workspace = true }
