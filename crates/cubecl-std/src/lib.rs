//! Cubecl standard library.

<<<<<<< HEAD
mod fast_math;
pub use fast_math::*;
=======
mod reinterpret_list;
pub use reinterpret_list::*;
>>>>>>> de2d0ac3

mod quantization;
pub use quantization::*;

mod option;
pub use option::*;

pub mod tensor;

use cubecl::prelude::*;
use cubecl_core as cubecl;

#[cfg(feature = "export_tests")]
pub mod tests;

#[cube]
#[allow(clippy::manual_div_ceil)]
pub fn div_ceil(a: u32, b: u32) -> u32 {
    (a + b - 1) / b
}<|MERGE_RESOLUTION|>--- conflicted
+++ resolved
@@ -1,12 +1,10 @@
 //! Cubecl standard library.
 
-<<<<<<< HEAD
 mod fast_math;
 pub use fast_math::*;
-=======
+
 mod reinterpret_list;
 pub use reinterpret_list::*;
->>>>>>> de2d0ac3
 
 mod quantization;
 pub use quantization::*;
