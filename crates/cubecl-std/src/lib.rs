//! Cubecl standard library.

<<<<<<< HEAD
mod reinterpret_slice;
pub use reinterpret_slice::*;
=======
mod fast_math;
pub use fast_math::*;

mod reinterpret_list;
pub use reinterpret_list::*;
>>>>>>> b8bf6867

mod quantization;
pub use quantization::*;

mod option;
pub use option::*;

pub mod tensor;

use cubecl::prelude::*;
use cubecl_core as cubecl;

#[cfg(feature = "export_tests")]
pub mod tests;

#[cube]
#[allow(clippy::manual_div_ceil)]
pub fn div_ceil(a: u32, b: u32) -> u32 {
    (a + b - 1) / b
}<|MERGE_RESOLUTION|>--- conflicted
+++ resolved
@@ -1,15 +1,9 @@
 //! Cubecl standard library.
 
-<<<<<<< HEAD
 mod reinterpret_slice;
 pub use reinterpret_slice::*;
-=======
 mod fast_math;
 pub use fast_math::*;
-
-mod reinterpret_list;
-pub use reinterpret_list::*;
->>>>>>> b8bf6867
 
 mod quantization;
 pub use quantization::*;
