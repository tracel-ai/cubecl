--- conflicted
+++ resolved
@@ -1,10 +1,4 @@
 //! Cubecl standard library.
-
-<<<<<<< HEAD
-#![allow(clippy::manual_is_multiple_of)]
-
-=======
->>>>>>> d4aec5dd
 extern crate alloc;
 
 mod reinterpret_slice;
