--- conflicted
+++ resolved
@@ -236,16 +236,11 @@
 impl<E: Numeric, IO: Clone + 'static> VirtualTensor<E, IO> {
     /// Create a conceptual view over this tensor, allowing for multi-dimensional indexing with custom
     /// layouts
-<<<<<<< HEAD
     pub fn view<C: Coordinates + 'static>(
         &self,
         layout: VirtualLayout<C, Coords1d>,
-    ) -> View<Line<E>, C, Read> {
+    ) -> View<Line<E>, C, ReadOnly> {
         View::new::<VirtualTensor<E, IO>, Coords1d>(*self, layout)
-=======
-    pub fn view<C: Coordinates>(&self, layout: VirtualLayout<C>) -> View<E, C, ReadOnly> {
-        View::new::<VirtualTensor<E, IO>>(*self, layout)
->>>>>>> 0f2b7294
     }
 }
 
