--- conflicted
+++ resolved
@@ -12,11 +12,8 @@
             use half::{bf16, f16};
 
             cubecl_std::testgen_reinterpret_slice!();
-<<<<<<< HEAD
+            cubecl_std::testgen_trigonometry!();
             cubecl_std::testgen_event!();
-=======
-            cubecl_std::testgen_trigonometry!();
->>>>>>> 77bd7bce
         }
     };
 }