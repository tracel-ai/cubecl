use core::panic;
use std::fmt::Display;

use crate::{
    Dialect,
    shared::{
        self, AtomicKind, Binding, Component, CubeIndexFlags, DialectBindings, DialectCubeBuiltins,
        DialectIncludes, DialectInstructions, DialectTypes, DialectWmmaCompiler, Elem, Flags,
        FmtLeft, Fragment, FragmentIdent, FragmentLayout, Instruction, Item, SharedMemory,
        SupportedWmmaCombinations, Variable, WarpInstruction, WmmaInstruction,
    },
};
use cubecl_core::{
    compute::{Location, Visibility},
    ir::{self as gpu, Id},
};

use super::{
    AddressSpace, Extension,
    arch::MetalArchitecture,
    extension::{format_ffs, format_mulhi},
    format_erf, format_global_binding_arg, format_metal_builtin_binding_arg, format_safe_tanh,
};

#[derive(Clone, Copy, Debug, Default, PartialEq, Eq, Hash)]
pub struct MslDialect {}

// Base dialect

impl Dialect for MslDialect {}

// Includes

impl DialectIncludes<Self> for MslDialect {
    type Extension = Extension<Self>;

    fn compile_includes(f: &mut std::fmt::Formatter<'_>, _flags: &Flags) -> std::fmt::Result {
        write!(
            f,
            "
#include <metal_stdlib>
using namespace metal;
"
        )?;
        Ok(())
    }

    fn compile_extensions(
        f: &mut std::fmt::Formatter<'_>,
        extensions: &[Self::Extension],
    ) -> std::fmt::Result {
        for extension in extensions {
            match extension {
                Extension::Erf(input, output) => format_erf::<Self>(f, input, output)?,
                Extension::Ffs(elem) => format_ffs(f, elem)?,
                Extension::MulHi(elem) => format_mulhi(f, elem)?,
                Extension::SafeTanh(item) => format_safe_tanh::<Self>(f, item)?,
                Extension::NoExtension => {}
            }
        }
        Ok(())
    }

    fn register_instruction_extension(
        extensions: &mut Vec<Self::Extension>,
        instruction: &Instruction<Self>,
    ) {
        let mut register_extension = |extension: Self::Extension| {
            if !extensions.contains(&extension) {
                extensions.push(extension);
            }
        };
        #[allow(clippy::single_match)]
        match instruction {
            shared::Instruction::<Self>::Erf(instruction) => {
                register_extension(Extension::Erf(
                    instruction.input.elem(),
                    instruction.out.elem(),
                ));
            }
            shared::Instruction::<Self>::FindFirstSet(instruction) => {
                let input_elem = instruction.input.elem();
                match input_elem {
                    Elem::U32 | Elem::U64 => {
                        register_extension(Extension::Ffs(instruction.input.elem()));
                    }
                    Elem::I32 => {
                        register_extension(Extension::Ffs(Elem::<Self>::U32));
                        register_extension(Extension::Ffs(instruction.input.elem()));
                    }
                    Elem::I64 => {
                        register_extension(Extension::Ffs(Elem::<Self>::U64));
                        register_extension(Extension::Ffs(instruction.input.elem()));
                    }
                    _ => {
                        register_extension(Extension::Ffs(Elem::<Self>::U32));
                    }
                }
            }
            shared::Instruction::<Self>::HiMul(instruction) => {
                register_extension(Extension::MulHi(instruction.out.elem()));
            }
            shared::Instruction::<Self>::Tanh(instruction) => {
                register_extension(Extension::SafeTanh(instruction.input.item()));
            }
            _ => {}
        }
    }

    fn register_warp_instruction_extension(
        _extensions: &mut Vec<Self::Extension>,
        _instruction: &WarpInstruction<Self>,
    ) {
    }
}

// Types

impl DialectTypes<Self> for MslDialect {
    fn item_can_be_optimized() -> bool {
        false
    }

    fn compile_type_definitions(
        f: &mut std::fmt::Formatter<'_>,
        items: &std::collections::HashSet<crate::shared::Item<Self>>,
        _scalars: &[(Elem<Self>, usize)],
        _flags: &Flags,
    ) -> std::fmt::Result {
        for item in items.iter() {
            let elem = item.elem;
            let size = item.vectorization;
            let alignment = elem.size() * size;
            if size > 1 {
                write!(
                    f,
                    "
struct alignas({alignment}) {item} {{"
                )?;

                for i in 0..size {
                    write!(
                        f,
                        "
    {elem} i_{i};"
                    )?;
                }

                f.write_str("\n};\n")?;
            }
        }
        Ok(())
    }

    fn compile_elem(
        f: &mut std::fmt::Formatter<'_>,
        elem: &shared::Elem<Self>,
        _words: bool,
    ) -> std::fmt::Result {
        // we always use the word form of types
        match elem {
            shared::Elem::F16 => f.write_str("half"),
            shared::Elem::F162 => panic!("type F162 not supported!"),
            shared::Elem::F32 => f.write_str("float"),
            shared::Elem::F64 => panic!("type double not supported!"),
            shared::Elem::BF16 => f.write_str("bfloat"),
            shared::Elem::BF162 => panic!("type BF162 not supported!"),
            shared::Elem::TF32 => f.write_str("float"),
            shared::Elem::I8 => f.write_str("char"),
            shared::Elem::I16 => f.write_str("short"),
            shared::Elem::I32 => f.write_str("int"),
            shared::Elem::I64 => f.write_str("long"),
            shared::Elem::U8 => f.write_str("uchar"),
            shared::Elem::U16 => f.write_str("ushort"),
            shared::Elem::U32 => f.write_str("uint"),
            shared::Elem::U64 => f.write_str("uint64_t"), // or unsigned long
            shared::Elem::Bool => f.write_str("bool"),
            shared::Elem::Atomic(inner) => inner.fmt(f),
            shared::Elem::_Dialect(_) => Ok(()),
        }
    }

    fn compile_item(f: &mut std::fmt::Formatter<'_>, item: &Item<Self>) -> std::fmt::Result {
        if 1 == item.vectorization {
            return write!(f, "{}", item.elem);
        }
        if item.native {
            write!(f, "{}{}", item.elem, item.vectorization)
        } else {
            write!(f, "{}_{}", item.elem, item.vectorization)
        }
    }

    fn compile_atomic_kind(
        f: &mut std::fmt::Formatter<'_>,
        kind: &AtomicKind<Self>,
    ) -> std::fmt::Result {
        match kind {
            AtomicKind::I32 => write!(f, "atomic_int"),
            AtomicKind::I64 => panic!("I64 atomic kind no supported."),
            AtomicKind::U32 => write!(f, "atomic_uint"),
            AtomicKind::U64 => write!(f, "atomic_ulong"),
            AtomicKind::F16 => panic!("F16 atomic kind no supported."),
            AtomicKind::BF16 => panic!("BF16 atomic kind no supported."),
            AtomicKind::F32 => write!(f, "atomic_float"), // needs metal 3
            AtomicKind::F64 => panic!("F64 atomic kind no supported."),
            AtomicKind::_Dialect(_) => Ok(()),
        }
    }

    fn address_space_for_variable(variable: &Variable<Self>) -> String {
        format!("{} ", AddressSpace::from(variable))
    }

    fn compile_local_memory_qualifier(f: &mut std::fmt::Formatter<'_>) -> std::fmt::Result {
        write!(f, "thread")
    }

    fn compile_shared_memory_declaration(
        f: &mut std::fmt::Formatter<'_>,
        shared: &SharedMemory<Self>,
    ) -> std::fmt::Result {
        let item = shared.item;
        let index = shared.index;
        let size = shared.size;
        let alignment = shared
            .align
            .map(|align| format!("alignas({align})"))
            .unwrap_or_default();
        writeln!(
            f,
            "threadgroup {alignment} {item} shared_memory_{index}[{size}];",
        )
    }
}

// Kernel argument bindings

impl DialectBindings<Self> for MslDialect {
    fn compile_kernel_signature(
        f: &mut std::fmt::Formatter<'_>,
        kernel_name: &str,
        tensor_maps: &[Id],
        buffers: &[Binding<Self>],
        scalars: &[(Elem<Self>, usize)],
        flags: &Flags,
    ) -> std::fmt::Result {
        write!(
            (f),
            "
[[kernel]]
<<<<<<< HEAD
void {kernel_name}(",
=======
void {kernel_name}("
>>>>>>> c1b57453
        )?;
        // Global bindings args
        let mut buffer_idx = 0;
        debug_assert!(
            tensor_maps.is_empty(),
            "Tensor maps aren't supported for metal"
        );
        for (i, b) in buffers.iter().enumerate() {
            format_global_binding_arg("buffer", b, Some(&i.to_string()), &mut buffer_idx, f)?;
        }
        if flags.static_meta_length > 0 {
            let binding = Binding {
                id: 0,
                item: Item::scalar(Elem::<Self>::U32, true),
                location: Location::Storage,
                size: None,
                vis: Visibility::Read,
            };
            format_global_binding_arg("info", &binding, None, &mut buffer_idx, f)?;
        }
        for (elem, _) in scalars.iter() {
            let binding = Binding {
                id: 0,
                item: Item::scalar(*elem, true),
                location: Location::Storage,
                size: None,
                vis: Visibility::Read,
            };

            let name = format!("scalars_{elem}");
            format_global_binding_arg(&name, &binding, None, &mut buffer_idx, f)?;
        }

        // Global metal builtins args
        let builtins = vec![
            (
                flags.indexes.absolute_pos_tuple,
                Variable::<Self>::AbsolutePosBaseName,
            ),
            (
                flags.indexes.cube_dim_tuple,
                Variable::<Self>::CubeDimBaseName,
            ),
            (
                flags.indexes.cube_count_tuple,
                Variable::<Self>::CubeCountBaseName,
            ),
            (flags.indexes.unit_pos, Variable::<Self>::UnitPos),
            (
                flags.indexes.unit_pos_tuple,
                Variable::<Self>::UnitPosBaseName,
            ),
            (
                flags.indexes.cube_pos_tuple,
                Variable::<Self>::CubePosBaseName,
            ),
            (flags.indexes.unit_pos_plane, Variable::<Self>::UnitPosPlane),
            (flags.indexes.plane_dim, Variable::<Self>::PlaneDim),
            (flags.indexes.plane_index, Variable::<Self>::PlanePos),
        ];
        let comma = !buffers.is_empty() || flags.static_meta_length > 0 || !scalars.is_empty();
        builtins
            .iter()
            .filter(|(cond, _)| *cond)
            .try_for_each(|(_, var)| format_metal_builtin_binding_arg(f, var, comma))?;
        f.write_str("\n)")
    }
}

// Cube builtins dialect

impl DialectCubeBuiltins<Self> for MslDialect {
    /// Depending on the dialect available built-in variables the
    /// inclusion rules might change.
    /// For instance in metal we have a built-in for the Unit plane position
    /// so we don't rely on other builtins.
    fn builtin_rules(flags: &CubeIndexFlags) -> CubeIndexFlags {
        let absolute_pos = flags.absolute_pos;
        let cube_count = flags.cube_count;
        let cube_dim = flags.cube_dim;
        let cube_pos = flags.cube_pos;
        let plane_dim_checked = flags.plane_dim_checked;
        let plane_index = flags.plane_index;
        let unit_pos = flags.unit_pos;
        let absolute_pos_tuple = flags.absolute_pos_tuple || absolute_pos;
        let cube_count_tuple = flags.cube_count_tuple || cube_count || cube_pos || absolute_pos;
        let cube_dim_tuple = flags.cube_dim_tuple || cube_dim || absolute_pos || plane_dim_checked;
        let cube_pos_tuple = flags.cube_pos_tuple || cube_pos;
        let cluster_pos = flags.cluster_pos;
        let plane_dim = flags.plane_dim || plane_dim_checked || plane_index;
        let unit_pos_plane = flags.unit_pos_plane || plane_index;
        let unit_pos_tuple = flags.unit_pos_tuple || unit_pos;
        CubeIndexFlags {
            absolute_pos_tuple,
            absolute_pos,
            cube_count_tuple,
            cube_count,
            cube_dim_tuple,
            cube_dim,
            cube_pos_tuple,
            cube_pos,
            plane_dim,
            plane_dim_checked,
            plane_index,
            unit_pos_tuple,
            unit_pos,
            unit_pos_plane,
            cluster_pos,
        }
    }

    fn compile_absolute_pos_tuple_computation(
        _f: &mut std::fmt::Formatter<'_>,
    ) -> std::fmt::Result {
        // no need to compute it on metal as there is y a built-in for it
        Ok(())
    }

    fn compile_absolute_pos_base_name(f: &mut std::fmt::Formatter<'_>) -> std::fmt::Result {
        f.write_str("thread_pos_in_grid")
    }

    fn compile_absolute_pos(f: &mut std::fmt::Formatter<'_>) -> std::fmt::Result {
        f.write_str("thread_index_in_grid")
    }

    fn compile_absolute_pos_x(f: &mut std::fmt::Formatter<'_>) -> std::fmt::Result {
        Self::compile_absolute_pos_base_name(f)?;
        write!(f, ".x")
    }

    fn compile_absolute_pos_y(f: &mut std::fmt::Formatter<'_>) -> std::fmt::Result {
        Self::compile_absolute_pos_base_name(f)?;
        write!(f, ".y")
    }

    fn compile_absolute_pos_z(f: &mut std::fmt::Formatter<'_>) -> std::fmt::Result {
        Self::compile_absolute_pos_base_name(f)?;
        write!(f, ".z")
    }

    fn compile_cube_count_base_name(f: &mut std::fmt::Formatter<'_>) -> std::fmt::Result {
        f.write_str("threadgroups_per_grid")
    }

    fn compile_cube_count(f: &mut std::fmt::Formatter<'_>) -> std::fmt::Result {
        f.write_str("total_threadgroups_in_grid")
    }

    fn compile_cube_count_x(f: &mut std::fmt::Formatter<'_>) -> std::fmt::Result {
        Self::compile_cube_count_base_name(f)?;
        write!(f, ".x")
    }

    fn compile_cube_count_y(f: &mut std::fmt::Formatter<'_>) -> std::fmt::Result {
        Self::compile_cube_count_base_name(f)?;
        write!(f, ".y")
    }

    fn compile_cube_count_z(f: &mut std::fmt::Formatter<'_>) -> std::fmt::Result {
        Self::compile_cube_count_base_name(f)?;
        write!(f, ".z")
    }

    fn compile_cube_dim_base_name(f: &mut std::fmt::Formatter<'_>) -> std::fmt::Result {
        f.write_str("threads_per_threadgroup")
    }

    fn compile_cube_dim(f: &mut std::fmt::Formatter<'_>) -> std::fmt::Result {
        f.write_str("total_thread_in_threadgroup")
    }

    fn compile_cube_dim_x(f: &mut std::fmt::Formatter<'_>) -> std::fmt::Result {
        Self::compile_cube_dim_base_name(f)?;
        write!(f, ".x")
    }

    fn compile_cube_dim_y(f: &mut std::fmt::Formatter<'_>) -> std::fmt::Result {
        Self::compile_cube_dim_base_name(f)?;
        write!(f, ".y")
    }

    fn compile_cube_dim_z(f: &mut std::fmt::Formatter<'_>) -> std::fmt::Result {
        Self::compile_cube_dim_base_name(f)?;
        write!(f, ".z")
    }

    fn compile_cube_pos_base_name(f: &mut std::fmt::Formatter<'_>) -> std::fmt::Result {
        f.write_str("threadgroup_pos_in_grid")
    }

    fn compile_cube_pos(f: &mut std::fmt::Formatter<'_>) -> std::fmt::Result {
        f.write_str("threadgroup_index_in_grid")
    }

    fn compile_cube_pos_x(f: &mut std::fmt::Formatter<'_>) -> std::fmt::Result {
        Self::compile_cube_pos_base_name(f)?;
        write!(f, ".x")
    }

    fn compile_cube_pos_y(f: &mut std::fmt::Formatter<'_>) -> std::fmt::Result {
        Self::compile_cube_pos_base_name(f)?;
        write!(f, ".y")
    }

    fn compile_cube_pos_z(f: &mut std::fmt::Formatter<'_>) -> std::fmt::Result {
        Self::compile_cube_pos_base_name(f)?;
        write!(f, ".z")
    }

    fn compile_unit_pos_computation(_f: &mut std::fmt::Formatter<'_>) -> std::fmt::Result {
        // no need to compute it on metal as there is y a built-in for it
        Ok(())
    }

    fn compile_unit_pos_base_name(f: &mut std::fmt::Formatter<'_>) -> std::fmt::Result {
        f.write_str("thread_pos_in_threadgroup")
    }

    fn compile_unit_pos(f: &mut std::fmt::Formatter<'_>) -> std::fmt::Result {
        f.write_str("thread_index_in_threadgroup")
    }

    fn compile_unit_pos_x(f: &mut std::fmt::Formatter<'_>) -> std::fmt::Result {
        Self::compile_unit_pos_base_name(f)?;
        write!(f, ".x")
    }

    fn compile_unit_pos_y(f: &mut std::fmt::Formatter<'_>) -> std::fmt::Result {
        Self::compile_unit_pos_base_name(f)?;
        write!(f, ".y")
    }

    fn compile_unit_pos_z(f: &mut std::fmt::Formatter<'_>) -> std::fmt::Result {
        Self::compile_unit_pos_base_name(f)?;
        write!(f, ".z")
    }

    fn compile_plane_dim(f: &mut std::fmt::Formatter<'_>) -> std::fmt::Result {
        f.write_str("simd_size")
    }

    fn compile_plane_dim_checked(f: &mut std::fmt::Formatter<'_>) -> std::fmt::Result {
        f.write_str("threads_per_simdgroup_checked")
    }

    fn compile_plane_pos(f: &mut std::fmt::Formatter<'_>) -> std::fmt::Result {
        f.write_str("simd_group_id")
    }

    fn compile_unit_pos_plane(f: &mut std::fmt::Formatter<'_>) -> std::fmt::Result {
        f.write_str("simd_lane_id")
    }
}

// Instructions

impl DialectInstructions<Self> for MslDialect {
    // atomics
    fn compile_atomic_add(
        f: &mut std::fmt::Formatter<'_>,
        lhs: &Variable<Self>,
        rhs: &Variable<Self>,
        out: &Variable<Self>,
    ) -> std::fmt::Result {
        let out = out.fmt_left();
        writeln!(
            f,
            "{out} = atomic_fetch_add_explicit({lhs}, {rhs}, memory_order_relaxed);"
        )
    }

    fn compile_atomic_and(
        f: &mut std::fmt::Formatter<'_>,
        lhs: &Variable<Self>,
        rhs: &Variable<Self>,
        out: &Variable<Self>,
    ) -> std::fmt::Result {
        let out = out.fmt_left();
        writeln!(
            f,
            "{out} = atomic_fetch_and_explicit({lhs}, {rhs}, memory_order_relaxed);"
        )
    }

    fn compile_atomic_cas(
        f: &mut std::fmt::Formatter<'_>,
        input: &Variable<Self>,
        cmp: &Variable<Self>,
        val: &Variable<Self>,
        out: &Variable<Self>,
    ) -> std::fmt::Result {
        let out = out.fmt_left();
        writeln!(
            f,
            "{out} = atomic_compare_exchange_weak_explicit({input}, &{cmp}, {val}, memory_order_relaxed, memory_order_relaxed);"
        )
    }

    fn compile_atomic_load(
        f: &mut std::fmt::Formatter<'_>,
        input: &Variable<Self>,
        out: &Variable<Self>,
    ) -> std::fmt::Result {
        let out = out.fmt_left();
        writeln!(
            f,
            "{out} = atomic_load_explicit({input}, memory_order_relaxed);"
        )
    }

    fn compile_atomic_max(
        f: &mut std::fmt::Formatter<'_>,
        lhs: &Variable<Self>,
        rhs: &Variable<Self>,
        out: &Variable<Self>,
    ) -> std::fmt::Result {
        let out = out.fmt_left();
        writeln!(
            f,
            "{out} = atomic_fetch_max_explicit({lhs}, {rhs}, memory_order_relaxed);"
        )
    }

    fn compile_atomic_min(
        f: &mut std::fmt::Formatter<'_>,
        lhs: &Variable<Self>,
        rhs: &Variable<Self>,
        out: &Variable<Self>,
    ) -> std::fmt::Result {
        let out = out.fmt_left();
        writeln!(
            f,
            "{out} = atomic_fetch_min_explicit({lhs}, {rhs}, memory_order_relaxed);"
        )
    }

    fn compile_atomic_or(
        f: &mut std::fmt::Formatter<'_>,
        lhs: &Variable<Self>,
        rhs: &Variable<Self>,
        out: &Variable<Self>,
    ) -> std::fmt::Result {
        let out = out.fmt_left();
        writeln!(
            f,
            "{out} = atomic_fetch_or_explicit({lhs}, {rhs}, memory_order_relaxed);"
        )
    }

    fn compile_atomic_store(
        f: &mut std::fmt::Formatter<'_>,
        input: &Variable<Self>,
        out: &Variable<Self>,
    ) -> std::fmt::Result {
        writeln!(
            f,
            "atomic_store_explicit({out}, {input}, memory_order_relaxed);"
        )
    }

    fn compile_atomic_sub(
        f: &mut std::fmt::Formatter<'_>,
        lhs: &Variable<Self>,
        rhs: &Variable<Self>,
        out: &Variable<Self>,
    ) -> std::fmt::Result {
        let out = out.fmt_left();
        writeln!(
            f,
            "{out} = atomic_fetch_sub_explicit({lhs}, {rhs}, memory_order_relaxed);"
        )
    }

    fn compile_atomic_swap(
        f: &mut std::fmt::Formatter<'_>,
        lhs: &Variable<Self>,
        rhs: &Variable<Self>,
        out: &Variable<Self>,
    ) -> std::fmt::Result {
        let out = out.fmt_left();
        writeln!(
            f,
            "{out} = atomic_exchange_explicit({lhs}, {rhs}, memory_order_relaxed);"
        )
    }

    fn compile_atomic_xor(
        f: &mut std::fmt::Formatter<'_>,
        lhs: &Variable<Self>,
        rhs: &Variable<Self>,
        out: &Variable<Self>,
    ) -> std::fmt::Result {
        let out = out.fmt_left();
        writeln!(
            f,
            "{out} = atomic_fetch_xor_explicit({lhs}, {rhs}, memory_order_relaxed);"
        )
    }

    // debug
    fn compile_instruction_printf(
        f: &mut std::fmt::Formatter<'_>,
        format_string: &str,
        args: &[Variable<Self>],
    ) -> std::fmt::Result {
        let format_string = format_string
            .replace("\t", "\\t")
            .replace("\n", "\\n")
            .replace("\r", "\\r");
        let args = args.iter().map(|arg| format!("{arg}")).collect::<Vec<_>>();
        let args = match args.is_empty() {
            true => "".to_string(),
            false => format!(", {}", args.join(",")),
        };
        writeln!(f, "os_log_default.log(\"{format_string}\"{args});")
    }

    // logs
    fn compile_instruction_log1p_scalar<T: Component<Self>>(
        f: &mut std::fmt::Formatter<'_>,
        input: T,
    ) -> std::fmt::Result {
        match input.elem() {
            Elem::F16 | Elem::F162 | Elem::BF16 | Elem::BF162 => {
                write!(f, "log(half(1.0f) + {input})")
            }
            _ => write!(f, "log(1.0f + {input})"),
        }
    }

    // sync
    fn compile_instruction_sync_threads(f: &mut std::fmt::Formatter<'_>) -> std::fmt::Result {
        writeln!(f, "threadgroup_barrier(mem_flags::mem_threadgroup);")
    }

    fn compile_instruction_sync_warp(f: &mut std::fmt::Formatter<'_>) -> std::fmt::Result {
        writeln!(f, "simdgroup_barrier(mem_flags::mem_none);")
    }

    fn compile_instruction_thread_fence(f: &mut std::fmt::Formatter<'_>) -> std::fmt::Result {
        writeln!(f, "threadgroup_thread_fence(mem_flags::mem_device);")
    }

    // trigo
    fn compile_instruction_tanh_scalar<T: Component<Self>>(
        f: &mut std::fmt::Formatter<'_>,
        input: T,
    ) -> std::fmt::Result {
        write!(f, "safe_tanh_scalar({input})")
    }

    // unary
    fn compile_instruction_find_first_set<T: Component<Self>>(
        f: &mut std::fmt::Formatter<'_>,
        input: T,
        out_elem: Elem<Self>,
    ) -> std::fmt::Result {
        write!(f, "{out_elem}(")?;
        match input.elem() {
            Elem::I32 | Elem::U32 => write!(f, "__ffs({input})"),
            Elem::I64 | Elem::U64 => write!(f, "__ffsll({input})"),
            _ => write!(f, "__ffs({}({input}))", Elem::<Self>::I32),
        }?;
        write!(f, ")")
    }

    fn compile_instruction_leading_zeros_scalar<T: Component<Self>>(
        f: &mut std::fmt::Formatter<'_>,
        input: T,
        out_elem: Elem<Self>,
    ) -> std::fmt::Result {
        write!(f, "{out_elem}(clz({input}))")
    }

    fn compile_instruction_popcount_scalar<T: Component<Self>>(
        f: &mut std::fmt::Formatter<'_>,
        input: T,
        out_elem: Elem<Self>,
    ) -> std::fmt::Result {
        write!(f, "{out_elem}(")?;
        match input.elem() {
            Elem::I32 | Elem::U32 | Elem::I64 | Elem::U64 => write!(f, "popcount({input})"),
            _ => write!(f, "popcount({})", shared::unary::zero_extend(input)),
        }?;
        write!(f, ")")
    }

    fn compile_instruction_reverse_bits_scalar<T: Component<Self>>(
        f: &mut std::fmt::Formatter<'_>,
        input: T,
        out_elem: Elem<Self>,
    ) -> std::fmt::Result {
        write!(f, "{out_elem}(")?;
        match out_elem {
            Elem::I32 | Elem::U32 | Elem::I64 | Elem::U64 => write!(f, "reverse_bits({input})"),
            _ => write!(
                f,
                "reverse_bits({}) >> {}",
                shared::unary::zero_extend(input),
                (size_of::<u32>() - out_elem.size()) * 8
            ),
        }?;
        write!(f, ")")
    }

    // others
    fn compile_instruction_max_function_name(
        f: &mut std::fmt::Formatter<'_>,
        _item: Item<Self>,
    ) -> std::fmt::Result {
        write!(f, "max")
    }

    fn compile_instruction_min_function_name(
        f: &mut std::fmt::Formatter<'_>,
        _item: Item<Self>,
    ) -> std::fmt::Result {
        write!(f, "min")
    }

    fn compile_instruction_powf(f: &mut std::fmt::Formatter<'_>) -> std::fmt::Result {
        write!(f, "pow")
    }

    fn compile_instruction_half_function_name_prefix() -> &'static str {
        ""
    }

    fn compile_instruction_half2_function_name_prefix() -> &'static str {
        ""
    }

    // Warp
    fn compile_warp_shuffle(
        f: &mut std::fmt::Formatter<'_>,
        var: &str,
        source: &str,
    ) -> std::fmt::Result {
        write!(f, "simd_shuffle({var}, {source})")
    }

    fn compile_warp_shuffle_xor(
        f: &mut std::fmt::Formatter<'_>,
        var: &str,
        _elem: &Elem<Self>,
        offset: &str,
    ) -> std::fmt::Result {
        write!(f, "simd_shuffle_xor({var}, {offset})")
    }

    fn compile_warp_shuffle_up(
        f: &mut std::fmt::Formatter<'_>,
        var: &str,
        offset: &str,
    ) -> std::fmt::Result {
        write!(f, "simd_shuffle_up({var}, {offset})")
    }

    fn compile_warp_shuffle_down(
        f: &mut std::fmt::Formatter<'_>,
        var: &str,
        offset: &str,
    ) -> std::fmt::Result {
        write!(f, "simd_shuffle_down({var}, {offset})")
    }

    fn compile_warp_all<T: Component<Self>>(
        f: &mut std::fmt::Formatter<'_>,
        input: &T,
    ) -> std::fmt::Result {
        write!(f, "simd_all({input})")
    }

    fn compile_warp_any<T: Component<Self>>(
        f: &mut std::fmt::Formatter<'_>,
        input: &T,
    ) -> std::fmt::Result {
        write!(f, "simd_any({input})")
    }

    fn compile_warp_ballot(
        f: &mut std::fmt::Formatter<'_>,
        input: &Variable<Self>,
        out_elem: &Elem<Self>,
    ) -> std::fmt::Result {
        write!(f, "{out_elem}(uint64_t(simd_ballot({input})))")
    }
}

// Coop Matrices dialect

impl DialectWmmaCompiler<Self> for MslDialect {
    type Architecture = MetalArchitecture;

    fn compile_wmma_includes(f: &mut std::fmt::Formatter<'_>) -> std::fmt::Result {
        writeln!(f, "#include <metal_simdgroup_matrix>")
    }

    fn compile_wmma_type_definitions(_f: &mut std::fmt::Formatter<'_>) -> std::fmt::Result {
        // not used
        Ok(())
    }

    fn compile_local_variables(_f: &mut std::fmt::Formatter<'_>) -> std::fmt::Result {
        // not used
        Ok(())
    }

    fn compile_fragment_ident(
        _ident: &FragmentIdent<Self>,
        _f: &mut std::fmt::Formatter<'_>,
    ) -> std::fmt::Result {
        // not used
        Ok(())
    }

    fn compile_fragment_layout(
        _layout: &FragmentLayout<Self>,
        _f: &mut std::fmt::Formatter<'_>,
    ) -> std::fmt::Result {
        // not used
        Ok(())
    }

    fn compile_fragment(
        fragment: &Fragment<Self>,
        f: &mut std::fmt::Formatter<'_>,
    ) -> std::fmt::Result {
        let ty = fragment.elem;
        // currently as of Metal 3.2 only fragments of 8x8x8 are supported
        let m = fragment.m;
        let n = fragment.n;
        let k = fragment.k;
        if m != 8 || n != 8 || k != 8 {
            panic!("{m}x{n}x{k} fragments not supported. Only 8x8x8 fragemts are supported.");
        }
        write!(f, "simdgroup_{ty}8x8")
    }

    fn compile_instruction(
        instruction: &WmmaInstruction<Self>,
        f: &mut std::fmt::Formatter<'_>,
    ) -> std::fmt::Result {
        match instruction {
            WmmaInstruction::Fill { frag, value } => {
                match frag {
                    Variable::WmmaFragment { .. } => {
                        let ty = frag.elem();
                        // Only 8x8x8 fragemts are supported. Check is done at fragment compilation time.
                        writeln!(
                            f,
                            "{frag} = make_filled_simdgroup_matrix<{ty}, 8, 8>({value});"
                        )
                    }
                    _ => panic!("should be a fragment"),
                }
            }
            WmmaInstruction::Load {
                frag,
                value,
                stride,
                offset,
                layout: _layout,
            } => {
                let transpose = match frag {
                    Variable::WmmaFragment { frag: inner, .. } => match inner.layout {
                        Some(FragmentLayout::RowMajor) => false,
                        Some(FragmentLayout::ColMajor) => true,
                        _ => false,
                    },
                    _ => panic!("should be a fragment"),
                };
                let item = value.item();
                if item.vectorization > 1 {
                    let elem = item.elem;
                    writeln!(
                        f,
                        "simdgroup_load({frag}, reinterpret_cast<threadgroup {elem} *>({value} + {offset}), {stride}, 0, {transpose});"
                    )
                } else {
                    writeln!(
                        f,
                        "simdgroup_load({frag}, {value} + {offset}, {stride}, 0, {transpose});"
                    )
                }
            }
            WmmaInstruction::Execute {
                frag_a: a,
                frag_b: b,
                frag_c: c,
                frag_d: d,
                ..
            } => {
                writeln!(f, "simdgroup_multiply_accumulate({d}, {a}, {b}, {c});")
            }
            WmmaInstruction::Store {
                output,
                frag,
                stride,
                offset,
                layout: _layout,
            } => {
                let item = output.item();
                let mut reinterpret_cast = item.vectorization > 1;
                let elem = match item.elem {
                    Elem::BF16 => {
                        reinterpret_cast = true;
                        Elem::F16
                    }
                    _ => item.elem,
                };
                if reinterpret_cast {
                    writeln!(
                        f,
                        "simdgroup_store({frag}, reinterpret_cast<threadgroup {elem} *>({output} + {offset}), {stride});"
                    )
                } else {
                    writeln!(f, "simdgroup_store({frag}, {output} + {offset}, {stride});")
                }?;
                writeln!(f, "threadgroup_barrier(mem_flags::mem_none);")
            }
            WmmaInstruction::Cast { input, output } => {
                writeln!(f, "threadgroup_barrier(mem_flags::mem_none);")?;
                let ty = match output {
                    Variable::WmmaFragment { frag, .. } => frag.elem,
                    _ => panic!("should be a fragment"),
                };
                match ty {
                    Elem::BF16 => {
                        let addr_space = Self::address_space_for_variable(output);
                        let elem = Elem::<Self>::F16;
                        // TODO: to test with benchmarks

                        writeln!(
                            f,
                            "for(int e=0; e<8; e++) {{
    {ty} elem = {ty}({input}.thread_elements()[e]);
    {output}.thread_elements()[e] = *reinterpret_cast<{addr_space}{elem} *>(&elem);
}}"
                        )
                    }
                    _ => {
                        writeln!(
                            f,
                            "for(int e=0; e<8; e++) {{
    {output}.thread_elements()[e] = {ty}({input}.thread_elements()[e]);
}}"
                        )
                    }
                }
            }
        }
    }

    fn supported_wmma_combinations(_arch: &Self::Architecture) -> SupportedWmmaCombinations {
        vec![
            (
                gpu::Elem::Float(gpu::FloatKind::F16),
                gpu::Elem::Float(gpu::FloatKind::F16),
                gpu::Elem::Float(gpu::FloatKind::F16),
                vec![(8, 8, 8)],
            ),
            (
                gpu::Elem::Float(gpu::FloatKind::F16),
                gpu::Elem::Float(gpu::FloatKind::F16),
                gpu::Elem::Float(gpu::FloatKind::F32),
                vec![(8, 8, 8)],
            ),
            (
                gpu::Elem::Float(gpu::FloatKind::BF16),
                gpu::Elem::Float(gpu::FloatKind::BF16),
                gpu::Elem::Float(gpu::FloatKind::BF16),
                vec![(8, 8, 8)],
            ),
            (
                gpu::Elem::Float(gpu::FloatKind::F32),
                gpu::Elem::Float(gpu::FloatKind::F32),
                gpu::Elem::Float(gpu::FloatKind::F32),
                vec![(8, 8, 8)],
            ),
        ]
    }
}

// Coop Matrices dialect<|MERGE_RESOLUTION|>--- conflicted
+++ resolved
@@ -249,11 +249,7 @@
             (f),
             "
 [[kernel]]
-<<<<<<< HEAD
-void {kernel_name}(",
-=======
 void {kernel_name}("
->>>>>>> c1b57453
         )?;
         // Global bindings args
         let mut buffer_idx = 0;
