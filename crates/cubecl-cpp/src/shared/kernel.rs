--- conflicted
+++ resolved
@@ -1,14 +1,12 @@
-<<<<<<< HEAD
-use super::{Body, Dialect, Elem, Item, Variable};
-use cubecl_core::{CubeDim, compute::Visibility, ir::Id};
-=======
-use super::{Body, Component, Dialect, Flags, Item, Variable};
+use crate::shared::STATIC_INFO_NAME;
+
+use super::{Body, Component, Dialect, Elem, Flags, INFO_NAME, Item, Variable};
 use cubecl_core::{
     CubeDim,
-    compute::{ConstBinding, Location, Visibility},
+    compute::{Location, Visibility},
     ir::Id,
 };
->>>>>>> 62044e03
+
 use std::{collections::HashSet, fmt::Display};
 
 #[derive(Debug, PartialEq, Eq, Clone)]
@@ -62,31 +60,14 @@
 
 #[derive(Debug, Clone)]
 pub struct ComputeKernel<D: Dialect> {
-<<<<<<< HEAD
     pub tensor_maps: Vec<Id>,
     pub buffers: Vec<Binding<D>>,
     pub scalars: Vec<(Elem<D>, usize)>,
     pub meta_static_len: usize,
-    pub cube_dim: CubeDim,
-    pub body: Body<D>,
-    pub wmma_activated: bool,
-    pub pipeline: bool,
-    pub barrier: bool,
-    pub tma: bool,
-    pub bf16: bool,
-    pub f16: bool,
-    pub grid_constant: bool,
-    pub fast_math: bool,
-=======
     pub body: Body<D>,
     pub cube_dim: CubeDim,
     pub extensions: Vec<D::Extension>,
     pub flags: Flags,
-    pub inputs: Vec<Binding<D>>,
-    pub named: Vec<(String, Binding<D>)>,
-    pub outputs: Vec<Binding<D>>,
-    pub constants: Vec<ConstBinding>,
->>>>>>> 62044e03
     pub items: HashSet<super::Item<D>>,
     pub kernel_name: String,
 }
@@ -107,34 +88,23 @@
 
 impl<D: Dialect> Display for ComputeKernel<D> {
     fn fmt(&self, f: &mut std::fmt::Formatter<'_>) -> std::fmt::Result {
-<<<<<<< HEAD
-        let mut tma = self.tma;
+        let mut flags = self.flags.clone();
         if !self.tensor_maps.is_empty() {
-            tma = true;
-=======
-        let mut flags = self.flags.clone();
-        if self
-            .constants
-            .iter()
-            .any(|c| matches!(c, ConstBinding::TensorMap))
-        {
             flags.inst_tma = true;
->>>>>>> 62044e03
         }
 
         // Program Scope -----------------------------------------------------
         D::compile_includes(f, &flags)?;
-        D::compile_type_definitions(f, &self.items, &flags)?;
+        D::compile_type_definitions(f, &self.items, &self.scalars, &flags)?;
         D::compile_extensions(f, &self.extensions)?;
 
         // Kernel signature --------------------------------------------------
         D::compile_kernel_signature(
             f,
             &self.kernel_name,
-            &self.constants,
-            &self.inputs,
-            &self.outputs,
-            &self.named,
+            &self.tensor_maps,
+            &self.buffers,
+            &self.scalars,
             &self.flags,
         )?;
 
@@ -159,6 +129,7 @@
     writeln!(f, "typedef signed short int16;")?;
     writeln!(f, "typedef signed int int32;")?;
     writeln!(f, "typedef signed long long int int64;")?;
+
     Ok(())
 }
 
@@ -177,52 +148,7 @@
 struct __align__({alignment}) {item} {{"
             )?;
 
-<<<<<<< HEAD
-        f.write_str("typedef unsigned int uint;\n")?;
-        f.write_str("typedef unsigned char uint8;\n")?;
-        f.write_str("typedef unsigned short uint16;\n")?;
-        f.write_str("typedef unsigned int uint32;\n")?;
-        f.write_str("typedef unsigned long long int uint64;\n")?;
-
-        f.write_str("typedef signed char int8;\n")?;
-        f.write_str("typedef signed short int16;\n")?;
-        f.write_str("typedef signed int int32;\n")?;
-        f.write_str("typedef signed long long int int64;\n")?;
-        D::deftypes(f)?;
-
-        if self.grid_constant && !self.scalars.is_empty() {
-            for (elem, len) in self.scalars.iter() {
-                write!(
-                    f,
-                    "
-struct scalars_{elem}_st {{
-    {elem} x[{len}];
-}};
-"
-                )?;
-            }
-        }
-
-        if self.grid_constant && self.meta_static_len > 0 {
-            write!(
-                f,
-                "
-struct metadata_st {{
-uint x[{}];
-}};
-",
-                self.meta_static_len
-            )?;
-        }
-
-        for item in self.items.iter() {
-            let elem = item.elem;
-            let size = item.vectorization;
-            let alignment = elem.size() * size;
-            if size > 1 {
-=======
             for i in 0..size {
->>>>>>> 62044e03
                 write!(
                     f,
                     "
@@ -236,178 +162,126 @@
     Ok(())
 }
 
-pub fn compile_bindings<D: Dialect>(
-    f: &mut std::fmt::Formatter<'_>,
-    constants: &[ConstBinding],
-    inputs: &[Binding<D>],
-    outputs: &[Binding<D>],
-    named: &[(String, Binding<D>)],
+pub fn type_scalar_definitions<D: Dialect>(
+    f: &mut std::fmt::Formatter<'_>,
+    scalars: &[(Elem<D>, usize)],
 ) -> std::fmt::Result {
-    let num_bindings = constants.len() + inputs.len() + outputs.len() + named.len();
-    let mut binding_index = 0;
+    for (elem, count) in scalars.iter() {
+        writeln!(
+            f,
+            "
+struct scalars_{elem}_st {{
+{elem} x[{count}];
+}};"
+        )?;
+    }
+    Ok(())
+}
+
+pub fn type_info_definition<D: Dialect>(
+    f: &mut std::fmt::Formatter<'_>,
+    static_len: usize,
+) -> std::fmt::Result {
+    if static_len > 0 {
+        write!(
+            f,
+            "
+struct metadata_st {{
+uint x[{}];
+}};
+",
+            static_len
+        )?;
+    }
+    Ok(())
+}
+
+pub fn compile_bindings_a<D: Dialect>(
+    f: &mut core::fmt::Formatter<'_>,
+    tensor_maps: &[Id],
+    buffers: &[Binding<D>],
+    trailing_comma: bool,
+    flags: &Flags,
+) -> core::fmt::Result {
     write!(f, "    ")?;
-    for (index, binding) in constants.iter().enumerate() {
-        binding_index += 1;
-        match binding {
-            ConstBinding::TensorMap => {
-                write!(f, "const __grid_constant__ CUtensorMap constant_{}", index)?;
-            }
-        }
-        if binding_index < num_bindings {
-            f.write_str(", ")?;
-        }
-    }
-
-<<<<<<< HEAD
-        write!(
-            f,
-            "
-
-extern \"C\" __global__ void {}(
-",
-            self.kernel_name
-        )?;
-
-        let meta_len = match (self.grid_constant, self.meta_static_len > 0) {
-            (true, true) => 2,
-            (false, true) => 1,
-            _ => 0,
-        };
-
-        let num_bindings =
-            self.tensor_maps.len() + self.buffers.len() + self.scalars.len() + meta_len;
-        let mut binding_index = 0;
-        for index in self.tensor_maps.iter() {
-            binding_index += 1;
-            write!(f, "const __grid_constant__ CUtensorMap tensormap_{}", index)?;
-            if binding_index < num_bindings {
-                f.write_str(",")?;
-            }
-        }
-        for binding in self.buffers.iter() {
-            binding_index += 1;
-            match binding.vis {
-                Visibility::Read => {
-                    write!(f, "{} buffer_{}[]", binding.item, binding.id)?;
-                    // TODO: It breaks slices, because we can't easily create pointer to __restrict__,
-                    // we should have multiple pointer types to enable that optimization.
-                    //
-                    // write!(f, "const {}* __restrict__ input_{}", binding.item, index)?;
-                }
-                Visibility::ReadWrite => {
-                    write!(f, "{} buffer_{}[]", binding.item, binding.id)?;
-                }
-            }
-            if binding_index < num_bindings {
-                f.write_str(",")?;
-            }
-        }
-        if self.meta_static_len > 0 {
-            binding_index += 1;
-            write!(f, "const uint* __restrict__ info")?;
-            if binding_index < num_bindings {
-                f.write_str(",")?;
-            }
-        }
-
-        // We use grid constants when supported, since they're much faster than global accesses, and
-        // as far as I can tell even faster than normal `__constant__` memory since they're private
-        // to the grid and use a special 4KB memory region that exists specifically for kernel
-        // parameters.
-        if self.grid_constant {
-            // Need to sort elements because of alignment when packing
-            // Metadata is align 4 so it needs to be spliced in the middle.
-            let scalars_of_size = |f: &mut core::fmt::Formatter<'_>,
-                                   size: usize,
-                                   binding_index: &mut usize|
-             -> core::fmt::Result {
-                for (elem, _) in self.scalars.iter().filter(|it| it.0.size() == size) {
-                    *binding_index += 1;
-                    write!(
-                        f,
-                        "const __grid_constant__ scalars_{elem}_st scalars_{elem}"
-                    )?;
-                    if *binding_index < num_bindings {
-                        f.write_str(",")?;
-                    }
-                }
-                Ok(())
-            };
-
-            // Pack 64-bit aligned types first, since metadata is 32-bit aligned
-            scalars_of_size(f, 8, &mut binding_index)?;
-
-            // Pack metadata
-            if self.meta_static_len > 0 {
-                binding_index += 1;
-                write!(f, "const __grid_constant__ metadata_st static_info")?;
-                if binding_index < num_bindings {
-                    f.write_str(",")?;
-                }
-            }
-
-            // Pack remaining scalars that are 4 bytes or below
-            for size in [4, 2, 1] {
-                scalars_of_size(f, size, &mut binding_index)?;
-            }
-        } else {
-            for (elem, _) in self.scalars.iter() {
-                binding_index += 1;
-                write!(f, "const __restrict__ {}* scalars_{}", elem, elem)?;
-
-                if binding_index < num_bindings {
-                    f.write_str(",")?;
-                }
-=======
-    for (index, binding) in inputs.iter().enumerate() {
-        binding_index += 1;
-        match binding.vis {
-            Visibility::Read => {
-                write!(f, "{} in_{}[]", binding.item, index)?;
-                // TODO: It breaks slices, because we can't easily create pointer to __restrict__,
-                // we should have multiple pointer types to enable that optimization.
-                //
-                // write!(f, "const {}* __restrict__ input_{}", binding.item, index)?;
-            }
-            Visibility::ReadWrite => {
-                write!(f, "{} in_{}[]", binding.item, index)?;
-            }
-        }
-        if binding_index < num_bindings {
-            f.write_str(", ")?;
-        }
-    }
-
-    for (index, binding) in outputs.iter().enumerate() {
-        binding_index += 1;
-        write!(f, "{} out_{}[]", binding.item, index)?;
-        if binding_index < num_bindings {
-            f.write_str(", ")?;
-        }
-    }
-
-    for (name, binding) in named.iter() {
-        binding_index += 1;
-
-        match binding.vis {
-            Visibility::Read => {
-                write!(f, "{} {}[]", binding.item, name)?;
-                // TODO: It breaks slices, because we can't easily create pointer to __restrict__,
-                // we should have multiple pointer types to enable that optimization.
-                //
-                // write!(f, "const {}* __restrict__ {}", binding.item, name)?;
-            }
-            Visibility::ReadWrite => {
-                write!(f, "{} {}[]", binding.item, name)?;
->>>>>>> 62044e03
-            }
-        }
-
-        if binding_index < num_bindings {
-            f.write_str(", ")?;
-        }
-    }
-    Ok(())
+
+    let mut args = Vec::new();
+
+    args.extend(
+        tensor_maps
+            .iter()
+            .map(|id| format!("const __grid_constant__ CUtensorMap tensor_map_{id}")),
+    );
+    args.extend(buffers.iter().map(|binding| match binding.vis {
+        Visibility::Read => {
+            format!("{} buffer_{}[]", binding.item, binding.id)
+            // TODO: It breaks slices, because we can't easily create pointer to __restrict__,
+            // we should have multiple pointer types to enable that optimization.
+            //
+            // write!(f, "const {}* __restrict__ input_{}", binding.item, index)?;
+        }
+        Visibility::ReadWrite => {
+            format!("{} buffer_{}[]", binding.item, binding.id)
+        }
+    }));
+    args.extend(
+        flags
+            .has_dynamic_meta
+            .then(|| format!("const uint32* __restrict__ {INFO_NAME}")),
+    );
+
+    write!(f, "{}", args.join(", "))?;
+    if trailing_comma {
+        f.write_str(", ")?;
+    }
+    Ok(())
+}
+
+pub fn compile_scalars_dynamic<D: Dialect>(
+    f: &mut std::fmt::Formatter<'_>,
+    scalars: &[(Elem<D>, usize)],
+) -> core::fmt::Result {
+    let scalar_inputs = scalars
+        .iter()
+        .map(|(elem, _)| format!("const {}* __restrict__ scalars_{}", elem, elem));
+    let scalar_inputs = scalar_inputs.collect::<Vec<String>>();
+
+    write!(f, "{}", scalar_inputs.join(","))
+}
+
+pub fn compile_scalars_static<D: Dialect>(
+    f: &mut std::fmt::Formatter<'_>,
+    scalars: &[(Elem<D>, usize)],
+    flags: &Flags,
+) -> core::fmt::Result {
+    let mut scalar_inputs = Vec::new();
+
+    // Need to sort elements because of alignment when packing
+    // Metadata is align 4 so it needs to be spliced in the middle.
+    let scalars_of_size = |scalar_inputs: &mut Vec<String>, size: usize| {
+        for (elem, _) in scalars.iter().filter(|it| it.0.size() == size) {
+            scalar_inputs.push(format!(
+                "const __grid_constant__ scalars_{elem}_st scalars_{elem}"
+            ));
+        }
+    };
+
+    // Pack 64-bit aligned types first, since metadata is 32-bit aligned
+    scalars_of_size(&mut scalar_inputs, 8);
+
+    // Pack metadata
+    if flags.static_meta_length > 0 {
+        scalar_inputs.push(format!(
+            "const __grid_constant__ metadata_st {STATIC_INFO_NAME}"
+        ));
+    }
+
+    // Pack remaining scalars that are 4 bytes or below
+    for size in [4, 2, 1] {
+        scalars_of_size(&mut scalar_inputs, size);
+    }
+
+    write!(f, "{}", scalar_inputs.join(", "))
 }
 
 fn compile_cube_builtin_bindings_decl<D: Dialect>(
