use crate::shared::STATIC_INFO_NAME;

use super::{Body, Component, Dialect, Elem, Flags, INFO_NAME, Item, Variable};
use cubecl_core::{
    CubeDim,
    compute::{Location, Visibility},
    ir::Id,
};

use std::{collections::HashSet, fmt::Display};

#[derive(Debug, PartialEq, Eq, Clone)]
pub struct Binding<D: Dialect> {
    pub id: Id,
    pub item: Item<D>,
    pub location: Location,
    pub size: Option<usize>,
    pub vis: Visibility,
}

#[derive(Debug, PartialEq, Eq, Clone)]
pub struct SharedMemory<D: Dialect> {
    pub index: Id,
    pub item: Item<D>,
    pub size: u32,
    pub align: Option<u32>,
}

#[derive(Debug, PartialEq, Clone)]
pub struct ConstArray<D: Dialect> {
    pub index: Id,
    pub item: Item<D>,
    pub size: u32,
    pub values: Vec<Variable<D>>,
}

#[derive(Debug, PartialEq, Eq, Clone)]
pub struct LocalArray<D: Dialect> {
    pub index: Id,
    pub item: Item<D>,
    pub size: u32,
}

impl<D: Dialect> LocalArray<D> {
    pub fn new(index: Id, item: Item<D>, size: u32) -> Self {
        Self { index, item, size }
    }
}

impl<D: Dialect> SharedMemory<D> {
    pub fn new(index: Id, item: Item<D>, size: u32, align: Option<u32>) -> Self {
        Self {
            index,
            item,
            size,
            align,
        }
    }
}

#[derive(Debug, Clone)]
pub struct ComputeKernel<D: Dialect> {
<<<<<<< HEAD
    pub constants: Vec<ConstBinding>,
    pub inputs: Vec<Binding<D>>,
    pub outputs: Vec<Binding<D>>,
    pub named: Vec<(String, Binding<D>)>,
    pub cube_dim: CubeDim,
    pub cluster_dim: Option<CubeDim>,
    pub body: Body<D>,
    pub wmma_activated: bool,
    pub pipeline: bool,
    pub barrier: bool,
    pub clusters: bool,
    pub tma: bool,
    pub bf16: bool,
    pub f16: bool,
    pub fast_math: bool,
=======
    pub tensor_maps: Vec<Id>,
    pub buffers: Vec<Binding<D>>,
    pub scalars: Vec<(Elem<D>, usize)>,
    pub meta_static_len: usize,
    pub body: Body<D>,
    pub cube_dim: CubeDim,
    pub extensions: Vec<D::Extension>,
    pub flags: Flags,
>>>>>>> 6c2085c4
    pub items: HashSet<super::Item<D>>,
    pub kernel_name: String,
}

impl<D: Dialect> ComputeKernel<D> {
    pub fn shared_memory_size(&self) -> usize {
        let mut current = 0usize;

        for var in self.body.shared_memories.iter() {
            let factor = var.item.vectorization;
            let elem_size_bytes = var.item.elem().size();
            current += (var.size as usize) * factor * elem_size_bytes;
        }

        current
    }
}

impl<D: Dialect> Display for ComputeKernel<D> {
    fn fmt(&self, f: &mut std::fmt::Formatter<'_>) -> std::fmt::Result {
        let mut flags = self.flags.clone();
        if !self.tensor_maps.is_empty() {
            flags.inst_tma = true;
        }

        // Program Scope -----------------------------------------------------
        D::compile_includes(f, &flags)?;
        D::compile_type_definitions(f, &self.items, &self.scalars, &flags)?;
        D::compile_extensions(f, &self.extensions)?;

        // Kernel signature --------------------------------------------------
        D::compile_kernel_signature(
            f,
            &self.kernel_name,
            &self.tensor_maps,
            &self.buffers,
            &self.scalars,
            &self.flags,
        )?;

        // Body --------------------------------------------------------------
        f.write_str(" {\n")?;
        compile_cube_builtin_bindings_decl::<D>(f, &self.flags)?;
        write!(f, "{}", self.body)?;
        f.write_str("\n}")?;

<<<<<<< HEAD
        if self.pipeline {
            f.write_str("#include <cooperative_groups/memcpy_async.h>\n")?;
            f.write_str("#include <cuda/pipeline>\n")?;
        }
        if self.barrier || tma || self.clusters {
            f.write_str("#include <cooperative_groups.h>\n")?;
            f.write_str("#include <cooperative_groups/memcpy_async.h>\n")?;
            f.write_str("#include <cuda/barrier>\n")?;
        }
        if tma {
            f.write_str(
                "typedef struct CUtensorMap_st {
alignas(64) unsigned long long int opaque[16];
} CUtensorMap;\n",
=======
        Ok(())
    }
}

pub fn type_definitions<D: Dialect>(f: &mut std::fmt::Formatter<'_>) -> std::fmt::Result {
    writeln!(f, "typedef unsigned int uint;")?;
    writeln!(f, "typedef unsigned char uint8;")?;
    writeln!(f, "typedef unsigned short uint16;")?;
    writeln!(f, "typedef unsigned int uint32;")?;
    writeln!(f, "typedef unsigned long long int uint64;")?;

    writeln!(f, "typedef signed char int8;")?;
    writeln!(f, "typedef signed short int16;")?;
    writeln!(f, "typedef signed int int32;")?;
    writeln!(f, "typedef signed long long int int64;")?;

    Ok(())
}

pub fn type_vectorized_definitions<D: Dialect>(
    f: &mut std::fmt::Formatter<'_>,
    items: &HashSet<Item<D>>,
) -> std::fmt::Result {
    for item in items.iter() {
        let elem = item.elem;
        let size = item.vectorization;
        let alignment = elem.size() * size;
        if size > 1 {
            write!(
                f,
                "
struct __align__({alignment}) {item} {{"
>>>>>>> 6c2085c4
            )?;

            for i in 0..size {
                write!(
                    f,
                    "
    {elem} i_{i};"
                )?;
            }

            f.write_str("\n};")?;
        }
    }
    Ok(())
}

<<<<<<< HEAD
        f.write_str(
=======
pub fn type_scalar_definitions<D: Dialect>(
    f: &mut std::fmt::Formatter<'_>,
    scalars: &[(Elem<D>, usize)],
) -> std::fmt::Result {
    for (elem, count) in scalars.iter() {
        writeln!(
            f,
>>>>>>> 6c2085c4
            "
struct scalars_{elem}_st {{
{elem} x[{count}];
}};"
        )?;
    }
    Ok(())
}

<<<<<<< HEAD
extern \"C\" __global__ void ",
=======
pub fn type_info_definition<D: Dialect>(
    f: &mut std::fmt::Formatter<'_>,
    static_len: usize,
) -> std::fmt::Result {
    if static_len > 0 {
        write!(
            f,
            "
struct metadata_st {{
uint x[{}];
}};
",
            static_len
>>>>>>> 6c2085c4
        )?;
    }
    Ok(())
}

<<<<<<< HEAD
        if let Some(cluster_dim) = self.cluster_dim {
            write!(
                f,
                "__cluster_dims__({}, {}, {}) ",
                cluster_dim.x, cluster_dim.y, cluster_dim.z
            )?;
        }

        writeln!(f, "{}(", self.kernel_name)?;

        let num_bindings =
            self.constants.len() + self.inputs.len() + self.outputs.len() + self.named.len();
        let mut binding_index = 0;
        for (index, binding) in self.constants.iter().enumerate() {
            binding_index += 1;
            match binding {
                ConstBinding::TensorMap => {
                    write!(f, "const __grid_constant__ CUtensorMap constant_{}", index)?;
                }
            }
            if binding_index < num_bindings {
                f.write_str(",")?;
            }
        }
        for (index, binding) in self.inputs.iter().enumerate() {
            binding_index += 1;
            match binding.vis {
                Visibility::Read => {
                    write!(f, "{} input_{}[]", binding.item, index)?;
                    // TODO: It breaks slices, because we can't easily create pointer to __restrict__,
                    // we should have multiple pointer types to enable that optimization.
                    //
                    // write!(f, "const {}* __restrict__ input_{}", binding.item, index)?;
                }
                Visibility::ReadWrite => {
                    write!(f, "{} input_{}[]", binding.item, index)?;
                }
            }
            if binding_index < num_bindings {
                f.write_str(",")?;
            }
=======
pub fn compile_bindings_a<D: Dialect>(
    f: &mut core::fmt::Formatter<'_>,
    tensor_maps: &[Id],
    buffers: &[Binding<D>],
    trailing_comma: bool,
    flags: &Flags,
) -> core::fmt::Result {
    write!(f, "    ")?;

    let mut args = Vec::new();

    args.extend(
        tensor_maps
            .iter()
            .map(|id| format!("const __grid_constant__ CUtensorMap tensor_map_{id}")),
    );
    args.extend(buffers.iter().map(|binding| match binding.vis {
        Visibility::Read => {
            format!("{} buffer_{}[]", binding.item, binding.id)
            // TODO: It breaks slices, because we can't easily create pointer to __restrict__,
            // we should have multiple pointer types to enable that optimization.
            //
            // write!(f, "const {}* __restrict__ input_{}", binding.item, index)?;
>>>>>>> 6c2085c4
        }
        Visibility::ReadWrite => {
            format!("{} buffer_{}[]", binding.item, binding.id)
        }
    }));
    args.extend(
        flags
            .has_dynamic_meta
            .then(|| format!("const uint32* __restrict__ {INFO_NAME}")),
    );

    write!(f, "{}", args.join(", "))?;
    if trailing_comma {
        f.write_str(", ")?;
    }
    Ok(())
}

pub fn compile_scalars_dynamic<D: Dialect>(
    f: &mut std::fmt::Formatter<'_>,
    scalars: &[(Elem<D>, usize)],
) -> core::fmt::Result {
    let scalar_inputs = scalars
        .iter()
        .map(|(elem, _)| format!("const {}* __restrict__ scalars_{}", elem, elem));
    let scalar_inputs = scalar_inputs.collect::<Vec<String>>();

    write!(f, "{}", scalar_inputs.join(","))
}

pub fn compile_scalars_static<D: Dialect>(
    f: &mut std::fmt::Formatter<'_>,
    scalars: &[(Elem<D>, usize)],
    flags: &Flags,
) -> core::fmt::Result {
    let mut scalar_inputs = Vec::new();

    // Need to sort elements because of alignment when packing
    // Metadata is align 4 so it needs to be spliced in the middle.
    let scalars_of_size = |scalar_inputs: &mut Vec<String>, size: usize| {
        for (elem, _) in scalars.iter().filter(|it| it.0.size() == size) {
            scalar_inputs.push(format!(
                "const __grid_constant__ scalars_{elem}_st scalars_{elem}"
            ));
        }
    };

    // Pack 64-bit aligned types first, since metadata is 32-bit aligned
    scalars_of_size(&mut scalar_inputs, 8);

    // Pack metadata
    if flags.static_meta_length > 0 {
        scalar_inputs.push(format!(
            "const __grid_constant__ metadata_st {STATIC_INFO_NAME}"
        ));
    }

    // Pack remaining scalars that are 4 bytes or below
    for size in [4, 2, 1] {
        scalars_of_size(&mut scalar_inputs, size);
    }

    write!(f, "{}", scalar_inputs.join(", "))
}

fn compile_cube_builtin_bindings_decl<D: Dialect>(
    f: &mut core::fmt::Formatter<'_>,
    settings: &Flags,
) -> core::fmt::Result {
    if settings.indexes.absolute_pos_tuple {
        D::compile_absolute_pos_tuple_computation(f)?;
    }

    if settings.indexes.unit_pos {
        D::compile_unit_pos_computation(f)?;
    }

    if settings.indexes.absolute_pos {
        let variable = Variable::<D>::AbsolutePos;
        let ty = variable.item();
        let absolute_pos_x = Variable::<D>::AbsolutePosX;
        let absolute_pos_y = Variable::<D>::AbsolutePosY;
        let absolute_pos_z = Variable::<D>::AbsolutePosZ;
        let cube_count_x = Variable::<D>::CubeCountX;
        let cube_count_y = Variable::<D>::CubeCountY;
        let cube_dim_x = Variable::<D>::CubeDimX;
        let cube_dim_y = Variable::<D>::CubeDimY;
        writeln!(
            f,
            "{ty} {variable} = ({absolute_pos_z} * {cube_count_x} * {cube_dim_x} * {cube_count_y} * {cube_dim_y}) + ({absolute_pos_y} * {cube_count_x} * {cube_dim_x}) + {absolute_pos_x};"
        )?;
    }

    if settings.indexes.cube_dim {
        let variable = Variable::<D>::CubeDim;
        let ty = variable.item();
        let cube_dim_x = Variable::<D>::CubeDimX;
        let cube_dim_y = Variable::<D>::CubeDimY;
        let cube_dim_z = Variable::<D>::CubeDimZ;
        writeln!(
            f,
            "{ty} {variable} = {cube_dim_x} * {cube_dim_y} * {cube_dim_z};"
        )?;
    }

    if settings.indexes.cube_count {
        let variable = Variable::<D>::CubeCount;
        let ty = variable.item();
        let cube_count_x = Variable::<D>::CubeCountX;
        let cube_count_y = Variable::<D>::CubeCountY;
        let cube_count_z = Variable::<D>::CubeCountZ;
        writeln!(
            f,
            "{ty} {variable} = {cube_count_x} * {cube_count_y} * {cube_count_z};"
        )?;
    }

    if settings.indexes.cube_pos {
        let variable = Variable::<D>::CubePos;
        let ty = variable.item();
        let cube_pos_x = Variable::<D>::CubePosX;
        let cube_pos_y = Variable::<D>::CubePosY;
        let cube_pos_z = Variable::<D>::CubePosZ;
        let cube_count_x = Variable::<D>::CubeCountX;
        let cube_count_y = Variable::<D>::CubeCountY;
        writeln!(
            f,
            "{ty} {variable} = ({cube_pos_z} * {cube_count_y} * {cube_count_x}) + ({cube_pos_y} * {cube_count_x}) + {cube_pos_x};"
        )?;
    }

    if settings.indexes.plane_dim_checked {
        let plane_dim = Variable::<D>::PlaneDim;
        let variable = Variable::<D>::PlaneDimChecked;
        let ty = variable.item();
        let cube_dim_x = Variable::<D>::CubeDimX;
        let cube_dim_y = Variable::<D>::CubeDimY;
        let cube_dim_z = Variable::<D>::CubeDimZ;
        writeln!(
            f,
            "{ty} {variable} = min({plane_dim}, {cube_dim_x} * {cube_dim_y} * {cube_dim_z});"
        )?;
    }

    Ok(())
}<|MERGE_RESOLUTION|>--- conflicted
+++ resolved
@@ -60,32 +60,15 @@
 
 #[derive(Debug, Clone)]
 pub struct ComputeKernel<D: Dialect> {
-<<<<<<< HEAD
-    pub constants: Vec<ConstBinding>,
-    pub inputs: Vec<Binding<D>>,
-    pub outputs: Vec<Binding<D>>,
-    pub named: Vec<(String, Binding<D>)>,
-    pub cube_dim: CubeDim,
-    pub cluster_dim: Option<CubeDim>,
-    pub body: Body<D>,
-    pub wmma_activated: bool,
-    pub pipeline: bool,
-    pub barrier: bool,
-    pub clusters: bool,
-    pub tma: bool,
-    pub bf16: bool,
-    pub f16: bool,
-    pub fast_math: bool,
-=======
     pub tensor_maps: Vec<Id>,
     pub buffers: Vec<Binding<D>>,
     pub scalars: Vec<(Elem<D>, usize)>,
     pub meta_static_len: usize,
     pub body: Body<D>,
     pub cube_dim: CubeDim,
+    pub cluster_dim: Option<CubeDim>,
     pub extensions: Vec<D::Extension>,
     pub flags: Flags,
->>>>>>> 6c2085c4
     pub items: HashSet<super::Item<D>>,
     pub kernel_name: String,
 }
@@ -132,22 +115,6 @@
         write!(f, "{}", self.body)?;
         f.write_str("\n}")?;
 
-<<<<<<< HEAD
-        if self.pipeline {
-            f.write_str("#include <cooperative_groups/memcpy_async.h>\n")?;
-            f.write_str("#include <cuda/pipeline>\n")?;
-        }
-        if self.barrier || tma || self.clusters {
-            f.write_str("#include <cooperative_groups.h>\n")?;
-            f.write_str("#include <cooperative_groups/memcpy_async.h>\n")?;
-            f.write_str("#include <cuda/barrier>\n")?;
-        }
-        if tma {
-            f.write_str(
-                "typedef struct CUtensorMap_st {
-alignas(64) unsigned long long int opaque[16];
-} CUtensorMap;\n",
-=======
         Ok(())
     }
 }
@@ -180,7 +147,6 @@
                 f,
                 "
 struct __align__({alignment}) {item} {{"
->>>>>>> 6c2085c4
             )?;
 
             for i in 0..size {
@@ -197,9 +163,6 @@
     Ok(())
 }
 
-<<<<<<< HEAD
-        f.write_str(
-=======
 pub fn type_scalar_definitions<D: Dialect>(
     f: &mut std::fmt::Formatter<'_>,
     scalars: &[(Elem<D>, usize)],
@@ -207,7 +170,6 @@
     for (elem, count) in scalars.iter() {
         writeln!(
             f,
->>>>>>> 6c2085c4
             "
 struct scalars_{elem}_st {{
 {elem} x[{count}];
@@ -217,9 +179,6 @@
     Ok(())
 }
 
-<<<<<<< HEAD
-extern \"C\" __global__ void ",
-=======
 pub fn type_info_definition<D: Dialect>(
     f: &mut std::fmt::Formatter<'_>,
     static_len: usize,
@@ -233,56 +192,12 @@
 }};
 ",
             static_len
->>>>>>> 6c2085c4
-        )?;
-    }
-    Ok(())
-}
-
-<<<<<<< HEAD
-        if let Some(cluster_dim) = self.cluster_dim {
-            write!(
-                f,
-                "__cluster_dims__({}, {}, {}) ",
-                cluster_dim.x, cluster_dim.y, cluster_dim.z
-            )?;
-        }
-
-        writeln!(f, "{}(", self.kernel_name)?;
-
-        let num_bindings =
-            self.constants.len() + self.inputs.len() + self.outputs.len() + self.named.len();
-        let mut binding_index = 0;
-        for (index, binding) in self.constants.iter().enumerate() {
-            binding_index += 1;
-            match binding {
-                ConstBinding::TensorMap => {
-                    write!(f, "const __grid_constant__ CUtensorMap constant_{}", index)?;
-                }
-            }
-            if binding_index < num_bindings {
-                f.write_str(",")?;
-            }
-        }
-        for (index, binding) in self.inputs.iter().enumerate() {
-            binding_index += 1;
-            match binding.vis {
-                Visibility::Read => {
-                    write!(f, "{} input_{}[]", binding.item, index)?;
-                    // TODO: It breaks slices, because we can't easily create pointer to __restrict__,
-                    // we should have multiple pointer types to enable that optimization.
-                    //
-                    // write!(f, "const {}* __restrict__ input_{}", binding.item, index)?;
-                }
-                Visibility::ReadWrite => {
-                    write!(f, "{} input_{}[]", binding.item, index)?;
-                }
-            }
-            if binding_index < num_bindings {
-                f.write_str(",")?;
-            }
-=======
-pub fn compile_bindings_a<D: Dialect>(
+        )?;
+    }
+    Ok(())
+}
+
+pub fn compile_bindings<D: Dialect>(
     f: &mut core::fmt::Formatter<'_>,
     tensor_maps: &[Id],
     buffers: &[Binding<D>],
@@ -305,7 +220,6 @@
             // we should have multiple pointer types to enable that optimization.
             //
             // write!(f, "const {}* __restrict__ input_{}", binding.item, index)?;
->>>>>>> 6c2085c4
         }
         Visibility::ReadWrite => {
             format!("{} buffer_{}[]", binding.item, binding.id)
@@ -450,5 +364,13 @@
         )?;
     }
 
+    if settings.indexes.cluster_pos {
+        f.write_str(
+            "
+cooperative_groups::cluster_group cluster = cooperative_groups::this_cluster();
+",
+        )?;
+    }
+
     Ok(())
 }