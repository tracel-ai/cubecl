use crate::shared::FmtLeft;

use super::{
    Component, Dialect, Elem, Item, Variable, WarpInstruction, WmmaInstruction,
    barrier::BarrierOps, binary::*, pipeline::PipelineOps, unary::*,
};
use std::{
    borrow::Cow,
    fmt::{Display, Write},
    marker::PhantomData,
};

const INFO_NAME: &str = "info";

#[derive(Debug, Clone)]
pub struct BinaryInstruction<D: Dialect> {
    pub lhs: Variable<D>,
    pub rhs: Variable<D>,
    pub out: Variable<D>,
}

#[derive(Debug, Clone)]
pub struct UnaryInstruction<D: Dialect> {
    pub input: Variable<D>,
    pub out: Variable<D>,
}

#[derive(Debug, Clone)]
pub enum Instruction<D: Dialect> {
    Metadata {
        info_offset: Variable<D>,
        out: Variable<D>,
    },
    ExtendedMetadata {
        info_offset: Variable<D>,
        dim: Variable<D>,
        out: Variable<D>,
    },
    ConstLength {
        length: u32,
        out: Variable<D>,
    },
    SliceLength {
        input: Variable<D>,
        out: Variable<D>,
    },
    DeclareVariable {
        var: Variable<D>,
    },
    Modulo(BinaryInstruction<D>),
    Remainder(BinaryInstruction<D>),
    Add(BinaryInstruction<D>),
    Fma {
        a: Variable<D>,
        b: Variable<D>,
        c: Variable<D>,
        out: Variable<D>,
    },
    Div(BinaryInstruction<D>),
    Mul(BinaryInstruction<D>),
    Sub(BinaryInstruction<D>),
    Index(BinaryInstruction<D>),
    IndexAssign(BinaryInstruction<D>),
    Assign(UnaryInstruction<D>),
    RangeLoop {
        i: Variable<D>,
        start: Variable<D>,
        end: Variable<D>,
        step: Option<Variable<D>>,
        inclusive: bool,
        instructions: Vec<Self>,
    },
    VecInit {
        inputs: Vec<Variable<D>>,
        out: Variable<D>,
    },
    Loop {
        instructions: Vec<Self>,
    },
    If {
        cond: Variable<D>,
        instructions: Vec<Self>,
    },
    IfElse {
        cond: Variable<D>,
        instructions_if: Vec<Self>,
        instructions_else: Vec<Self>,
    },
    Select {
        cond: Variable<D>,
        then: Variable<D>,
        or_else: Variable<D>,
        out: Variable<D>,
    },
    Switch {
        value: Variable<D>,
        instructions_default: Vec<Self>,
        instructions_cases: Vec<(Variable<D>, Vec<Self>)>,
    },
    Slice {
        input: Variable<D>,
        start: Variable<D>,
        end: Variable<D>,
        out: Variable<D>,
    },
    CheckedSlice {
        input: Variable<D>,
        start: Variable<D>,
        end: Variable<D>,
        out: Variable<D>,
        len: Variable<D>,
    },
    Return,
    Break,
    Equal(BinaryInstruction<D>),
    NotEqual(BinaryInstruction<D>),
    Lower(BinaryInstruction<D>),
    Greater(BinaryInstruction<D>),
    LowerEqual(BinaryInstruction<D>),
    GreaterEqual(BinaryInstruction<D>),
    Erf(UnaryInstruction<D>),
    BitwiseOr(BinaryInstruction<D>),
    BitwiseAnd(BinaryInstruction<D>),
    BitwiseXor(BinaryInstruction<D>),
    CountBits(UnaryInstruction<D>),
    ReverseBits(UnaryInstruction<D>),
    ShiftLeft(BinaryInstruction<D>),
    ShiftRight(BinaryInstruction<D>),
    BitwiseNot(UnaryInstruction<D>),
    LeadingZeros(UnaryInstruction<D>),
    FindFirstSet(UnaryInstruction<D>),
    Abs(UnaryInstruction<D>),
    Exp(UnaryInstruction<D>),
    Log(UnaryInstruction<D>),
    Log1p(UnaryInstruction<D>),
    Cos(UnaryInstruction<D>),
    Sin(UnaryInstruction<D>),
    Tanh(UnaryInstruction<D>),
    Powf(BinaryInstruction<D>),
    Sqrt(UnaryInstruction<D>),
    Min(BinaryInstruction<D>),
    Max(BinaryInstruction<D>),
    Not(UnaryInstruction<D>),
    Or(BinaryInstruction<D>),
    And(BinaryInstruction<D>),
    Clamp {
        input: Variable<D>,
        min_value: Variable<D>,
        max_value: Variable<D>,
        out: Variable<D>,
    },
    SyncThreads,
    ThreadFence,
    ProxySharedFence,
    BulkCommitGroup,
    BulkWaitGroup {
        max_pending: u32,
    },
    BulkWaitGroupRead {
        max_pending: u32,
    },
    Round(UnaryInstruction<D>),
    Ceil(UnaryInstruction<D>),
    Floor(UnaryInstruction<D>),
    Warp(WarpInstruction<D>),
    Wmma(WmmaInstruction<D>),
    Bitcast(UnaryInstruction<D>),
    AtomicLoad(UnaryInstruction<D>),
    AtomicStore(UnaryInstruction<D>),
    AtomicSwap(BinaryInstruction<D>),
    AtomicAdd(BinaryInstruction<D>),
    AtomicSub(BinaryInstruction<D>),
    AtomicMax(BinaryInstruction<D>),
    AtomicMin(BinaryInstruction<D>),
    AtomicAnd(BinaryInstruction<D>),
    AtomicOr(BinaryInstruction<D>),
    AtomicXor(BinaryInstruction<D>),
    AtomicCAS {
        input: Variable<D>,
        cmp: Variable<D>,
        val: Variable<D>,
        out: Variable<D>,
    },
    Neg(UnaryInstruction<D>),
    Magnitude(UnaryInstruction<D>),
    Normalize(UnaryInstruction<D>),
    Dot(BinaryInstruction<D>),
    Copy {
        input: Variable<D>,
        in_index: Variable<D>,
        out: Variable<D>,
        out_index: Variable<D>,
    },
    CopyBulk {
        input: Variable<D>,
        in_index: Variable<D>,
        out: Variable<D>,
        out_index: Variable<D>,
        len: u32,
    },
    Printf {
        format_string: String,
        args: Vec<Variable<D>>,
    },
    Comment {
        content: String,
    },
    Pipeline(PipelineOps<D>),
    Barrier(BarrierOps<D>),
    MemCopyAsyncTensorSharedToGlobal {
        smem_buffer: Variable<D>,
        tensor_map: Variable<D>,
        indices: Vec<Variable<D>>,
    },
    Line {
        file: Cow<'static, str>,
        line: u32,
    },
}

impl<D: Dialect> Display for Instruction<D> {
    fn fmt(&self, f: &mut std::fmt::Formatter<'_>) -> std::fmt::Result {
        match self {
            Instruction::Return => f.write_str("return;"),
            Instruction::Break => f.write_str("break;"),
            Instruction::DeclareVariable { var } => match var {
                Variable::WmmaFragment { frag, .. } => writeln!(f, "{frag} {var};"),
                _ => {
                    let item = var.item();
                    writeln!(f, "{item} {var};")
                }
            },
            Instruction::Add(it) => Add::format(f, &it.lhs, &it.rhs, &it.out),
            Instruction::Slice {
                input,
                start,
                end,
                out,
            } => {
                let item = out.item();
                let addr_space = D::address_space_for_variable(input);
                writeln!(f, "const uint {out}_length = {end} - {start};")?;
                writeln!(f, "{addr_space}{item} *{out} = {input} + {start};")
            }
            Instruction::CheckedSlice {
                input,
                start,
                end,
                out,
                len,
            } => {
                let item = out.item();
                let addr_space = D::address_space_for_variable(input);
                writeln!(f, "const uint {out}_length = min({len}, {end}) - {start};")?;
                writeln!(f, "{addr_space}{item} *{out} = {input} + {start};")
            }
            Instruction::Mul(it) => Mul::format(f, &it.lhs, &it.rhs, &it.out),
            Instruction::Div(it) => Div::format(f, &it.lhs, &it.rhs, &it.out),
            Instruction::Sub(it) => Sub::format(f, &it.lhs, &it.rhs, &it.out),
            Instruction::Modulo(inst) => Modulo::format(f, &inst.lhs, &inst.rhs, &inst.out),
            Instruction::BitwiseOr(it) => BitwiseOr::format(f, &it.lhs, &it.rhs, &it.out),
            Instruction::BitwiseAnd(it) => BitwiseAnd::format(f, &it.lhs, &it.rhs, &it.out),
            Instruction::BitwiseXor(it) => BitwiseXor::format(f, &it.lhs, &it.rhs, &it.out),
            Instruction::CountBits(it) => CountBits::format(f, &it.input, &it.out),
            Instruction::ReverseBits(it) => ReverseBits::format(f, &it.input, &it.out),
            Instruction::LeadingZeros(it) => LeadingZeros::format(f, &it.input, &it.out),
            Instruction::FindFirstSet(it) => FindFirstSet::format(f, &it.input, &it.out),
            Instruction::ShiftLeft(it) => ShiftLeft::format(f, &it.lhs, &it.rhs, &it.out),
            Instruction::ShiftRight(it) => ShiftRight::format(f, &it.lhs, &it.rhs, &it.out),
            Instruction::Index(it) => Index::format(f, &it.lhs, &it.rhs, &it.out),
            Instruction::IndexAssign(it) => IndexAssign::format(f, &it.lhs, &it.rhs, &it.out),
<<<<<<< HEAD
            Instruction::CheckedIndex { len, lhs, rhs, out } => {
                let item_out = out.item();
                if let Elem::Atomic(inner) = item_out.elem {
                    let addr_space = D::address_space_for_variable(lhs);
                    writeln!(f, "{addr_space}{inner}* {out} = &{lhs}[{rhs}];")
                } else {
                    let out = out.fmt_left();
                    write!(f, "{out} = ({rhs} < {len}) ? ")?;
                    Index::format_scalar(f, *lhs, *rhs, item_out)?;
                    if item_out.vectorization == 1 {
                        writeln!(f, " : {item_out}(0);")
                    } else {
                        writeln!(f, " : {item_out}{{}};")
                    }
                }
            }
            Instruction::ConditionalRead {
                cond,
                slice,
                index,
                fallback,
                out,
            } => {
                let item_fallback = fallback.item();
                let item_slice = slice.item();
                let item_out = out.item();
                let item_cond = cond.item();
                let elem_cond = item_cond.elem;

                let vf_slice = item_slice.vectorization;
                let vf_fallback = item_fallback.vectorization;
                let vf_out = item_out.vectorization;
                let vf_cond = item_cond.vectorization;

                let out = out.fmt_left();

                let should_broadcast =
                    vf_cond > 1 || item_out != item_fallback || item_out != item_slice;

                if should_broadcast {
                    let vf = usize::max(vf_cond, vf_out);
                    let vf = usize::max(vf, vf_slice);
                    let vf = usize::max(vf, vf_fallback);

                    writeln!(f, "{out} = {item_out} {{")?;
                    for i in 0..vf {
                        let fallbacki = fallback.index(i);
                        let condi = cond.index(i);
                        let condi = EnsureBoolArg {
                            var: &condi,
                            elem: &elem_cond,
                        };

                        writeln!(f, "({condi}) ? {slice}[{index} + i] : {fallbacki},")?;
                    }

                    writeln!(f, "}};")
                } else {
                    let cond = EnsureBoolArg {
                        var: &cond,
                        elem: &elem_cond,
                    };
                    writeln!(f, "{out} = ({cond}) ? {slice}[{index}] : {fallback};")
                }
            }
=======
>>>>>>> 916f5c0f
            Instruction::Copy {
                input,
                in_index,
                out,
                out_index,
            } => {
                writeln!(f, "{out}[{out_index}] = {input}[{in_index}];")
            }
            Instruction::CopyBulk {
                input,
                in_index,
                out,
                out_index,
                len,
            } => {
                for i in 0..*len {
                    writeln!(f, "{out}[{out_index} + {i}] = {input}[{in_index} + {i}];")?;
                }
                Ok(())
            }
            Instruction::Assign(it) => Assign::format(f, &it.input, &it.out),
            Instruction::RangeLoop {
                i,
                start,
                end,
                step,
                inclusive,
                instructions,
            } => {
                let increment = step
                    .map(|step| format!("{i} += {step}"))
                    .unwrap_or_else(|| format!("++{i}"));
                let cmp = if *inclusive { "<=" } else { "<" };
                let i_ty = i.item();

                write!(
                    f,
                    "
for ({i_ty} {i} = {start}; {i} {cmp} {end}; {increment}) {{
"
                )?;
                for instruction in instructions {
                    write!(f, "{instruction}")?;
                }

                f.write_str("}\n")
            }
            Instruction::Loop { instructions } => {
                writeln!(f, "while (true) {{")?;
                for i in instructions {
                    write!(f, "{i}")?;
                }
                f.write_str("}\n")
            }
            Instruction::If { cond, instructions } => {
                writeln!(f, "if ({cond}) {{")?;
                for i in instructions {
                    write!(f, "{i}")?;
                }
                f.write_str("}\n")
            }
            Instruction::IfElse {
                cond,
                instructions_if,
                instructions_else,
            } => {
                writeln!(f, "if ({cond}) {{")?;
                for i in instructions_if {
                    write!(f, "{i}")?;
                }
                f.write_str("} else {\n")?;
                for i in instructions_else {
                    write!(f, "{i}")?;
                }
                f.write_str("}\n")
            }
            Instruction::Select {
                cond,
                then,
                or_else,
                out,
            } => {
                let item_or_else = or_else.item();
                let item_then = then.item();
                let item_out = out.item();

                let vf_then = item_then.vectorization;
                let vf_or_else = item_or_else.vectorization;
                let vf_out = item_out.vectorization;
                let vf_cond = cond.item().vectorization;

                let item_out = out.item();
                let cond_elem = cond.item().elem;
                let out = out.fmt_left();

                let should_broadcast =
                    vf_cond > 1 || item_out != item_or_else || item_out != item_then;

                if should_broadcast {
                    let vf = usize::max(vf_cond, vf_out);
                    let vf = usize::max(vf, vf_then);
                    let vf = usize::max(vf, vf_or_else);

                    writeln!(f, "{out} = {item_out} {{")?;
                    for i in 0..vf {
                        let theni = then.index(i);
                        let or_elsei = or_else.index(i);
                        let condi = cond.index(i);
                        let condi = EnsureBoolArg {
                            var: &condi,
                            elem: &cond_elem,
                        };

                        writeln!(f, "({condi}) ? {theni} : {or_elsei},")?;
                    }

                    writeln!(f, "}};")
                } else {
                    let cond = EnsureBoolArg {
                        var: &cond,
                        elem: &cond_elem,
                    };
                    writeln!(f, "{out} = ({cond}) ? {then} : {or_else};")
                }
            }
            Instruction::Switch {
                value,
                instructions_default,
                instructions_cases,
            } => {
                writeln!(f, "switch({value}) {{")?;
                for (value, block) in instructions_cases {
                    write!(f, "case {value}:\n{{\n")?;
                    for i in block {
                        i.fmt(f)?;
                    }
                    f.write_str("break;\n}\n")?;
                }
                f.write_str("default:\n{")?;
                for i in instructions_default {
                    i.fmt(f)?;
                }
                f.write_str("}\n}\n")
            }
            Instruction::Metadata { info_offset, out } => {
                let out = out.fmt_left();
                writeln!(f, "{out} = {INFO_NAME}[{info_offset}];")
            }
            Instruction::ExtendedMetadata {
                info_offset,
                dim,
                out,
            } => {
                let out = out.fmt_left();
                writeln!(f, "{out} = {INFO_NAME}[info[{info_offset}] + {dim}];")
            }
            Instruction::Equal(it) => Equal::format(f, &it.lhs, &it.rhs, &it.out),
            Instruction::NotEqual(it) => NotEqual::format(f, &it.lhs, &it.rhs, &it.out),
            Instruction::Lower(it) => Lower::format(f, &it.lhs, &it.rhs, &it.out),
            Instruction::Greater(it) => Greater::format(f, &it.lhs, &it.rhs, &it.out),
            Instruction::LowerEqual(it) => LowerEqual::format(f, &it.lhs, &it.rhs, &it.out),
            Instruction::GreaterEqual(it) => GreaterEqual::format(f, &it.lhs, &it.rhs, &it.out),
            Instruction::Erf(it) => Erf::format(f, &it.input, &it.out),
            Instruction::Abs(it) => Abs::format(f, &it.input, &it.out),
            Instruction::Exp(it) => Exp::format(f, &it.input, &it.out),
            Instruction::Log(it) => Log::format(f, &it.input, &it.out),
            Instruction::Log1p(it) => Log1p::format(f, &it.input, &it.out),
            Instruction::Cos(it) => Cos::format(f, &it.input, &it.out),
            Instruction::Sin(it) => Sin::format(f, &it.input, &it.out),
            Instruction::Tanh(it) => Tanh::format(f, &it.input, &it.out),
            Instruction::Powf(it) => Powf::format(f, &it.lhs, &it.rhs, &it.out),
            Instruction::Sqrt(it) => Sqrt::format(f, &it.input, &it.out),
            Instruction::Max(it) => Max::format(f, &it.lhs, &it.rhs, &it.out),
            Instruction::Min(it) => Min::format(f, &it.lhs, &it.rhs, &it.out),
            Instruction::Not(it) => Not::format(f, &it.input, &it.out),
            Instruction::BitwiseNot(it) => BitwiseNot::format(f, &it.input, &it.out),
            Instruction::Or(it) => Or::format(f, &it.lhs, &it.rhs, &it.out),
            Instruction::And(it) => And::format(f, &it.lhs, &it.rhs, &it.out),
            Instruction::Clamp {
                input,
                min_value,
                max_value,
                out,
            } => Clamp::format(f, input, min_value, max_value, out),
            Instruction::SyncThreads => D::compile_instruction_sync_threads(f),
            Instruction::ThreadFence => f.write_str("__threadfence();\n"),
            Instruction::Round(it) => Round::format(f, &it.input, &it.out),
            Instruction::Ceil(it) => Ceil::format(f, &it.input, &it.out),
            Instruction::Floor(it) => Floor::format(f, &it.input, &it.out),
            Instruction::SliceLength { input, out } => {
                let out = out.fmt_left();
                writeln!(f, "{out} = {input}_length;")
            }
            Instruction::ConstLength { length, out } => {
                let out = out.fmt_left();
                writeln!(f, "{out} = {length};")
            }
            Instruction::Warp(it) => write!(f, "{it}"),
            Instruction::Fma { a, b, c, out } => Fma::format(f, a, b, c, out),
            Instruction::Wmma(it) => write!(f, "{it}"),
            Instruction::Bitcast(UnaryInstruction { input, out }) => {
                let qualifier = out.const_qualifier();
                let input_item = input.item();
                let out_item = out.item();

                if out_item.elem.size() * out_item.vectorization
                    != input.item().elem.size() * input.item().vectorization
                {
                    panic!("Unsupported type for bitcasting {out_item:?} from {input_item:?}");
                } else {
                    let out = out.fmt_left();
                    writeln!(
                        f,
                        "{out} = reinterpret_cast<{out_item}{qualifier}&>({input});"
                    )
                }
            }
            Instruction::AtomicAdd(BinaryInstruction { lhs, rhs, out }) => {
                D::compile_atomic_add(f, lhs, rhs, out)
            }
            Instruction::AtomicAnd(BinaryInstruction { lhs, rhs, out }) => {
                D::compile_atomic_and(f, lhs, rhs, out)
            }
            Instruction::AtomicCAS {
                input,
                cmp,
                val,
                out,
            } => D::compile_atomic_cas(f, input, cmp, val, out),
            Instruction::AtomicLoad(UnaryInstruction { input, out }) => {
                D::compile_atomic_load(f, input, out)
            }
            Instruction::AtomicMax(BinaryInstruction { lhs, rhs, out }) => {
                D::compile_atomic_max(f, lhs, rhs, out)
            }
            Instruction::AtomicMin(BinaryInstruction { lhs, rhs, out }) => {
                D::compile_atomic_min(f, lhs, rhs, out)
            }
            Instruction::AtomicOr(BinaryInstruction { lhs, rhs, out }) => {
                D::compile_atomic_or(f, lhs, rhs, out)
            }
            Instruction::AtomicStore(UnaryInstruction { input, out }) => {
                D::compile_atomic_store(f, input, out)
            }
            Instruction::AtomicSub(BinaryInstruction { lhs, rhs, out }) => {
                D::compile_atomic_sub(f, lhs, rhs, out)
            }
            Instruction::AtomicSwap(BinaryInstruction { lhs, rhs, out }) => {
                D::compile_atomic_swap(f, lhs, rhs, out)
            }
            Instruction::AtomicXor(BinaryInstruction { lhs, rhs, out }) => {
                D::compile_atomic_xor(f, lhs, rhs, out)
            }
            Instruction::Remainder(inst) => Remainder::format(f, &inst.lhs, &inst.rhs, &inst.out),
            Instruction::Neg(UnaryInstruction { input, out }) => {
                let out = out.fmt_left();
                writeln!(f, "{out} = -{input};")
            }
            Instruction::Normalize(inst) => Normalize::format(f, &inst.input, &inst.out),
            Instruction::Magnitude(inst) => Magnitude::format(f, &inst.input, &inst.out),
            Instruction::Dot(inst) => Dot::format(f, &inst.lhs, &inst.rhs, &inst.out),
            Instruction::VecInit { inputs, out } => {
                let item = out.item();
                let inputs = inputs
                    .iter()
                    .map(|input| format!("{input}"))
                    .collect::<Vec<_>>();
                let out = out.fmt_left();
                writeln!(f, "{out} = {item}{{{}}};", inputs.join(","))
            }
            Instruction::Printf {
                format_string,
                args,
            } => D::compile_instruction_printf(f, format_string, args),
            Instruction::Comment { content } => {
                if content.contains('\n') {
                    writeln!(f, "/* {content} */")
                } else {
                    writeln!(f, "// {content}")
                }
            }
            Instruction::Pipeline(pipeline_ops) => write!(f, "{pipeline_ops}"),
            Instruction::Barrier(barrier_ops) => write!(f, "{barrier_ops}"),
            Instruction::Line { file, line } => writeln!(f, "#line {line} \"{file}\""),
            Instruction::ProxySharedFence => {
                writeln!(
                    f,
                    "cuda::device::experimental::fence_proxy_async_shared_cta();"
                )
            }
            Instruction::BulkCommitGroup => writeln!(
                f,
                "cuda::device::experimental::cp_async_bulk_commit_group();"
            ),
            Instruction::BulkWaitGroup { max_pending } => writeln!(
                f,
                "cuda::device::experimental::cp_async_bulk_wait_group<{max_pending}>();"
            ),
            Instruction::BulkWaitGroupRead { max_pending } => writeln!(
                f,
                "cuda::device::experimental::cp_async_bulk_wait_group_read<{max_pending}>();"
            ),
            Instruction::MemCopyAsyncTensorSharedToGlobal {
                smem_buffer,
                tensor_map,
                indices,
            } => {
                let rank = indices.len();
                let indices = indices.iter().rev().fold(String::new(), |mut s, it| {
                    let _ = write!(s, "{it}, ");
                    s
                });
                writeln!(
                    f,
                    "cuda::device::experimental::cp_async_bulk_tensor_{rank}d_shared_to_global(&{tensor_map}, {indices} &{smem_buffer});"
                )
            }
        }
    }
}

struct Fma<D: Dialect> {
    _dialect: PhantomData<D>,
}

impl<D: Dialect> Fma<D> {
    fn format(
        f: &mut core::fmt::Formatter<'_>,
        a: &Variable<D>,
        b: &Variable<D>,
        c: &Variable<D>,
        out: &Variable<D>,
    ) -> core::fmt::Result {
        let out_item = out.item();
        let num = out_item.vectorization;

        let out = out.fmt_left();
        if num == 1 {
            writeln!(f, "{out} = fma({a}, {b}, {c});")
        } else {
            writeln!(f, "{out} = {out_item}{{")?;

            for i in 0..num {
                let ai = a.index(i);
                let bi = b.index(i);
                let ci = c.index(i);

                writeln!(f, "fma({ai}, {bi}, {ci}),")?;
            }
            f.write_str("};\n")
        }
    }
}

struct Clamp<D: Dialect> {
    _dialect: PhantomData<D>,
}

impl<D: Dialect> Clamp<D> {
    fn format(
        f: &mut core::fmt::Formatter<'_>,
        input: &Variable<D>,
        min_value: &Variable<D>,
        max_value: &Variable<D>,
        out: &Variable<D>,
    ) -> core::fmt::Result {
        let input = input.optimized();
        let min_value = min_value.optimized();
        let max_value = max_value.optimized();
        let out = out.optimized();
        let out_item = out.item();
        let num = out_item.vectorization;

        let (min, max) = match out.elem() {
            Elem::F16 | Elem::BF16 => ("__hmin", "__hmax"),
            Elem::F162 | Elem::BF162 => ("__hmin2", "__hmax2"),
            _ => ("min", "max"),
        };

        let out = out.fmt_left();
        if num == 1 {
            writeln!(
                f,
                "{out} = {max}({min_value}, {min}({max_value}, {input}));"
            )
        } else {
            writeln!(f, "{out} = {out_item}{{")?;
            for i in 0..num {
                let inputi = input.index(i);
                let mini = min_value.index(i);
                let maxi = max_value.index(i);

                writeln!(f, "{max}({mini}, {min}({maxi}, {inputi})),")?;
            }

            f.write_str("};\n")
        }
    }
}

struct Remainder<D: Dialect> {
    _dialect: PhantomData<D>,
}

impl<D: Dialect> Remainder<D> {
    fn format(
        f: &mut core::fmt::Formatter<'_>,
        lhs: &Variable<D>,
        rhs: &Variable<D>,
        out: &Variable<D>,
    ) -> core::fmt::Result {
        let floor = |elem| match elem {
            Elem::F16 | Elem::BF16 => "hfloor",
            Elem::F162 | Elem::BF162 => "h2floor",
            _ => "floor",
        };

        if out.item().vectorization == 1 {
            let floor = floor(out.elem());

            let out = out.fmt_left();
            return writeln!(f, "{out} = {lhs} - {rhs} * {floor}({lhs} / {rhs});");
        }

        let optimized = Variable::optimized_args([*lhs, *rhs, *out]);
        let [lhs, rhs, out_optimized] = optimized.args;

        let item_out_original = out.item();
        let item_out_optimized = out_optimized.item();

        let index = match optimized.optimization_factor {
            Some(factor) => item_out_original.vectorization / factor,
            None => item_out_optimized.vectorization,
        };

        let floor = floor(*item_out_optimized.elem());

        let mut write_op =
            |lhs: &Variable<D>, rhs: &Variable<D>, out: &Variable<D>, item_out: Item<D>| {
                let out = out.fmt_left();
                writeln!(f, "{out} = {item_out}{{")?;
                for i in 0..index {
                    let lhsi = lhs.index(i);
                    let rhsi = rhs.index(i);

                    writeln!(f, "{lhsi} - {rhsi} * {floor}({lhsi} / {rhsi})")?;
                    f.write_str(", ")?;
                }

                f.write_str("};\n")
            };

        if item_out_original == item_out_optimized {
            write_op(&lhs, &rhs, out, item_out_optimized)
        } else {
            let out_tmp = Variable::tmp(item_out_optimized);

            write_op(&lhs, &rhs, &out_tmp, item_out_optimized)?;

            let qualifier = out.const_qualifier();
            let out = out.fmt_left();

            writeln!(
                f,
                "{out} = reinterpret_cast<{item_out_original}{qualifier}&>({out_tmp});\n"
            )?;

            Ok(())
        }
    }
}

struct Magnitude<D: Dialect> {
    _dialect: PhantomData<D>,
}

impl<D: Dialect> Magnitude<D> {
    fn format(
        f: &mut core::fmt::Formatter<'_>,
        input: &Variable<D>,
        out: &Variable<D>,
    ) -> core::fmt::Result {
        let num = input.item().vectorization;
        let elem = input.elem();

        let mag = format!("{out}_mag");

        writeln!(f, "{} {mag} = 0.0;", out.item())?;

        for i in 0..num {
            let input_i = input.index(i);
            writeln!(f, "{mag} += {input_i} * {input_i};")?;
        }

        let out = out.fmt_left();
        write!(f, "{out} = ")?;
        Sqrt::format_unary(f, &mag, elem)?;
        f.write_str(";\n")
    }
}

struct Normalize<D: Dialect> {
    _dialect: PhantomData<D>,
}

impl<D: Dialect> Normalize<D> {
    fn format(
        f: &mut core::fmt::Formatter<'_>,
        input: &Variable<D>,
        out: &Variable<D>,
    ) -> core::fmt::Result {
        let num = input.item().vectorization;
        let elem = input.elem();
        let norm = format!("{out}_norm");

        let out_item = out.item();
        let out = out.fmt_left();
        writeln!(f, "{elem} {norm} = 0.0;")?;

        for i in 0..num {
            let input_i = input.index(i);
            writeln!(f, "{norm} += {input_i} * {input_i};")?;
        }

        write!(f, "{norm} = ")?;
        Sqrt::format_unary(f, &norm, elem)?;
        f.write_str(";\n")?;

        if num == 1 {
            writeln!(f, "{out} = {input} / {norm};")
        } else {
            write!(f, "{out} = {out_item}{{")?;
            for i in 0..num {
                let input_i = input.index(i);

                writeln!(f, "{input_i} / {norm},")?;
            }

            f.write_str("};\n")
        }
    }
}

struct Dot<D: Dialect> {
    _dialect: PhantomData<D>,
}

impl<D: Dialect> Dot<D> {
    fn format(
        f: &mut core::fmt::Formatter<'_>,
        lhs: &Variable<D>,
        rhs: &Variable<D>,
        out: &Variable<D>,
    ) -> core::fmt::Result {
        let num = lhs.item().vectorization;

        let muls = (0..num)
            .map(|i| {
                let lhs_i = lhs.index(i);
                let rhs_i = rhs.index(i);
                format!("{lhs_i} * {rhs_i}")
            })
            .collect::<Vec<_>>();

        let out = out.fmt_left();
        writeln!(f, "{out} = {};", muls.join(" + "))
    }
}

struct EnsureBoolArg<'a, V: Display, D: Dialect> {
    var: &'a V,
    elem: &'a Elem<D>,
}

impl<V: Display, D: Dialect> Display for EnsureBoolArg<'_, V, D> {
    fn fmt(&self, f: &mut std::fmt::Formatter<'_>) -> std::fmt::Result {
        if self.elem != &Elem::Bool {
            write!(f, "bool({})", self.var)
        } else {
            write!(f, "{}", self.var)
        }
    }
}<|MERGE_RESOLUTION|>--- conflicted
+++ resolved
@@ -269,74 +269,6 @@
             Instruction::ShiftRight(it) => ShiftRight::format(f, &it.lhs, &it.rhs, &it.out),
             Instruction::Index(it) => Index::format(f, &it.lhs, &it.rhs, &it.out),
             Instruction::IndexAssign(it) => IndexAssign::format(f, &it.lhs, &it.rhs, &it.out),
-<<<<<<< HEAD
-            Instruction::CheckedIndex { len, lhs, rhs, out } => {
-                let item_out = out.item();
-                if let Elem::Atomic(inner) = item_out.elem {
-                    let addr_space = D::address_space_for_variable(lhs);
-                    writeln!(f, "{addr_space}{inner}* {out} = &{lhs}[{rhs}];")
-                } else {
-                    let out = out.fmt_left();
-                    write!(f, "{out} = ({rhs} < {len}) ? ")?;
-                    Index::format_scalar(f, *lhs, *rhs, item_out)?;
-                    if item_out.vectorization == 1 {
-                        writeln!(f, " : {item_out}(0);")
-                    } else {
-                        writeln!(f, " : {item_out}{{}};")
-                    }
-                }
-            }
-            Instruction::ConditionalRead {
-                cond,
-                slice,
-                index,
-                fallback,
-                out,
-            } => {
-                let item_fallback = fallback.item();
-                let item_slice = slice.item();
-                let item_out = out.item();
-                let item_cond = cond.item();
-                let elem_cond = item_cond.elem;
-
-                let vf_slice = item_slice.vectorization;
-                let vf_fallback = item_fallback.vectorization;
-                let vf_out = item_out.vectorization;
-                let vf_cond = item_cond.vectorization;
-
-                let out = out.fmt_left();
-
-                let should_broadcast =
-                    vf_cond > 1 || item_out != item_fallback || item_out != item_slice;
-
-                if should_broadcast {
-                    let vf = usize::max(vf_cond, vf_out);
-                    let vf = usize::max(vf, vf_slice);
-                    let vf = usize::max(vf, vf_fallback);
-
-                    writeln!(f, "{out} = {item_out} {{")?;
-                    for i in 0..vf {
-                        let fallbacki = fallback.index(i);
-                        let condi = cond.index(i);
-                        let condi = EnsureBoolArg {
-                            var: &condi,
-                            elem: &elem_cond,
-                        };
-
-                        writeln!(f, "({condi}) ? {slice}[{index} + i] : {fallbacki},")?;
-                    }
-
-                    writeln!(f, "}};")
-                } else {
-                    let cond = EnsureBoolArg {
-                        var: &cond,
-                        elem: &elem_cond,
-                    };
-                    writeln!(f, "{out} = ({cond}) ? {slice}[{index}] : {fallback};")
-                }
-            }
-=======
->>>>>>> 916f5c0f
             Instruction::Copy {
                 input,
                 in_index,
