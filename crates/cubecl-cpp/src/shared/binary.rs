--- conflicted
+++ resolved
@@ -222,17 +222,60 @@
     }
 }
 
-<<<<<<< HEAD
+pub struct Powi;
+
+
+impl<D: Dialect> Binary<D> for Powi {
+    // Powi doesn't support half and no half equivalent exists
+    fn format_scalar<Lhs: Display, Rhs: Display>(
+        f: &mut std::fmt::Formatter<'_>,
+        lhs: Lhs,
+        rhs: Rhs,
+        item: Item<D>,
+    ) -> std::fmt::Result {
+        let elem = item.elem;
+        let lhs = lhs.to_string();
+        let rhs = rhs.to_string();
+        match elem {
+            Elem::F16 | Elem::F16x2 | Elem::BF16 | Elem::BF16x2 => {
+                let lhs = format!("float({lhs})");
+
+                write!(f, "{elem}(")?;
+                D::compile_instruction_powf(f, &lhs, &rhs, Elem::F32)?;
+                write!(f, ")")
+            }
+            _ => D::compile_instruction_powf(f, &lhs, &rhs, elem),
+        }
+    }
+
+    // Powi doesn't support half and no half equivalent exists
+    fn unroll_vec(
+        f: &mut Formatter<'_>,
+        lhs: &Variable<D>,
+        rhs: &Variable<D>,
+        out: &Variable<D>,
+    ) -> core::fmt::Result {
+        let item_out = out.item();
+        let index = out.item().vectorization;
+
+        let out = out.fmt_left();
+        writeln!(f, "{out} = {item_out}{{")?;
+        for i in 0..index {
+            let lhsi = lhs.index(i);
+            let rhsi = rhs.index(i);
+
+            Self::format_scalar(f, lhsi, rhsi, item_out)?;
+            f.write_str(", ")?;
+        }
+
+        f.write_str("};\n")
+    }
+}
+      
 pub struct ArcTan2;
 
 impl<D: Dialect> Binary<D> for ArcTan2 {
     // ArcTan2 doesn't support half and no half equivalent exists
-=======
-pub struct Powi;
-
-impl<D: Dialect> Binary<D> for Powi {
-    // Powi doesn't support half and no half equivalent exists
->>>>>>> d7c11841
     fn format_scalar<Lhs: Display, Rhs: Display>(
         f: &mut std::fmt::Formatter<'_>,
         lhs: Lhs,
@@ -240,7 +283,6 @@
         item: Item<D>,
     ) -> std::fmt::Result {
         let elem = item.elem;
-<<<<<<< HEAD
         match elem {
             Elem::F16 | Elem::F16x2 | Elem::BF16 | Elem::BF16x2 => {
                 write!(f, "{elem}(")?;
@@ -255,23 +297,6 @@
     }
 
     // ArcTan2 doesn't support half and no half equivalent exists
-=======
-        let lhs = lhs.to_string();
-        let rhs = rhs.to_string();
-        match elem {
-            Elem::F16 | Elem::F16x2 | Elem::BF16 | Elem::BF16x2 => {
-                let lhs = format!("float({lhs})");
-
-                write!(f, "{elem}(")?;
-                D::compile_instruction_powf(f, &lhs, &rhs, Elem::F32)?;
-                write!(f, ")")
-            }
-            _ => D::compile_instruction_powf(f, &lhs, &rhs, elem),
-        }
-    }
-
-    // Powi doesn't support half and no half equivalent exists
->>>>>>> d7c11841
     fn unroll_vec(
         f: &mut Formatter<'_>,
         lhs: &Variable<D>,
