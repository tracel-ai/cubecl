use std::{collections::HashSet, fmt::Debug, num::NonZero};

use cubecl_common::ExecutionMode;
use cubecl_core::io::read_tensor_checked;
use cubecl_core::ir::{ExpandElement, VariableKind};
use cubecl_core::prelude::{FloatExpand, Line};
use cubecl_core::{
    Compiler, Feature,
    ir::{self as gpu},
};
use cubecl_core::{
    ir::{Operation, SourceLoc},
    prelude::{FastMath, KernelDefinition, expand_checked_index_assign},
};
use cubecl_runtime::DeviceProperties;

use super::barrier::BarrierOps;
use super::pipeline::PipelineOps;
use super::{
    AtomicKind, BinaryInstruction, Binding, Body, ComputeKernel, ConstArray, Dialect, Elem,
    Fragment, FragmentIdent, FragmentLayout, Instruction, Item, LocalArray, SharedMemory,
    UnaryInstruction, Variable, WarpInstruction, WmmaInstruction,
};

pub(super) static COUNTER_TMP_VAR: std::sync::atomic::AtomicU32 =
    std::sync::atomic::AtomicU32::new(0);

#[derive(Clone, Debug)]
pub struct CompilationOptions {
    pub warp_size: u32,
    pub grid_constants: bool,
}

impl Default for CompilationOptions {
    fn default() -> Self {
        Self {
            warp_size: 32,
            grid_constants: false,
        }
    }
}

/// Cube indexes flags.
/// When true the corresponding index is declared and computed as needed in the kernel.
#[derive(Debug, Clone, Default)]
pub struct CubeIndexFlags {
    pub absolute_pos: bool,
    pub absolute_pos_tuple: bool,
    pub cube_count: bool,
    pub cube_count_tuple: bool,
    pub cube_dim: bool,
    pub cube_dim_tuple: bool,
    pub cube_pos: bool,
    pub cube_pos_tuple: bool,
    pub plane_dim: bool,
    pub plane_dim_checked: bool,
    pub plane_index: bool,
    pub unit_pos: bool,
    pub unit_pos_tuple: bool,
    pub unit_pos_plane: bool,
}

/// Flags gathered during Cube IR translation for the kernel compilation.
#[derive(Debug, Clone, Default)]
pub struct Flags {
    pub elem_bf16: bool,
    pub elem_f16: bool,
    pub indexes: CubeIndexFlags,
    pub op_barrier: bool,
    pub op_pipeline: bool,
    pub inst_fast_math: bool,
    pub inst_tma: bool,
    pub inst_wmma: bool,
}

#[allow(clippy::too_many_arguments)]
#[derive(Clone, Debug, Default)]
pub struct CppCompiler<D: Dialect> {
    barriers: Vec<BarrierOps<D>>,
    compilation_options: CompilationOptions,
    const_arrays: Vec<ConstArray<D>>,
    ext_meta_positions: Vec<u32>,
    extensions: Vec<D::Extension>,
    flags: Flags,
    items: HashSet<Item<D>>,
    local_arrays: Vec<LocalArray<D>>,
    metadata: cubecl_core::Metadata,
<<<<<<< HEAD
    warp_size_checked: bool,
    wmma: bool,
    pipeline: bool,
    barrier: bool,
    tma: bool,
    bf16: bool,
    f16: bool,
    printf: bool,
    ext_meta_positions: Vec<u32>,
    items: HashSet<Item<D>>,
    strategy: ExecutionMode,
    settings: VariableSettings,
    compilation_options: CompilationOptions,
=======
    num_inputs: usize,
    num_outputs: usize,
    pipelines: Vec<PipelineOps<D>>,
    shared_memories: Vec<SharedMemory<D>>,
>>>>>>> 62044e03
    source_loc: Option<SourceLoc>,
    strategy: ExecutionMode,
}

impl<D: Dialect> Compiler for CppCompiler<D> {
    type Representation = ComputeKernel<D>;
    type CompilationOptions = CompilationOptions;

    fn compile(
        &mut self,
        kernel: KernelDefinition,
        compilation_options: &Self::CompilationOptions,
        strategy: ExecutionMode,
    ) -> Self::Representation {
        self.compilation_options = compilation_options.clone();
        self.strategy = strategy;

        let ir = self.clone().compile_ir(kernel);
        COUNTER_TMP_VAR.store(0, std::sync::atomic::Ordering::Relaxed);
        ir
    }

    fn elem_size(&self, elem: gpu::Elem) -> usize {
        elem.size()
    }

    fn extension(&self) -> &'static str {
        "cpp"
    }
}

impl<D: Dialect> CppCompiler<D> {
    fn compile_ir(mut self, mut value: KernelDefinition) -> ComputeKernel<D> {
        self.build_metadata(&value);

        let instructions = self.compile_scope(&mut value.body);
        let buffers = value
            .buffers
            .into_iter()
            .map(|b| self.compile_binding(b))
            .collect();
        let scalars = value
            .scalars
            .into_iter()
            .map(|binding| (self.compile_elem(binding.elem), binding.count))
            .collect();

        // translation flags
        let flags = Flags {
            indexes: D::builtin_rules(&self.flags.indexes),
            inst_wmma: self.flags.inst_wmma,
            op_pipeline: self.flags.op_pipeline,
            op_barrier: self.flags.op_barrier,
            elem_bf16: self.flags.elem_bf16,
            elem_f16: self.flags.elem_f16,
            inst_fast_math: value
                .options
                .fp_math_mode
                .contains(FastMath::ReducedPrecision),
            inst_tma: self.flags.inst_tma,
        };

        let body = Body {
            instructions,
            shared_memories: self.shared_memories,
            pipelines: self.pipelines,
            barriers: self.barriers,
            const_arrays: self.const_arrays,
            local_arrays: self.local_arrays,
        };

        ComputeKernel {
<<<<<<< HEAD
            tensor_maps: value.tensor_maps,
            buffers,
            scalars,
            meta_static_len: self.metadata.static_len() as usize,
            cube_dim: value.cube_dim,
            body,
            wmma_activated: self.wmma,
            pipeline: self.pipeline,
            barrier: self.barrier,
            tma: self.tma,
            bf16: self.bf16,
            f16: self.f16,
            grid_constant: self.compilation_options.grid_constants,
            fast_math,
=======
            body,
            cube_dim: value.cube_dim,
            extensions: self.extensions,
            flags,
            constants,
            inputs,
            named,
            outputs,
>>>>>>> 62044e03
            items: self.items,
            kernel_name: value.options.kernel_name,
        }
    }

    fn build_metadata(&mut self, value: &KernelDefinition) {
        let mut num_ext = 0;

        let mut all_meta: Vec<_> = value
            .buffers
            .iter()
            .map(|buf| (buf.id, buf.has_extended_meta))
            .chain(value.tensor_maps.iter().map(|i| (*i, true)))
            .collect();

        all_meta.sort_by_key(|(id, _)| *id);

        for (_, has_extended_meta) in &all_meta {
            self.ext_meta_positions.push(num_ext);
            if *has_extended_meta {
                num_ext += 1;
            }
        }

        let num_meta = all_meta.len();

        self.metadata = cubecl_core::Metadata::new(num_meta as u32, num_ext);
    }

    pub(crate) fn ext_meta_position(&self, var: gpu::Variable) -> u32 {
        let id = var.index().expect("Variable should have index");
        self.ext_meta_positions[id as usize]
    }

    fn compile_scope(&mut self, scope: &mut gpu::Scope) -> Vec<Instruction<D>> {
        let mut instructions = Vec::new();

        let const_arrays = scope
            .const_arrays
            .drain(..)
            .map(|(var, values)| ConstArray {
                index: var.index().unwrap(),
                item: self.compile_item(var.item),
                size: values.len() as u32,
                values: values
                    .into_iter()
                    .map(|val| self.compile_variable(val))
                    .collect(),
            })
            .collect::<Vec<_>>();
        self.const_arrays.extend(const_arrays);

        let processing = scope.process();

        for var in processing.variables {
            if let gpu::VariableKind::Slice { .. } = var.kind {
                continue;
            }
            instructions.push(Instruction::DeclareVariable {
                var: self.compile_variable(var),
            });
        }

        processing
            .instructions
            .into_iter()
            .for_each(|op| self.compile_instruction(&mut instructions, op, scope));

        instructions
    }

    fn compile_instruction(
        &mut self,
        instructions: &mut Vec<Instruction<D>>,
        instruction: gpu::Instruction,
        scope: &mut gpu::Scope,
    ) {
        self.update_debug_loc(instructions, &instruction);
        let out = instruction.out;
        match instruction.operation {
            gpu::Operation::Copy(variable) => {
                instructions.push(Instruction::Assign(UnaryInstruction {
                    input: self.compile_variable(variable),
                    out: self.compile_variable(out.unwrap()),
                }));
            }
            gpu::Operation::Arithmetic(op) => self.compile_arithmetic(op, out, instructions),
            gpu::Operation::Comparison(op) => self.compile_comparison(op, out, instructions),
            gpu::Operation::Bitwise(op) => self.compile_bitwise(op, out, instructions),
            gpu::Operation::Operator(op) => self.compile_operator(op, out, instructions, scope),
            gpu::Operation::Atomic(op) => self.compile_atomic(op, out, instructions),
            gpu::Operation::Metadata(op) => instructions.push(self.compile_metadata(op, out)),
            gpu::Operation::Branch(val) => self.compile_branch(instructions, val),
            gpu::Operation::Synchronization(val) => match val {
                gpu::Synchronization::SyncUnits => instructions.push(Instruction::SyncThreads),
                gpu::Synchronization::SyncStorage => instructions.push(Instruction::SyncThreads),
                gpu::Synchronization::SyncProxyShared => {
                    self.flags.inst_tma = true;
                    instructions.push(Instruction::ProxySharedFence)
                }
            },
            gpu::Operation::Plane(op) => {
                self.flags.indexes.plane_dim_checked = true;
                let out = self.compile_variable(out.unwrap());
                match op {
                    gpu::Plane::Sum(op) => {
                        instructions.push(Instruction::Warp(WarpInstruction::ReduceSum {
                            input: self.compile_variable(op.input),
                            out,
                        }))
                    }
                    gpu::Plane::InclusiveSum(op) => {
                        self.flags.indexes.unit_pos_plane = true;
                        instructions.push(Instruction::Warp(WarpInstruction::InclusiveSum {
                            input: self.compile_variable(op.input),
                            out,
                        }))
                    }
                    gpu::Plane::InclusiveProd(op) => {
                        self.flags.indexes.unit_pos_plane = true;
                        instructions.push(Instruction::Warp(WarpInstruction::InclusiveProd {
                            input: self.compile_variable(op.input),
                            out,
                        }))
                    }
                    gpu::Plane::ExclusiveSum(op) => {
                        self.flags.indexes.unit_pos_plane = true;
                        instructions.push(Instruction::Warp(WarpInstruction::ExclusiveSum {
                            input: self.compile_variable(op.input),
                            out,
                        }))
                    }
                    gpu::Plane::ExclusiveProd(op) => {
                        self.flags.indexes.unit_pos_plane = true;
                        instructions.push(Instruction::Warp(WarpInstruction::ExclusiveProd {
                            input: self.compile_variable(op.input),
                            out,
                        }))
                    }
                    gpu::Plane::Prod(op) => {
                        instructions.push(Instruction::Warp(WarpInstruction::ReduceProd {
                            input: self.compile_variable(op.input),
                            out,
                        }))
                    }
                    gpu::Plane::Max(op) => {
                        instructions.push(Instruction::Warp(WarpInstruction::ReduceMax {
                            input: self.compile_variable(op.input),
                            out,
                        }))
                    }
                    gpu::Plane::Min(op) => {
                        instructions.push(Instruction::Warp(WarpInstruction::ReduceMin {
                            input: self.compile_variable(op.input),
                            out,
                        }))
                    }
                    gpu::Plane::Elect => {
                        instructions.push(Instruction::Warp(WarpInstruction::Elect { out }))
                    }
                    gpu::Plane::All(op) => {
                        instructions.push(Instruction::Warp(WarpInstruction::All {
                            input: self.compile_variable(op.input),
                            out,
                        }))
                    }
                    gpu::Plane::Any(op) => {
                        instructions.push(Instruction::Warp(WarpInstruction::Any {
                            input: self.compile_variable(op.input),
                            out,
                        }))
                    }
                    gpu::Plane::Ballot(op) => {
                        instructions.push(Instruction::Warp(WarpInstruction::Ballot {
                            input: self.compile_variable(op.input),
                            out,
                        }))
                    }
                    gpu::Plane::Broadcast(op) => {
                        instructions.push(Instruction::Warp(WarpInstruction::Broadcast {
                            input: self.compile_variable(op.lhs),
                            id: self.compile_variable(op.rhs),
                            out,
                        }))
                    }
                }
            }
            gpu::Operation::CoopMma(cmma) => instructions.push(self.compile_cmma(cmma, out)),
            gpu::Operation::NonSemantic(debug) => match debug {
                gpu::NonSemantic::Print {
                    format_string,
                    args,
                } => instructions.push(Instruction::Printf {
                    format_string,
                    args: args
                        .into_iter()
                        .map(|arg| self.compile_variable(arg))
                        .collect(),
                }),
                gpu::NonSemantic::Comment { content } => {
                    instructions.push(Instruction::Comment { content })
                }
                // Don't need to handle scopes
                _ => {}
            },
            gpu::Operation::Pipeline(pipeline_ops) => match pipeline_ops {
                gpu::PipelineOps::MemCopyAsync {
                    pipeline,
                    source,
                    destination,
                } => {
                    instructions.push(Instruction::Pipeline(
                        super::pipeline::PipelineOps::MemCopyAsync {
                            pipeline: self.compile_variable(pipeline),
                            source: self.compile_variable(source),
                            destination: self.compile_variable(destination),
                        },
                    ));
                }
                gpu::PipelineOps::ProducerAcquire { pipeline } => instructions.push(
                    Instruction::Pipeline(super::pipeline::PipelineOps::ProducerAcquire {
                        pipeline: self.compile_variable(pipeline),
                    }),
                ),
                gpu::PipelineOps::ProducerCommit { pipeline } => instructions.push(
                    Instruction::Pipeline(super::pipeline::PipelineOps::ProducerCommit {
                        pipeline: self.compile_variable(pipeline),
                    }),
                ),

                gpu::PipelineOps::ConsumerWait { pipeline } => instructions.push(
                    Instruction::Pipeline(super::pipeline::PipelineOps::ConsumerWait {
                        pipeline: self.compile_variable(pipeline),
                    }),
                ),

                gpu::PipelineOps::ConsumerRelease { pipeline } => instructions.push(
                    Instruction::Pipeline(super::pipeline::PipelineOps::ConsumerRelease {
                        pipeline: self.compile_variable(pipeline),
                    }),
                ),
            },
            gpu::Operation::Barrier(barrier_ops) => match barrier_ops {
                gpu::BarrierOps::Init {
                    barrier,
                    with_cta_fence,
                } => {
                    let VariableKind::Barrier { level, .. } = barrier.kind else {
                        unreachable!()
                    };
                    let barrier = self.compile_variable(barrier);
                    instructions.push(Instruction::Barrier(super::barrier::BarrierOps::Init {
                        barrier,
                        level,
                        with_cta_fence,
                    }));
                }
                gpu::BarrierOps::MemCopyAsync { barrier, source } => {
                    let VariableKind::Barrier { level, .. } = barrier.kind else {
                        unreachable!()
                    };
                    instructions.push(Instruction::Barrier(
                        super::barrier::BarrierOps::MemCopyAsync {
                            barrier: self.compile_variable(barrier),
                            source: self.compile_variable(source),
                            destination: self.compile_variable(out.unwrap()),
                            level,
                        },
                    ));
                }
                gpu::BarrierOps::MemCopyAsyncTensorGlobalToShared {
                    barrier,
                    tensor_map,
                    indices,
                } => {
                    instructions.push(Instruction::Barrier(
                        super::barrier::BarrierOps::MemCopyAsyncTensorGlobalToShared {
                            barrier: self.compile_variable(barrier),
                            smem_buffer: self.compile_variable(out.unwrap()),
                            tensor_map: self.compile_variable(tensor_map),
                            indices: indices
                                .into_iter()
                                .map(|it| self.compile_variable(it))
                                .collect(),
                        },
                    ));
                }
                gpu::BarrierOps::Arrive { barrier } => {
                    let VariableKind::Barrier { level, .. } = barrier.kind else {
                        unreachable!()
                    };
                    instructions.push(Instruction::Barrier(super::barrier::BarrierOps::Arrive {
                        barrier: self.compile_variable(barrier),
                        level,
                    }))
                }
                gpu::BarrierOps::ArriveTx {
                    barrier,
                    arrive_count_update,
                    transaction_count_update,
                } => {
                    instructions.push(Instruction::Barrier(super::barrier::BarrierOps::ArriveTx {
                        barrier: self.compile_variable(barrier),
                        arrive_count_update: self.compile_variable(arrive_count_update),
                        transaction_count_update: self.compile_variable(transaction_count_update),
                    }))
                }
                gpu::BarrierOps::ExpectTx {
                    barrier,
                    transaction_count_update,
                } => {
                    instructions.push(Instruction::Barrier(super::barrier::BarrierOps::ExpectTx {
                        barrier: self.compile_variable(barrier),
                        transaction_count_update: self.compile_variable(transaction_count_update),
                    }))
                }
                gpu::BarrierOps::Wait { barrier } => {
                    let VariableKind::Barrier { level, .. } = barrier.kind else {
                        unreachable!()
                    };
                    instructions.push(Instruction::Barrier(super::barrier::BarrierOps::Wait {
                        barrier: self.compile_variable(barrier),
                        level,
                    }))
                }
                gpu::BarrierOps::ArriveAndWait { barrier } => {
                    let VariableKind::Barrier { level, .. } = barrier.kind else {
                        unreachable!()
                    };
                    instructions.push(Instruction::Barrier(
                        super::barrier::BarrierOps::ArriveAndWait {
                            barrier: self.compile_variable(barrier),
                            level,
                        },
                    ))
                }
            },
            gpu::Operation::Tma(tma_ops) => {
                self.flags.inst_tma = true;
                match tma_ops {
                    gpu::TmaOps::MemCopyAsyncTensorToGlobal {
                        source,
                        coordinates,
                    } => {
                        instructions.push(Instruction::MemCopyAsyncTensorSharedToGlobal {
                            smem_buffer: self.compile_variable(source),
                            tensor_map: self.compile_variable(out.unwrap()),
                            indices: coordinates
                                .into_iter()
                                .map(|it| self.compile_variable(it))
                                .collect(),
                        });
                    }
                    gpu::TmaOps::CommitGroup => {
                        instructions.push(Instruction::BulkCommitGroup);
                    }
                    gpu::TmaOps::WaitGroup { max_pending } => {
                        instructions.push(Instruction::BulkWaitGroup { max_pending });
                    }
                    gpu::TmaOps::WaitGroupRead { max_pending } => {
                        instructions.push(Instruction::BulkWaitGroupRead { max_pending });
                    }
                }
            }
        }
    }

    fn update_debug_loc(
        &mut self,
        instructions: &mut Vec<Instruction<D>>,
        inst: &gpu::Instruction,
    ) {
        if !matches!(inst.operation, Operation::NonSemantic(_)) {
            match &inst.source_loc {
                Some(loc) if Some(loc) != self.source_loc.as_ref() => {
                    self.source_loc = Some(loc.clone());
                    instructions.push(Instruction::Line {
                        file: loc.source.file.clone(),
                        line: loc.line,
                    });
                }
                _ => {}
            }
        }
    }

    fn compile_cmma(&mut self, cmma: gpu::CoopMma, out: Option<gpu::Variable>) -> Instruction<D> {
        let out = self.compile_variable(out.unwrap());
        match cmma {
            gpu::CoopMma::Fill { value } => Instruction::Wmma(WmmaInstruction::Fill {
                frag: out,
                value: self.compile_variable(value),
            }),
            gpu::CoopMma::Load {
                value,
                stride,
                layout,
            } => Instruction::Wmma(WmmaInstruction::Load {
                frag: out,
                value: self.compile_variable(value),
                stride: self.compile_variable(stride),
                layout: layout.and_then(|l| self.compile_matrix_layout(l)),
            }),
            gpu::CoopMma::Execute {
                mat_a,
                mat_b,
                mat_c,
            } => Instruction::Wmma(WmmaInstruction::Execute {
                frag_a: self.compile_variable(mat_a),
                frag_b: self.compile_variable(mat_b),
                frag_c: self.compile_variable(mat_c),
                frag_d: out,
                warp_size: self.compilation_options.warp_size,
            }),
            gpu::CoopMma::Store {
                mat,
                stride,
                layout,
            } => {
                self.flags.indexes.unit_pos = true;
                self.flags.indexes.plane_index = true;
                Instruction::Wmma(WmmaInstruction::Store {
                    output: out,
                    frag: self.compile_variable(mat),
                    stride: self.compile_variable(stride),
                    layout: self
                        .compile_matrix_layout(layout)
                        .expect("Layout required for store instruction"),
                })
            }
            gpu::CoopMma::Cast { input } => Instruction::Wmma(WmmaInstruction::Cast {
                input: self.compile_variable(input),
                output: out,
            }),
        }
    }

    fn compile_metadata(
        &mut self,
        metadata: gpu::Metadata,
        out: Option<gpu::Variable>,
    ) -> Instruction<D> {
        let out = out.unwrap();
        match metadata {
            gpu::Metadata::Stride { dim, var } => {
                let position = self.ext_meta_position(var);
                let offset = self.metadata.stride_offset_index(position);
                Instruction::ExtendedMetadata {
                    info_offset: self.compile_variable(offset.into()),
                    dim: self.compile_variable(dim),
                    split_meta: self.compilation_options.grid_constants,
                    static_offset: self.metadata.static_len(),
                    out: self.compile_variable(out),
                }
            }
            gpu::Metadata::Shape { dim, var } => {
                let position = self.ext_meta_position(var);
                let offset = self.metadata.shape_offset_index(position);
                Instruction::ExtendedMetadata {
                    info_offset: self.compile_variable(offset.into()),
                    dim: self.compile_variable(dim),
                    split_meta: self.compilation_options.grid_constants,
                    static_offset: self.metadata.static_len(),
                    out: self.compile_variable(out),
                }
            }
            gpu::Metadata::Rank { var } => {
                let out = self.compile_variable(out);
                let pos = self.ext_meta_position(var);
                let offset = self.metadata.rank_index(pos);
                super::Instruction::Metadata {
                    info_offset: self.compile_variable(offset.into()),
                    split_meta: self.compilation_options.grid_constants,
                    out,
                }
            }
            gpu::Metadata::Length { var } => {
                let input = self.compile_variable(var);
                let out = self.compile_variable(out);

                match input {
                    Variable::Slice { .. } => Instruction::SliceLength { input, out },
                    Variable::SharedMemory(_id, _item, length) => {
                        Instruction::ConstLength { length, out }
                    }
                    _ => {
                        let id = input.id().expect("Variable should have id");
                        let offset = self.metadata.len_index(id);
                        Instruction::Metadata {
                            info_offset: self.compile_variable(offset.into()),
                            split_meta: self.compilation_options.grid_constants,
                            out,
                        }
                    }
                }
            }
            gpu::Metadata::BufferLength { var } => {
                let input = self.compile_variable(var);
                let out = self.compile_variable(out);

                match input {
                    Variable::Slice { .. } => Instruction::SliceLength { input, out },
                    _ => {
                        let id = input.id().expect("Variable should have id");
                        let offset = self.metadata.buffer_len_index(id);
                        Instruction::Metadata {
                            info_offset: self.compile_variable(offset.into()),
                            split_meta: self.compilation_options.grid_constants,
                            out,
                        }
                    }
                }
            }
        }
    }

    fn compile_branch(&mut self, instructions: &mut Vec<Instruction<D>>, branch: gpu::Branch) {
        match branch {
            gpu::Branch::If(mut op) => instructions.push(Instruction::If {
                cond: self.compile_variable(op.cond),
                instructions: self.compile_scope(&mut op.scope),
            }),
            gpu::Branch::IfElse(mut op) => instructions.push(Instruction::IfElse {
                cond: self.compile_variable(op.cond),
                instructions_if: self.compile_scope(&mut op.scope_if),
                instructions_else: self.compile_scope(&mut op.scope_else),
            }),
            gpu::Branch::Switch(mut op) => instructions.push(Instruction::Switch {
                value: self.compile_variable(op.value),
                instructions_default: self.compile_scope(&mut op.scope_default),
                instructions_cases: op
                    .cases
                    .into_iter()
                    .map(|(val, mut block)| {
                        (self.compile_variable(val), self.compile_scope(&mut block))
                    })
                    .collect(),
            }),
            gpu::Branch::Return => instructions.push(Instruction::Return),
            gpu::Branch::Break => instructions.push(Instruction::Break),
            gpu::Branch::RangeLoop(mut range_loop) => instructions.push(Instruction::RangeLoop {
                i: self.compile_variable(range_loop.i),
                start: self.compile_variable(range_loop.start),
                end: self.compile_variable(range_loop.end),
                step: range_loop.step.map(|it| self.compile_variable(it)),
                inclusive: range_loop.inclusive,
                instructions: self.compile_scope(&mut range_loop.scope),
            }),
            gpu::Branch::Loop(mut op) => instructions.push(Instruction::Loop {
                instructions: self.compile_scope(&mut op.scope),
            }),
        };
    }

    fn compile_atomic(
        &mut self,
        value: gpu::AtomicOp,
        out: Option<gpu::Variable>,
        instructions: &mut Vec<Instruction<D>>,
    ) {
        let out = out.unwrap();
        match value {
            gpu::AtomicOp::Load(op) => {
                instructions.push(Instruction::AtomicLoad(self.compile_unary(op, out)))
            }
            gpu::AtomicOp::Store(op) => {
                instructions.push(Instruction::AtomicStore(self.compile_unary(op, out)))
            }
            gpu::AtomicOp::Swap(op) => {
                instructions.push(Instruction::AtomicSwap(self.compile_binary(op, out)))
            }
            gpu::AtomicOp::Add(op) => {
                instructions.push(Instruction::AtomicAdd(self.compile_binary(op, out)))
            }
            gpu::AtomicOp::Sub(op) => {
                instructions.push(Instruction::AtomicSub(self.compile_binary(op, out)))
            }
            gpu::AtomicOp::Max(op) => {
                instructions.push(Instruction::AtomicMax(self.compile_binary(op, out)))
            }
            gpu::AtomicOp::Min(op) => {
                instructions.push(Instruction::AtomicMin(self.compile_binary(op, out)))
            }
            gpu::AtomicOp::And(op) => {
                instructions.push(Instruction::AtomicAnd(self.compile_binary(op, out)))
            }
            gpu::AtomicOp::Or(op) => {
                instructions.push(Instruction::AtomicOr(self.compile_binary(op, out)))
            }
            gpu::AtomicOp::Xor(op) => {
                instructions.push(Instruction::AtomicXor(self.compile_binary(op, out)))
            }
            gpu::AtomicOp::CompareAndSwap(op) => instructions.push(Instruction::AtomicCAS {
                input: self.compile_variable(op.input),
                cmp: self.compile_variable(op.cmp),
                val: self.compile_variable(op.val),
                out: self.compile_variable(out),
            }),
        }
    }

    fn compile_arithmetic(
        &mut self,
        value: gpu::Arithmetic,
        out: Option<gpu::Variable>,
        instructions: &mut Vec<Instruction<D>>,
    ) {
        let out = out.unwrap();
        match value {
            gpu::Arithmetic::Add(op) => {
                instructions.push(Instruction::Add(self.compile_binary(op, out)))
            }
            gpu::Arithmetic::Mul(op) => {
                instructions.push(Instruction::Mul(self.compile_binary(op, out)))
            }
            gpu::Arithmetic::Div(op) => {
                instructions.push(Instruction::Div(self.compile_binary(op, out)))
            }
            gpu::Arithmetic::Sub(op) => {
                instructions.push(Instruction::Sub(self.compile_binary(op, out)))
            }
            gpu::Arithmetic::Modulo(op) => {
                instructions.push(Instruction::Modulo(self.compile_binary(op, out)))
            }
            gpu::Arithmetic::Abs(op) => {
                instructions.push(Instruction::Abs(self.compile_unary(op, out)))
            }
            gpu::Arithmetic::Exp(op) => {
                instructions.push(Instruction::Exp(self.compile_unary(op, out)))
            }
            gpu::Arithmetic::Log(op) => {
                instructions.push(Instruction::Log(self.compile_unary(op, out)))
            }
            gpu::Arithmetic::Log1p(op) => {
                instructions.push(Instruction::Log1p(self.compile_unary(op, out)))
            }
            gpu::Arithmetic::Cos(op) => {
                instructions.push(Instruction::Cos(self.compile_unary(op, out)))
            }
            gpu::Arithmetic::Sin(op) => {
                instructions.push(Instruction::Sin(self.compile_unary(op, out)))
            }
            gpu::Arithmetic::Tanh(op) => {
                instructions.push(Instruction::Tanh(self.compile_unary(op, out)))
            }
            gpu::Arithmetic::Powf(op) => {
                instructions.push(Instruction::Powf(self.compile_binary(op, out)))
            }
            gpu::Arithmetic::Sqrt(op) => {
                instructions.push(Instruction::Sqrt(self.compile_unary(op, out)))
            }
            gpu::Arithmetic::Erf(op) => {
                let instruction = Instruction::Erf(self.compile_unary(op, out));
                D::register_extension(&mut self.extensions, &instruction);
                instructions.push(instruction)
            }
            gpu::Arithmetic::Max(op) => {
                instructions.push(Instruction::Max(self.compile_binary(op, out)))
            }
            gpu::Arithmetic::Min(op) => {
                instructions.push(Instruction::Min(self.compile_binary(op, out)))
            }
            gpu::Arithmetic::Clamp(op) => instructions.push(Instruction::Clamp {
                input: self.compile_variable(op.input),
                min_value: self.compile_variable(op.min_value),
                max_value: self.compile_variable(op.max_value),
                out: self.compile_variable(out),
            }),
            gpu::Arithmetic::Recip(op) => {
                let elem = op.input.item.elem();
                let lhs = match elem {
                    gpu::Elem::Float(kind) => gpu::ConstantScalarValue::Float(1.0, kind),
                    gpu::Elem::Int(kind) => gpu::ConstantScalarValue::Int(1, kind),
                    gpu::Elem::UInt(kind) => gpu::ConstantScalarValue::UInt(1, kind),
                    gpu::Elem::Bool => gpu::ConstantScalarValue::Bool(true),
                    gpu::Elem::AtomicInt(_)
                    | gpu::Elem::AtomicUInt(_)
                    | gpu::Elem::AtomicFloat(_) => {
                        panic!("Cannot use recip with atomics")
                    }
                };

                instructions.push(Instruction::Div(BinaryInstruction {
                    lhs: Variable::ConstantScalar(lhs, self.compile_elem(elem)),
                    rhs: self.compile_variable(op.input),
                    out: self.compile_variable(out),
                }))
            }
            gpu::Arithmetic::Round(op) => {
                instructions.push(Instruction::Round(self.compile_unary(op, out)))
            }
            gpu::Arithmetic::Floor(op) => {
                instructions.push(Instruction::Floor(self.compile_unary(op, out)))
            }
            gpu::Arithmetic::Ceil(op) => {
                instructions.push(Instruction::Ceil(self.compile_unary(op, out)))
            }
            gpu::Arithmetic::Remainder(op) => {
                instructions.push(Instruction::Remainder(self.compile_binary(op, out)))
            }
            gpu::Arithmetic::Fma(op) => instructions.push(Instruction::Fma {
                a: self.compile_variable(op.a),
                b: self.compile_variable(op.b),
                c: self.compile_variable(op.c),
                out: self.compile_variable(out),
            }),
            gpu::Arithmetic::Neg(op) => {
                instructions.push(Instruction::Neg(self.compile_unary(op, out)))
            }
            gpu::Arithmetic::Normalize(op) => {
                instructions.push(Instruction::Normalize(self.compile_unary(op, out)))
            }
            gpu::Arithmetic::Magnitude(op) => {
                instructions.push(Instruction::Magnitude(self.compile_unary(op, out)))
            }
            gpu::Arithmetic::Dot(op) => {
                instructions.push(Instruction::Dot(self.compile_binary(op, out)))
            }
        };
    }

    fn compile_comparison(
        &mut self,
        value: gpu::Comparison,
        out: Option<gpu::Variable>,
        instructions: &mut Vec<Instruction<D>>,
    ) {
        let out = out.unwrap();
        match value {
            gpu::Comparison::Equal(op) => {
                instructions.push(Instruction::Equal(self.compile_binary(op, out)))
            }
            gpu::Comparison::Lower(op) => {
                instructions.push(Instruction::Lower(self.compile_binary(op, out)))
            }
            gpu::Comparison::Greater(op) => {
                instructions.push(Instruction::Greater(self.compile_binary(op, out)))
            }
            gpu::Comparison::LowerEqual(op) => {
                instructions.push(Instruction::LowerEqual(self.compile_binary(op, out)))
            }
            gpu::Comparison::GreaterEqual(op) => {
                instructions.push(Instruction::GreaterEqual(self.compile_binary(op, out)))
            }
            gpu::Comparison::NotEqual(op) => {
                instructions.push(Instruction::NotEqual(self.compile_binary(op, out)))
            }
        };
    }

    fn compile_bitwise(
        &mut self,
        value: gpu::Bitwise,
        out: Option<gpu::Variable>,
        instructions: &mut Vec<Instruction<D>>,
    ) {
        let out = out.unwrap();
        match value {
            gpu::Bitwise::BitwiseOr(op) => {
                instructions.push(Instruction::BitwiseOr(self.compile_binary(op, out)))
            }
            gpu::Bitwise::BitwiseAnd(op) => {
                instructions.push(Instruction::BitwiseAnd(self.compile_binary(op, out)))
            }
            gpu::Bitwise::BitwiseXor(op) => {
                instructions.push(Instruction::BitwiseXor(self.compile_binary(op, out)))
            }
            gpu::Bitwise::CountOnes(op) => {
                instructions.push(Instruction::CountBits(self.compile_unary(op, out)))
            }
            gpu::Bitwise::ReverseBits(op) => {
                instructions.push(Instruction::ReverseBits(self.compile_unary(op, out)))
            }
            gpu::Bitwise::ShiftLeft(op) => {
                instructions.push(Instruction::ShiftLeft(self.compile_binary(op, out)))
            }
            gpu::Bitwise::ShiftRight(op) => {
                instructions.push(Instruction::ShiftRight(self.compile_binary(op, out)))
            }
            gpu::Bitwise::BitwiseNot(op) => {
                instructions.push(Instruction::BitwiseNot(self.compile_unary(op, out)))
            }
            gpu::Bitwise::LeadingZeros(op) => {
                instructions.push(Instruction::LeadingZeros(self.compile_unary(op, out)))
            }
            gpu::Bitwise::FindFirstSet(op) => {
                instructions.push(Instruction::FindFirstSet(self.compile_unary(op, out)))
            }
        };
    }

    fn compile_operator(
        &mut self,
        value: gpu::Operator,
        out: Option<gpu::Variable>,
        instructions: &mut Vec<Instruction<D>>,
        scope: &mut gpu::Scope,
    ) {
        let out = out.unwrap();
        match value {
            gpu::Operator::Slice(op) => {
                if matches!(self.strategy, ExecutionMode::Checked) && op.input.has_length() {
                    let input = op.input;
                    let input_len = *scope
                        .create_local_mut(gpu::Item::new(gpu::Elem::UInt(gpu::UIntKind::U32)));
                    instructions.extend(self.compile_scope(scope));

                    let length = match input.has_buffer_length() {
                        true => gpu::Metadata::BufferLength { var: input },
                        false => gpu::Metadata::Length { var: input },
                    };

                    instructions.push(self.compile_metadata(length, Some(input_len)));
                    instructions.push(Instruction::CheckedSlice {
                        input: self.compile_variable(op.input),
                        start: self.compile_variable(op.start),
                        end: self.compile_variable(op.end),
                        out: self.compile_variable(out),
                        len: self.compile_variable(input_len),
                    });
                } else {
                    instructions.push(Instruction::Slice {
                        input: self.compile_variable(op.input),
                        start: self.compile_variable(op.start),
                        end: self.compile_variable(op.end),
                        out: self.compile_variable(out),
                    })
                }
            }
            gpu::Operator::Index(op) => {
                if matches!(self.strategy, ExecutionMode::Checked)
                    && op.lhs.has_length()
                    && !out.elem().is_atomic()
                {
                    let list = ExpandElement::Plain(op.lhs);
                    let index = ExpandElement::Plain(op.rhs);
                    scope.register_elem::<FloatExpand<0>>(op.lhs.elem());

                    let mut child_scope = scope.child();
                    let input = read_tensor_checked::expand::<Line<FloatExpand<0>>>(
                        &mut child_scope,
                        list.into(),
                        index.into(),
                    );

                    for inst in self.compile_scope(&mut child_scope) {
                        instructions.push(inst);
                    }

                    instructions.push(Instruction::Assign(UnaryInstruction {
                        input: self.compile_variable(input.into_variable()),
                        out: self.compile_variable(out),
                    }))
                } else {
                    instructions.push(Instruction::Index(self.compile_binary(op, out)));
                }
            }
            gpu::Operator::UncheckedIndex(op) => {
                instructions.push(Instruction::Index(self.compile_binary(op, out)))
            }
            gpu::Operator::IndexAssign(op) => {
                if let ExecutionMode::Checked = self.strategy {
                    if out.has_length() {
                        expand_checked_index_assign(scope, op.lhs, op.rhs, out);
                        instructions.extend(self.compile_scope(scope));
                        return;
                    }
                };
                instructions.push(Instruction::IndexAssign(self.compile_binary(op, out)));
            }
            gpu::Operator::UncheckedIndexAssign(op) => {
                instructions.push(Instruction::IndexAssign(self.compile_binary(op, out)))
            }
            gpu::Operator::And(op) => {
                instructions.push(Instruction::And(self.compile_binary(op, out)))
            }
            gpu::Operator::Or(op) => {
                instructions.push(Instruction::Or(self.compile_binary(op, out)))
            }
            gpu::Operator::Not(op) => {
                instructions.push(Instruction::Not(self.compile_unary(op, out)))
            }
            gpu::Operator::InitLine(op) => instructions.push(Instruction::VecInit {
                inputs: op
                    .inputs
                    .into_iter()
                    .map(|it| self.compile_variable(it))
                    .collect(),
                out: self.compile_variable(out),
            }),
            gpu::Operator::CopyMemory(op) => instructions.push(Instruction::Copy {
                input: self.compile_variable(op.input),
                in_index: self.compile_variable(op.in_index),
                out: self.compile_variable(out),
                out_index: self.compile_variable(op.out_index),
            }),
            gpu::Operator::CopyMemoryBulk(op) => instructions.push(Instruction::CopyBulk {
                input: self.compile_variable(op.input),
                in_index: self.compile_variable(op.in_index),
                out: self.compile_variable(out),
                out_index: self.compile_variable(op.out_index),
                len: op.len.as_const().unwrap().as_u32(),
            }),
            gpu::Operator::Select(op) => instructions.push(Instruction::Select {
                cond: self.compile_variable(op.cond),
                then: self.compile_variable(op.then),
                or_else: self.compile_variable(op.or_else),
                out: self.compile_variable(out),
            }),
            gpu::Operator::Cast(op) => {
                instructions.push(Instruction::Assign(self.compile_unary(op, out)))
            }
            gpu::Operator::Bitcast(op) => {
                instructions.push(Instruction::Bitcast(self.compile_unary(op, out)))
            }
        };
    }

    fn compile_binary(
        &mut self,
        value: gpu::BinaryOperator,
        out: gpu::Variable,
    ) -> BinaryInstruction<D> {
        BinaryInstruction {
            lhs: self.compile_variable(value.lhs),
            rhs: self.compile_variable(value.rhs),
            out: self.compile_variable(out),
        }
    }

    fn compile_unary(
        &mut self,
        value: gpu::UnaryOperator,
        out: gpu::Variable,
    ) -> UnaryInstruction<D> {
        UnaryInstruction {
            input: self.compile_variable(value.input),
            out: self.compile_variable(out),
        }
    }

    fn compile_variable(&mut self, value: gpu::Variable) -> Variable<D> {
        let item = value.item;
        match value.kind {
            gpu::VariableKind::GlobalInputArray(id) => {
                Variable::GlobalInputArray(id, self.compile_item(item))
            }
            gpu::VariableKind::GlobalScalar(id) => Variable::GlobalScalar {
                id,
                elem: self.compile_elem(item.elem),
                in_struct: self.compilation_options.grid_constants,
            },
            gpu::VariableKind::TensorMap(id) => {
                self.flags.inst_tma = true;
                Variable::TensorMap(id)
            }
            gpu::VariableKind::LocalMut { id } => Variable::LocalMut {
                id,
                item: self.compile_item(item),
            },
            gpu::VariableKind::Versioned { id, .. } => Variable::LocalMut {
                id,
                item: self.compile_item(item),
            },
            gpu::VariableKind::LocalConst { id } => Variable::LocalConst {
                id,
                item: self.compile_item(item),
            },
            gpu::VariableKind::Slice { id } => Variable::Slice {
                id,
                item: self.compile_item(item),
            },
            gpu::VariableKind::GlobalOutputArray(id) => {
                Variable::GlobalOutputArray(id, self.compile_item(item))
            }
            gpu::VariableKind::ConstantScalar(value) => {
                Variable::ConstantScalar(value, self.compile_elem(value.elem()))
            }
            gpu::VariableKind::SharedMemory {
                id,
                length,
                alignment,
            } => {
                let item = self.compile_item(item);
                if !self.shared_memories.iter().any(|s| s.index == id) {
                    self.shared_memories
                        .push(SharedMemory::new(id, item, length, alignment));
                }
                Variable::SharedMemory(id, item, length)
            }
            gpu::VariableKind::ConstantArray { id, length } => {
                let item = self.compile_item(item);
                Variable::ConstantArray(id, item, length)
            }
            gpu::VariableKind::Builtin(builtin) => match builtin {
                gpu::Builtin::AbsolutePos => {
                    self.flags.indexes.absolute_pos = true;
                    Variable::AbsolutePos
                }
                gpu::Builtin::AbsolutePosX => {
                    self.flags.indexes.absolute_pos_tuple = true;
                    Variable::AbsolutePosX
                }
                gpu::Builtin::AbsolutePosY => {
                    self.flags.indexes.absolute_pos_tuple = true;
                    Variable::AbsolutePosY
                }
                gpu::Builtin::AbsolutePosZ => {
                    self.flags.indexes.absolute_pos_tuple = true;
                    Variable::AbsolutePosZ
                }
                gpu::Builtin::CubeDim => {
                    self.flags.indexes.cube_dim = true;
                    Variable::CubeDim
                }
                gpu::Builtin::CubeDimX => {
                    self.flags.indexes.cube_dim_tuple = true;
                    Variable::CubeDimX
                }
                gpu::Builtin::CubeDimY => {
                    self.flags.indexes.cube_dim_tuple = true;
                    Variable::CubeDimY
                }
                gpu::Builtin::CubeDimZ => {
                    self.flags.indexes.cube_dim_tuple = true;
                    Variable::CubeDimZ
                }
                gpu::Builtin::CubePos => {
                    self.flags.indexes.cube_pos = true;
                    Variable::CubePos
                }
                gpu::Builtin::CubePosX => {
                    self.flags.indexes.cube_pos_tuple = true;
                    Variable::CubePosX
                }
                gpu::Builtin::CubePosY => {
                    self.flags.indexes.cube_pos_tuple = true;
                    Variable::CubePosY
                }
                gpu::Builtin::CubePosZ => {
                    self.flags.indexes.cube_pos_tuple = true;
                    Variable::CubePosZ
                }
                gpu::Builtin::CubeCount => {
                    self.flags.indexes.cube_count = true;
                    Variable::CubeCount
                }
                gpu::Builtin::CubeCountX => {
                    self.flags.indexes.cube_count_tuple = true;
                    Variable::CubeCountX
                }
                gpu::Builtin::CubeCountY => {
                    self.flags.indexes.cube_count_tuple = true;
                    Variable::CubeCountY
                }
                gpu::Builtin::CubeCountZ => {
                    self.flags.indexes.cube_count_tuple = true;
                    Variable::CubeCountZ
                }
                gpu::Builtin::UnitPos => {
                    self.flags.indexes.unit_pos = true;
                    Variable::UnitPos
                }
                gpu::Builtin::UnitPosX => {
                    self.flags.indexes.unit_pos_tuple = true;
                    Variable::UnitPosX
                }
                gpu::Builtin::UnitPosY => {
                    self.flags.indexes.unit_pos_tuple = true;
                    Variable::UnitPosY
                }
                gpu::Builtin::UnitPosZ => {
                    self.flags.indexes.unit_pos_tuple = true;
                    Variable::UnitPosZ
                }
                gpu::Builtin::PlaneDim => {
                    self.flags.indexes.plane_dim = true;
                    Variable::PlaneDim
                }
                gpu::Builtin::UnitPosPlane => {
                    self.flags.indexes.unit_pos_plane = true;
                    Variable::UnitPosPlane
                }
            },
            gpu::VariableKind::LocalArray { id, length } => {
                let item = self.compile_item(item);
                if !self.local_arrays.iter().any(|s| s.index == id) {
                    self.local_arrays.push(LocalArray::new(id, item, length));
                }
                Variable::LocalArray(id, item, length)
            }
            gpu::VariableKind::Matrix { id, mat } => {
                self.flags.inst_wmma = true;
                Variable::WmmaFragment {
                    id,
                    frag: self.compile_matrix(mat),
                }
            }
            gpu::VariableKind::Pipeline {
                id,
                item,
                num_stages,
            } => {
                self.flags.op_pipeline = true;
                let pipeline = Variable::Pipeline {
                    id,
                    item: self.compile_item(item),
                };
                if !self.pipelines.iter().any(|s| s.pipeline_id() == id) {
                    self.pipelines.push(PipelineOps::Init {
                        pipeline,
                        num_stages,
                    });
                }
                pipeline
            }
            gpu::VariableKind::Barrier { id, item, level } => {
                self.flags.op_barrier = true;
                match level {
                    gpu::BarrierLevel::CubeCoop(_) | gpu::BarrierLevel::CubeManual(_) => {
                        self.flags.indexes.cube_dim = true;
                        self.flags.indexes.unit_pos = true;
                    }
                    _ => {}
                }
                Variable::Barrier {
                    id,
                    item: self.compile_item(item),
                    level,
                }
            }
        }
    }

    fn compile_matrix(&mut self, matrix: gpu::Matrix) -> Fragment<D> {
        Fragment {
            ident: self.compile_matrix_ident(matrix.ident),
            m: matrix.m,
            n: matrix.n,
            k: matrix.k,
            elem: self.compile_elem(matrix.elem),
            layout: self.compile_matrix_layout(matrix.layout),
        }
    }

    fn compile_matrix_ident(&mut self, ident: gpu::MatrixIdent) -> FragmentIdent<D> {
        match ident {
            gpu::MatrixIdent::A => FragmentIdent::A,
            gpu::MatrixIdent::B => FragmentIdent::B,
            gpu::MatrixIdent::Accumulator => FragmentIdent::Accumulator,
        }
    }

    fn compile_matrix_layout(&mut self, layout: gpu::MatrixLayout) -> Option<FragmentLayout<D>> {
        match layout {
            gpu::MatrixLayout::ColMajor => Some(FragmentLayout::ColMajor),
            gpu::MatrixLayout::RowMajor => Some(FragmentLayout::RowMajor),
            gpu::MatrixLayout::Undefined => None,
        }
    }

    fn compile_binding(&mut self, binding: cubecl_core::compute::Binding) -> Binding<D> {
        Binding {
            id: binding.id,
            item: self.compile_item(binding.item),
            location: binding.location,
            size: binding.size,
            vis: binding.visibility,
        }
    }

    fn compile_item(&mut self, item: gpu::Item) -> Item<D> {
        let item = Item::new(
            self.compile_elem(item.elem),
            item.vectorization.map(NonZero::get).unwrap_or(1).into(),
            false,
        );
        if item.elem != super::Elem::TF32 {
            self.items.insert(item);
            self.items.insert(item.optimized());
        } else {
            // TF32 is represented as `float` in C++
            let mut item = item;
            item.elem = super::Elem::F32;
            self.items.insert(item);
        }

        item
    }

    fn compile_elem(&mut self, value: gpu::Elem) -> Elem<D> {
        match value {
            gpu::Elem::Float(kind) => match kind {
                gpu::FloatKind::F16 => {
                    self.flags.elem_f16 = true;
                    Elem::F16
                }
                gpu::FloatKind::BF16 => {
                    self.flags.elem_bf16 = true;
                    Elem::BF16
                }
                gpu::FloatKind::TF32 => Elem::TF32,
                gpu::FloatKind::Flex32 => Elem::F32,
                gpu::FloatKind::F32 => Elem::F32,
                gpu::FloatKind::F64 => Elem::F64,
            },
            gpu::Elem::AtomicFloat(kind) => match kind {
                gpu::FloatKind::F16 => Elem::Atomic(AtomicKind::F16),
                gpu::FloatKind::BF16 => Elem::Atomic(AtomicKind::BF16),
                gpu::FloatKind::F32 => Elem::Atomic(AtomicKind::F32),
                gpu::FloatKind::F64 => Elem::Atomic(AtomicKind::F64),
                kind => unimplemented!("atomic<{kind:?}> not yet supported"),
            },
            gpu::Elem::Int(kind) => match kind {
                gpu::IntKind::I8 => Elem::I8,
                gpu::IntKind::I16 => Elem::I16,
                gpu::IntKind::I32 => Elem::I32,
                gpu::IntKind::I64 => Elem::I64,
            },
            gpu::Elem::AtomicInt(kind) => match kind {
                gpu::IntKind::I32 => Elem::Atomic(AtomicKind::I32),
                gpu::IntKind::I64 => Elem::Atomic(AtomicKind::I64),
                kind => panic!("atomic<{kind:?}> isn't supported yet"),
            },
            gpu::Elem::UInt(kind) => match kind {
                gpu::UIntKind::U8 => Elem::U8,
                gpu::UIntKind::U16 => Elem::U16,
                gpu::UIntKind::U32 => Elem::U32,
                gpu::UIntKind::U64 => Elem::U64,
            },
            gpu::Elem::AtomicUInt(kind) => match kind {
                gpu::UIntKind::U32 => Elem::Atomic(AtomicKind::U32),
                gpu::UIntKind::U64 => Elem::Atomic(AtomicKind::U64),
                kind => unimplemented!("atomic<{kind:?}> not yet supported"),
            },
            gpu::Elem::Bool => Elem::Bool,
        }
    }
}

pub fn register_supported_types(props: &mut DeviceProperties<Feature>) {
    let supported_types = [
        gpu::Elem::UInt(gpu::UIntKind::U8),
        gpu::Elem::UInt(gpu::UIntKind::U16),
        gpu::Elem::UInt(gpu::UIntKind::U32),
        gpu::Elem::UInt(gpu::UIntKind::U64),
        gpu::Elem::Int(gpu::IntKind::I8),
        gpu::Elem::Int(gpu::IntKind::I16),
        gpu::Elem::Int(gpu::IntKind::I32),
        gpu::Elem::Int(gpu::IntKind::I64),
        gpu::Elem::AtomicInt(gpu::IntKind::I32),
        gpu::Elem::AtomicInt(gpu::IntKind::I64),
        gpu::Elem::AtomicUInt(gpu::UIntKind::U32),
        gpu::Elem::AtomicUInt(gpu::UIntKind::U64),
        gpu::Elem::Float(gpu::FloatKind::BF16),
        gpu::Elem::Float(gpu::FloatKind::F16),
        gpu::Elem::Float(gpu::FloatKind::F32),
        gpu::Elem::Float(gpu::FloatKind::Flex32),
        gpu::Elem::AtomicFloat(gpu::FloatKind::F32),
        // Causes CUDA_ERROR_INVALID_VALUE for matmul, disabling until that can be investigated
        //gpu::Elem::Float(gpu::FloatKind::F64),
        gpu::Elem::Bool,
    ];

    for ty in supported_types {
        props.register_feature(Feature::Type(ty));
    }
}<|MERGE_RESOLUTION|>--- conflicted
+++ resolved
@@ -71,6 +71,9 @@
     pub inst_fast_math: bool,
     pub inst_tma: bool,
     pub inst_wmma: bool,
+    pub use_grid_constants: bool,
+    pub static_meta_length: usize,
+    pub has_dynamic_meta: bool,
 }
 
 #[allow(clippy::too_many_arguments)]
@@ -85,26 +88,8 @@
     items: HashSet<Item<D>>,
     local_arrays: Vec<LocalArray<D>>,
     metadata: cubecl_core::Metadata,
-<<<<<<< HEAD
-    warp_size_checked: bool,
-    wmma: bool,
-    pipeline: bool,
-    barrier: bool,
-    tma: bool,
-    bf16: bool,
-    f16: bool,
-    printf: bool,
-    ext_meta_positions: Vec<u32>,
-    items: HashSet<Item<D>>,
-    strategy: ExecutionMode,
-    settings: VariableSettings,
-    compilation_options: CompilationOptions,
-=======
-    num_inputs: usize,
-    num_outputs: usize,
     pipelines: Vec<PipelineOps<D>>,
     shared_memories: Vec<SharedMemory<D>>,
->>>>>>> 62044e03
     source_loc: Option<SourceLoc>,
     strategy: ExecutionMode,
 }
@@ -165,6 +150,11 @@
                 .fp_math_mode
                 .contains(FastMath::ReducedPrecision),
             inst_tma: self.flags.inst_tma,
+            use_grid_constants: self.compilation_options.grid_constants,
+            // TODO: At some point we should only pass dymamic meta if tensors are present,
+            // not if only arrays are present. For now, leave like this
+            has_dynamic_meta: self.metadata.static_len() > 0,
+            static_meta_length: self.metadata.static_len() as usize,
         };
 
         let body = Body {
@@ -177,31 +167,14 @@
         };
 
         ComputeKernel {
-<<<<<<< HEAD
             tensor_maps: value.tensor_maps,
             buffers,
             scalars,
             meta_static_len: self.metadata.static_len() as usize,
             cube_dim: value.cube_dim,
             body,
-            wmma_activated: self.wmma,
-            pipeline: self.pipeline,
-            barrier: self.barrier,
-            tma: self.tma,
-            bf16: self.bf16,
-            f16: self.f16,
-            grid_constant: self.compilation_options.grid_constants,
-            fast_math,
-=======
-            body,
-            cube_dim: value.cube_dim,
             extensions: self.extensions,
             flags,
-            constants,
-            inputs,
-            named,
-            outputs,
->>>>>>> 62044e03
             items: self.items,
             kernel_name: value.options.kernel_name,
         }
