--- conflicted
+++ resolved
@@ -159,13 +159,8 @@
 
     fn compile_operation(
         &mut self,
-<<<<<<< HEAD
-        instructions: &mut Vec<Instruction>,
+        instructions: &mut Vec<Instruction<D>>,
         instruction: gpu::Instruction,
-=======
-        instructions: &mut Vec<Instruction<D>>,
-        operation: gpu::Operation,
->>>>>>> 44be0489
         scope: &mut gpu::Scope,
     ) {
         let out = instruction.out;
@@ -240,12 +235,8 @@
         }
     }
 
-<<<<<<< HEAD
-    fn compile_cmma(&mut self, cmma: gpu::CoopMma, out: Option<gpu::Variable>) -> Instruction {
+    fn compile_cmma(&mut self, cmma: gpu::CoopMma, out: Option<gpu::Variable>) -> Instruction<D> {
         let out = self.compile_variable(out.unwrap());
-=======
-    fn compile_cmma(&mut self, cmma: gpu::CoopMma) -> Instruction<D> {
->>>>>>> 44be0489
         match cmma {
             gpu::CoopMma::Fill { value } => Instruction::Wmma(super::WmmaInstruction::Fill {
                 frag: out,
@@ -286,16 +277,12 @@
         }
     }
 
-<<<<<<< HEAD
     fn compile_metadata(
         &mut self,
         metadata: gpu::Metadata,
         out: Option<gpu::Variable>,
-    ) -> Instruction {
+    ) -> Instruction<D> {
         let out = out.unwrap();
-=======
-    fn compile_metadata(&mut self, metadata: gpu::Metadata) -> Instruction<D> {
->>>>>>> 44be0489
         match metadata {
             gpu::Metadata::Stride { dim, var } => {
                 self.stride = true;
@@ -382,7 +369,7 @@
         &mut self,
         value: gpu::AtomicOp,
         out: Option<gpu::Variable>,
-        instructions: &mut Vec<Instruction>,
+        instructions: &mut Vec<Instruction<D>>,
     ) {
         let out = out.unwrap();
         match value {
@@ -428,12 +415,8 @@
     fn compile_instruction(
         &mut self,
         value: gpu::Operator,
-<<<<<<< HEAD
         out: Option<gpu::Variable>,
-        instructions: &mut Vec<Instruction>,
-=======
         instructions: &mut Vec<Instruction<D>>,
->>>>>>> 44be0489
         scope: &mut gpu::Scope,
     ) {
         let out = out.unwrap();
@@ -670,15 +653,11 @@
         };
     }
 
-<<<<<<< HEAD
     fn compile_binary(
         &mut self,
         value: gpu::BinaryOperator,
         out: gpu::Variable,
-    ) -> super::BinaryInstruction {
-=======
-    fn compile_binary(&mut self, value: gpu::BinaryOperator) -> super::BinaryInstruction<D> {
->>>>>>> 44be0489
+    ) -> super::BinaryInstruction<D> {
         super::BinaryInstruction {
             lhs: self.compile_variable(value.lhs),
             rhs: self.compile_variable(value.rhs),
@@ -686,31 +665,21 @@
         }
     }
 
-<<<<<<< HEAD
     fn compile_unary(
         &mut self,
         value: gpu::UnaryOperator,
         out: gpu::Variable,
-    ) -> super::UnaryInstruction {
-=======
-    fn compile_unary(&mut self, value: gpu::UnaryOperator) -> super::UnaryInstruction<D> {
->>>>>>> 44be0489
+    ) -> super::UnaryInstruction<D> {
         super::UnaryInstruction {
             input: self.compile_variable(value.input),
             out: self.compile_variable(out),
         }
     }
 
-<<<<<<< HEAD
-    fn compile_variable(&mut self, value: gpu::Variable) -> super::Variable {
+    fn compile_variable(&mut self, value: gpu::Variable) -> super::Variable<D> {
         let item = value.item;
         match value.kind {
             gpu::VariableKind::GlobalInputArray(id) => {
-=======
-    fn compile_variable(&mut self, value: gpu::Variable) -> super::Variable<D> {
-        match value {
-            gpu::Variable::GlobalInputArray { id, item } => {
->>>>>>> 44be0489
                 super::Variable::GlobalInputArray(id, self.compile_item(item))
             }
             gpu::VariableKind::GlobalScalar(id) => {
