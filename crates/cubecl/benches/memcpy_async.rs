--- conflicted
+++ resolved
@@ -378,26 +378,42 @@
 
 #[cube]
 trait ComputeTask: Send + Sync + 'static {
-    fn compute<E: Float>(input: &Slice<Line<E>>, acc: &mut Array<Line<E>>);
-    fn to_output<E: Float>(acc: &mut Array<Line<E>>, output: &mut SliceMut<Line<E>>);
+    fn compute<E: Float>(
+        input: &Slice<Line<E>>,
+        acc: &mut Array<Line<E>>,
+        #[comptime] config: Config,
+    );
+    fn to_output<E: Float>(
+        acc: &mut Array<Line<E>>,
+        output: &mut SliceMut<Line<E>>,
+        #[comptime] config: Config,
+    );
 }
 
 #[derive(CubeType)]
 struct DummyCompute {}
 #[cube]
 impl ComputeTask for DummyCompute {
-    fn compute<E: Float>(input: &Slice<Line<E>>, acc: &mut Array<Line<E>>) {
+    fn compute<E: Float>(
+        input: &Slice<Line<E>>,
+        acc: &mut Array<Line<E>>,
+        #[comptime] config: Config,
+    ) {
         // An offset to make sure units need the data loaded by other units
         let offset = 256;
 
-        let position = (UNIT_POS * acc.len() + offset) % input.len();
-        for i in 0..acc.len() {
+        let position = (UNIT_POS * config.acc_len + offset) % config.smem_size;
+        for i in 0..config.acc_len {
             acc[i] += input[position + i];
         }
     }
-    fn to_output<E: Float>(acc: &mut Array<Line<E>>, output: &mut SliceMut<Line<E>>) {
-        let position = UNIT_POS * acc.len();
-        for i in 0..acc.len() {
+    fn to_output<E: Float>(
+        acc: &mut Array<Line<E>>,
+        output: &mut SliceMut<Line<E>>,
+        #[comptime] config: Config,
+    ) {
+        let position = UNIT_POS * config.acc_len;
+        for i in 0..config.acc_len {
             acc[i] += output[position + i];
         }
     }
@@ -407,6 +423,8 @@
 struct Config {
     plane_dim: u32,
     num_planes: u32,
+    smem_size: u32,
+    acc_len: u32,
 }
 
 #[cube(launch_unchecked)]
@@ -416,17 +434,16 @@
     #[comptime] config: Config,
 ) {
     let data_count = input.shape(0);
-    let smem_size = 1024; // TODO config
-
-    let mut smem = SharedMemory::<E>::new_lined(smem_size, 1u32);
-    let mut acc = Array::<Line<E>>::new(smem_size / (config.plane_dim * config.num_planes));
-    let num_iterations = (data_count + smem_size - 1) / smem_size;
+
+    let mut smem = SharedMemory::<E>::new_lined(config.smem_size, 1u32);
+    let mut acc = Array::<Line<E>>::new(config.acc_len);
+    let num_iterations = (data_count + config.smem_size - 1) / config.smem_size;
 
     let barrier = Cpy::barrier();
 
     for i in 0..num_iterations {
-        let start = i * smem_size;
-        let end = start + smem_size;
+        let start = i * config.smem_size;
+        let end = start + config.smem_size;
 
         Cpy::memcpy(
             &input.slice(start, end),
@@ -437,10 +454,10 @@
 
         Cpy::wait(barrier);
 
-        Cpt::compute(&smem.to_slice(), &mut acc);
-    }
-
-    Cpt::to_output(&mut acc, &mut output.to_slice_mut());
+        Cpt::compute(&smem.to_slice(), &mut acc, config);
+    }
+
+    Cpt::to_output(&mut acc, &mut output.to_slice_mut(), config);
 }
 
 #[derive(Debug, Clone, Copy, Eq, PartialEq, Hash)]
@@ -469,6 +486,7 @@
     client: &ComputeClient<R::Server, R::Channel>,
     input: &TensorHandleRef<R>,
     output: &TensorHandleRef<R>,
+    smem_size: u32,
 ) {
     let cube_count = CubeCount::Static(1, 1, 1);
     let plane_dim = 32;
@@ -477,6 +495,8 @@
     let config = Config {
         plane_dim,
         num_planes,
+        smem_size,
+        acc_len: smem_size / (plane_dim * num_planes),
     };
 
     unsafe {
@@ -643,11 +663,13 @@
     }
 
     fn execute(&self, args: Self::Args) {
+        let smem_size = args.1.shape[0] as u32;
         launch_ref::<R, E>(
             self.strategy,
             &self.client,
             &args.0.as_ref(),
             &args.1.as_ref(),
+            smem_size,
         );
     }
 
@@ -684,12 +706,7 @@
 fn run<R: Runtime, E: Float>(device: R::Device, strategy: CopyStrategyEnum) {
     let client = R::client(&device);
 
-<<<<<<< HEAD
-    // for data_count in [10000, 100000, 1000000, 10000000] {
-    for data_count in [100] {
-=======
     for (data_count, window_size) in [(10000000, 1024)] {
->>>>>>> 86d3c27c
         let bench = MemcpyAsyncBench::<R, E> {
             data_count,
             window_size,
