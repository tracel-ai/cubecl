use cubecl::prelude::*;
use cubecl_linalg::matmul::{self};
use std::marker::PhantomData;

use cubecl::benchmark::{Benchmark, TimestampsResult, TimingMethod};
use cubecl::frontend::Float;
use cubecl::future;
use cubecl_linalg::tensor::TensorHandle;

impl<R: Runtime, E: Float> Benchmark for MatmulBench<R, E> {
    type Args = (TensorHandle<R, E>, TensorHandle<R, E>);

    fn prepare(&self) -> Self::Args {
        let client = R::client(&self.device);

        let lhs = TensorHandle::zeros(&client, vec![self.b, self.m, self.k]);
        let rhs = TensorHandle::zeros(&client, vec![self.b, self.k, self.n]);

        (lhs, rhs)
    }

    fn execute(&self, (lhs, rhs): Self::Args) {
        let client = R::client(&self.device);
        let out = TensorHandle::empty(&client, vec![self.b, self.m, self.n]);

        matmul::launch::<R, E>(&self.strategy, &self.client, lhs, rhs, out).unwrap();
    }

    fn name(&self) -> String {
        let client = R::client(&self.device);

        format!(
            "matmul-{}-{}-{:?}",
            R::name(&client),
            E::as_elem_native_unchecked(),
            self.strategy
        )
        .to_lowercase()
    }

    fn sync(&self) {
        future::block_on(self.client.sync())
    }

    fn sync_elapsed(&self) -> TimestampsResult {
        future::block_on(self.client.sync_elapsed())
    }
}

#[allow(dead_code)]
struct MatmulBench<R: Runtime, E> {
    b: usize,
    m: usize,
    k: usize,
    n: usize,
    strategy: matmul::Strategy,
    device: R::Device,
    client: ComputeClient<R::Server, R::Channel>,
    _e: PhantomData<E>,
}

#[allow(dead_code)]
fn run<R: Runtime, E: Float>(device: R::Device, strategy: matmul::Strategy) {
    let client = R::client(&device);

    for (b, m, n, k) in [
        // (1, 6144, 6144, 16384),
        (1, 6144, 6144, 6144),
        (1, 5000, 5000, 5000),
        (2, 4096, 4096, 4096),
        // (16, 6144, 2048, 513),
        // (32, 256, 256, 256),
    ] {
        let bench = MatmulBench::<R, E> {
            b,
            m,
            k,
            n,
            client: client.clone(),
            device: device.clone(),
            strategy: strategy.clone(),
            _e: PhantomData,
        };
        println!("b: {b} m: {m} n: {n} k: {k}");
        println!("{}", bench.name());
        println!("{}", bench.run(TimingMethod::Full));
    }
}

#[allow(unused)]
fn run_benches<R: Runtime, E: Float>() {
    run::<R, E>(Default::default(), matmul::Strategy::DoubleBuffering);
    // run::<R, E>(
    //     Default::default(),
    //     matmul::Strategy::Simple(SyncLoadingStrategy::Cyclic),
    // );
    // run::<R, E>(
    //     Default::default(),
    //     matmul::Strategy::Tiling2D(Default::default()),
    // );
    // run::<cubecl::cuda::CudaRuntime, f16>(
    //     Default::default(),
    //     matmul::Strategy::Simple(SyncLoadingStrategy::Strided),
    // );
    // run::<cubecl::cuda::CudaRuntime, f16>(
    //     Default::default(),
    //     matmul::Strategy::SimpleBarrier(AsyncLoadingStrategy::Cooperative),
    // );
    // run::<cubecl::cuda::CudaRuntime, f16>(
    //     Default::default(),
    //     matmul::Strategy::SimpleBarrier(AsyncLoadingStrategy::Cyclic),
    // );
    // run::<cubecl::cuda::CudaRuntime, f16>(
    //     Default::default(),
    //     matmul::Strategy::SimpleBarrier(AsyncLoadingStrategy::Tma),
    // );
}

fn main() {
    #[cfg(feature = "wgpu")]
    {
        run_benches::<cubecl::wgpu::WgpuRuntime, f32>();
    }

    #[cfg(feature = "wgpu-spirv")]
    {
<<<<<<< HEAD
        type R = cubecl::wgpu::WgpuRuntime;
        use crate::matmul::SyncLoadingStrategy;
        use half::f16;

        run::<R, f16>(
            Default::default(),
            matmul::Strategy::Simple(SyncLoadingStrategy::Cyclic),
        );
        run::<R, f16>(Default::default(), matmul::Strategy::Specialized);
        run::<R, f16>(Default::default(), matmul::Strategy::DoubleBuffering);
        //run::<R, flex32>(Default::default(), matmul::Strategy::Simple);
        run::<R, flex32>(Default::default(), matmul::Strategy::Specialized);
        run::<R, flex32>(Default::default(), matmul::Strategy::DoubleBuffering);
        run::<R, f32>(
            Default::default(),
            matmul::Strategy::Simple(SyncLoadingStrategy::Cyclic),
        );
        run::<R, f32>(Default::default(), matmul::Strategy::Specialized);
        run::<R, f32>(Default::default(), matmul::Strategy::DoubleBuffering);
=======
        run_benches::<cubecl::wgpu::WgpuRuntime, half::f16>();
>>>>>>> 0b07a537
    }

    #[cfg(all(feature = "hip", target_os = "linux"))]
    {
<<<<<<< HEAD
        use crate::matmul::SyncLoadingStrategy;

        // TODO: unless annotated OOM, all the benches can randomly hang
        // Full-precision ----------------------------------------------------
        // Tiling2D
        run::<cubecl::hip::HipRuntime, f32>(
            Default::default(),
            matmul::Strategy::Tiling2D(Default::default()),
        );
        // PlaneMma
        // run::<cubecl::hip::HipRuntime, f32>(Default::default(), matmul::Strategy::PlaneMma);
        // CmmaOld
        // run::<cubecl::hip::HipRuntime,<cubecl::hip::HipDialect> f32>(Default::default(), matmul::Strategy::CmmaOld(Default::default()));
        // Accelerated
        run::<cubecl::hip::HipRuntime, f32>(
            Default::default(),
            matmul::Strategy::Simple(SyncLoadingStrategy::Cyclic),
        );
        // Half-precision ----------------------------------------------------
        // Tiling2D
        run::<cubecl::hip::HipRuntime, half::f16>(
            Default::default(),
            matmul::Strategy::Tiling2D(Default::default()),
        );
        // PlaneMma: OOM
        // run::<cubecl::hip::HipRuntime, half::f16>(Default::default(), matmul::Strategy::PlaneMma);
        // CmmaOld: OOM
        // run::<cubecl::hip::HipRuntime, half::f16>(Default::default(), matmul::Strategy::CmmaOld(Default::default()));
        // Accelerated
        run::<cubecl::hip::HipRuntime, half::f16>(
            Default::default(),
            matmul::Strategy::Simple(SyncLoadingStrategy::Cyclic),
        );
=======
        run_benches::<cubecl::hip::HipRuntime, half::f16>();
>>>>>>> 0b07a537
    }

    #[cfg(feature = "cuda")]
    {
<<<<<<< HEAD
        use crate::matmul::{AsyncLoadingStrategy, SyncLoadingStrategy};
        use half::f16;

        run::<cubecl::cuda::CudaRuntime, f16>(
            Default::default(),
            matmul::Strategy::Simple(SyncLoadingStrategy::Cyclic),
        );
        run::<cubecl::cuda::CudaRuntime, f16>(
            Default::default(),
            matmul::Strategy::Simple(SyncLoadingStrategy::Strided),
        );
        run::<cubecl::cuda::CudaRuntime, f16>(
            Default::default(),
            matmul::Strategy::DoubleBuffering,
        );
        run::<cubecl::cuda::CudaRuntime, f16>(
            Default::default(),
            matmul::Strategy::SimpleBarrier(AsyncLoadingStrategy::Cooperative),
        );
        run::<cubecl::cuda::CudaRuntime, f16>(
            Default::default(),
            matmul::Strategy::SimpleBarrier(AsyncLoadingStrategy::Cyclic),
        );
        // run::<cubecl::cuda::CudaRuntime, f16>(
        //     Default::default(),
        //     matmul::Strategy::SimpleBarrier(AsyncLoadingStrategy::Tma),
        // );
=======
        run_benches::<cubecl::cuda::CudaRuntime, half::f16>();
>>>>>>> 0b07a537
    }
}<|MERGE_RESOLUTION|>--- conflicted
+++ resolved
@@ -124,104 +124,16 @@
 
     #[cfg(feature = "wgpu-spirv")]
     {
-<<<<<<< HEAD
-        type R = cubecl::wgpu::WgpuRuntime;
-        use crate::matmul::SyncLoadingStrategy;
-        use half::f16;
-
-        run::<R, f16>(
-            Default::default(),
-            matmul::Strategy::Simple(SyncLoadingStrategy::Cyclic),
-        );
-        run::<R, f16>(Default::default(), matmul::Strategy::Specialized);
-        run::<R, f16>(Default::default(), matmul::Strategy::DoubleBuffering);
-        //run::<R, flex32>(Default::default(), matmul::Strategy::Simple);
-        run::<R, flex32>(Default::default(), matmul::Strategy::Specialized);
-        run::<R, flex32>(Default::default(), matmul::Strategy::DoubleBuffering);
-        run::<R, f32>(
-            Default::default(),
-            matmul::Strategy::Simple(SyncLoadingStrategy::Cyclic),
-        );
-        run::<R, f32>(Default::default(), matmul::Strategy::Specialized);
-        run::<R, f32>(Default::default(), matmul::Strategy::DoubleBuffering);
-=======
         run_benches::<cubecl::wgpu::WgpuRuntime, half::f16>();
->>>>>>> 0b07a537
     }
 
     #[cfg(all(feature = "hip", target_os = "linux"))]
     {
-<<<<<<< HEAD
-        use crate::matmul::SyncLoadingStrategy;
-
-        // TODO: unless annotated OOM, all the benches can randomly hang
-        // Full-precision ----------------------------------------------------
-        // Tiling2D
-        run::<cubecl::hip::HipRuntime, f32>(
-            Default::default(),
-            matmul::Strategy::Tiling2D(Default::default()),
-        );
-        // PlaneMma
-        // run::<cubecl::hip::HipRuntime, f32>(Default::default(), matmul::Strategy::PlaneMma);
-        // CmmaOld
-        // run::<cubecl::hip::HipRuntime,<cubecl::hip::HipDialect> f32>(Default::default(), matmul::Strategy::CmmaOld(Default::default()));
-        // Accelerated
-        run::<cubecl::hip::HipRuntime, f32>(
-            Default::default(),
-            matmul::Strategy::Simple(SyncLoadingStrategy::Cyclic),
-        );
-        // Half-precision ----------------------------------------------------
-        // Tiling2D
-        run::<cubecl::hip::HipRuntime, half::f16>(
-            Default::default(),
-            matmul::Strategy::Tiling2D(Default::default()),
-        );
-        // PlaneMma: OOM
-        // run::<cubecl::hip::HipRuntime, half::f16>(Default::default(), matmul::Strategy::PlaneMma);
-        // CmmaOld: OOM
-        // run::<cubecl::hip::HipRuntime, half::f16>(Default::default(), matmul::Strategy::CmmaOld(Default::default()));
-        // Accelerated
-        run::<cubecl::hip::HipRuntime, half::f16>(
-            Default::default(),
-            matmul::Strategy::Simple(SyncLoadingStrategy::Cyclic),
-        );
-=======
         run_benches::<cubecl::hip::HipRuntime, half::f16>();
->>>>>>> 0b07a537
     }
 
     #[cfg(feature = "cuda")]
     {
-<<<<<<< HEAD
-        use crate::matmul::{AsyncLoadingStrategy, SyncLoadingStrategy};
-        use half::f16;
-
-        run::<cubecl::cuda::CudaRuntime, f16>(
-            Default::default(),
-            matmul::Strategy::Simple(SyncLoadingStrategy::Cyclic),
-        );
-        run::<cubecl::cuda::CudaRuntime, f16>(
-            Default::default(),
-            matmul::Strategy::Simple(SyncLoadingStrategy::Strided),
-        );
-        run::<cubecl::cuda::CudaRuntime, f16>(
-            Default::default(),
-            matmul::Strategy::DoubleBuffering,
-        );
-        run::<cubecl::cuda::CudaRuntime, f16>(
-            Default::default(),
-            matmul::Strategy::SimpleBarrier(AsyncLoadingStrategy::Cooperative),
-        );
-        run::<cubecl::cuda::CudaRuntime, f16>(
-            Default::default(),
-            matmul::Strategy::SimpleBarrier(AsyncLoadingStrategy::Cyclic),
-        );
-        // run::<cubecl::cuda::CudaRuntime, f16>(
-        //     Default::default(),
-        //     matmul::Strategy::SimpleBarrier(AsyncLoadingStrategy::Tma),
-        // );
-=======
         run_benches::<cubecl::cuda::CudaRuntime, half::f16>();
->>>>>>> 0b07a537
     }
 }