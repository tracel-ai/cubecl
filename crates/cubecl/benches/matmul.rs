--- conflicted
+++ resolved
@@ -137,15 +137,9 @@
     #[cfg(feature = "cuda")]
     {
         // run_benches::<cubecl::cuda::CudaRuntime, f32>();
-<<<<<<< HEAD
-        run_benches::<cubecl::cuda::CudaRuntime, half::f16>();
-        // run_benches::<cubecl::cuda::CudaRuntime, SymQ8>();
-        // run_benches::<cubecl::cuda::CudaRuntime, (i8, i8, i32, i32)>();
-=======
         // run_benches::<cubecl::cuda::CudaRuntime, half::f16>();
         //run_benches::<cubecl::cuda::CudaRuntime, SymQ8>();
         run_benches::<cubecl::cuda::CudaRuntime, (i8, i8, i32, i32)>();
->>>>>>> bd2f7efc
         // run_benches::<cubecl::cuda::CudaRuntime, (i8, i8, i32, i8)>();
         // run_benches::<cubecl::cuda::CudaRuntime, (i8, half::f16, half::f16, half::f16)>();
         // run_benches::<cubecl::cuda::CudaRuntime, (i8, half::bf16, f32, f32)>();
