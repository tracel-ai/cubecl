use std::marker::PhantomData;

use cubecl::{
    Runtime,
    benchmark::{Benchmark, TimingMethod},
    client::ComputeClient,
    future,
};
use cubecl_linalg::{
    convolution::{self, ConvolutionArgs, algorithm::simple::SimpleConvAlgorithm},
    matmul::components::{MatmulPrecision, tile::accelerated::Accelerated},
    tensor::TensorHandle,
};

use cubecl::prelude::*;

impl<R: Runtime, MP: MatmulPrecision> Benchmark for Conv2dBench<R, MP> {
    type Args = (
        TensorHandle<R, MP::EI>,
        TensorHandle<R, MP::EI>,
        TensorHandle<R, MP::EI>,
    );

    fn prepare(&self) -> Self::Args {
        let client = R::client(&self.device);

        let input = TensorHandle::zeros(&client, self.input_shape.to_vec());
        let weight = TensorHandle::zeros(&client, self.weight_shape.to_vec());
        let bias = TensorHandle::zeros(&client, vec![self.bias_shape]);

        (input, weight, bias)
    }

    fn execute(&self, (input, weight, bias): Self::Args) {
        let client = R::client(&self.device);
        let [n, _, h_in, w_in] = self.input_shape;
        let [c_out, _, k_h, k_w] = self.weight_shape;
        let (s_h, s_w) = self.args.stride;
        let (p_h, p_w) = self.args.padding;
        let (d_h, d_w) = self.args.dilation;

        let h_out = (h_in + 2 * p_h - d_h * (k_h - 1) - 1) / s_h + 1;
        let w_out = (w_in + 2 * p_w - d_w * (k_w - 1) - 1) / s_w + 1;

        let out: TensorHandle<R, MP::EO> =
            TensorHandle::empty(&client, vec![n, c_out, h_out, w_out]);

        convolution::launch_conv2d_nhwc::<R, MP, SimpleConvAlgorithm<Accelerated>>(
            &self.client,
            &input.as_ref(),
            &weight.as_ref(),
            &Some(bias.as_ref()),
            &out.as_ref(),
            self.args.clone(),
        )
        .unwrap();
    }

    fn name(&self) -> String {
        let client = R::client(&self.device);
        format!(
            "{}-conv2d-{}-{}-{}-{}",
            R::name(&client),
            MP::EI::as_elem_native_unchecked(),
            MP::ES::as_elem_native_unchecked(),
            MP::EA::as_elem_native_unchecked(),
            MP::EO::as_elem_native_unchecked(),
        )
        .to_lowercase()
    }

    fn sync(&self) {
        future::block_on(self.client.sync())
    }

    fn profile(&self, args: Self::Args) -> cubecl::benchmark::ProfileDuration {
        self.client.profile(|| self.execute(args))
    }
}

#[allow(dead_code)]
pub struct Conv2dBench<R: Runtime, MP> {
    input_shape: [usize; 4],
    weight_shape: [usize; 4],
    bias_shape: usize,
    args: ConvolutionArgs,
    device: R::Device,
    client: ComputeClient<R::Server, R::Channel>,
    _phantom: PhantomData<MP>,
}

#[allow(dead_code)]
fn run<R: Runtime, MP: MatmulPrecision>(device: R::Device) {
    let client = R::client(&device);
    let batch_size = 16;

<<<<<<< HEAD
    let bench1 = Conv2dBench::<R, MP> {
        input_shape: [batch_size, 3, 227, 227].into(),
        weight_shape: [96, 3, 11, 11].into(),
=======
    let bench = Conv2dBench::<R, MP> {
        input_shape: [batch_size, 3, 227, 227],
        weight_shape: [96, 3, 11, 11],
>>>>>>> f167a377
        bias_shape: 96,
        args: ConvolutionArgs {
            stride: (4, 4),
            padding: (0, 0),
            dilation: (1, 1),
        },
        client: client.clone(),
        device: device.clone(),
        _phantom: PhantomData,
    };

    let bench2 = Conv2dBench::<R, MP> {
        input_shape: [batch_size, 4, 256, 256].into(),
        weight_shape: [64, 4, 8, 8].into(),
        bias_shape: 64,
        args: ConvolutionArgs {
            stride: (1, 1),
            padding: (0, 0),
            dilation: (1, 1),
        },
        client: client.clone(),
        device: device.clone(),
        _phantom: PhantomData,
    };

    for bench in [bench1, bench2] {
        println!(
            "input: {:?} weight: {:?}",
            bench.input_shape, bench.weight_shape
        );
        println!("{}", bench.name());
        println!("{}", bench.run(TimingMethod::Full));
    }
}

#[allow(unused)]
fn run_benches<R: Runtime, MP: MatmulPrecision>() {
    let client = R::client(&Default::default());

    run::<R, MP>(Default::default());
}

fn main() {
    #[cfg(feature = "wgpu")]
    {
        run_benches::<cubecl::wgpu::WgpuRuntime, f32>();
    }

    #[cfg(feature = "wgpu-spirv")]
    {
        run_benches::<cubecl::wgpu::WgpuRuntime, half::f16>();
    }

    #[cfg(all(feature = "hip", target_os = "linux"))]
    {
        run_benches::<cubecl::hip::HipRuntime, half::f16>();
    }

    #[cfg(feature = "cuda")]
    {
        run_benches::<cubecl::cuda::CudaRuntime, half::f16>();
    }

    #[cfg(feature = "wgpu-msl")]
    {
        run_benches::<cubecl::wgpu::WgpuRuntime, half::f16>();
    }
}<|MERGE_RESOLUTION|>--- conflicted
+++ resolved
@@ -94,15 +94,9 @@
     let client = R::client(&device);
     let batch_size = 16;
 
-<<<<<<< HEAD
     let bench1 = Conv2dBench::<R, MP> {
-        input_shape: [batch_size, 3, 227, 227].into(),
-        weight_shape: [96, 3, 11, 11].into(),
-=======
-    let bench = Conv2dBench::<R, MP> {
         input_shape: [batch_size, 3, 227, 227],
         weight_shape: [96, 3, 11, 11],
->>>>>>> f167a377
         bias_shape: 96,
         args: ConvolutionArgs {
             stride: (4, 4),
@@ -115,8 +109,8 @@
     };
 
     let bench2 = Conv2dBench::<R, MP> {
-        input_shape: [batch_size, 4, 256, 256].into(),
-        weight_shape: [64, 4, 8, 8].into(),
+        input_shape: [batch_size, 4, 256, 256],
+        weight_shape: [64, 4, 8, 8],
         bias_shape: 64,
         args: ConvolutionArgs {
             stride: (1, 1),
