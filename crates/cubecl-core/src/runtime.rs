use crate::DeviceId;
use crate::{codegen::Compiler, compute::CubeTask, ir::Elem};
use cubecl_runtime::{channel::ComputeChannel, client::ComputeClient, server::ComputeServer};

pub use cubecl_runtime::channel;
pub use cubecl_runtime::client;
pub use cubecl_runtime::server;
pub use cubecl_runtime::tune;

/// Runtime for the CubeCL.
pub trait Runtime: Send + Sync + 'static + core::fmt::Debug {
    /// The compiler used to compile the inner representation into tokens.
    type Compiler: Compiler;
    /// The compute server used to run kernels and perform autotuning.
    type Server: ComputeServer<Kernel = Box<dyn CubeTask<Self::Compiler>>, Feature = Feature>;
    /// The channel used to communicate with the compute server.
    type Channel: ComputeChannel<Self::Server>;
    /// The device used to retrieve the compute client.
    type Device: Default + Clone + core::fmt::Debug + Send + Sync;

    /// Fetch the id for the given device.
    fn device_id(device: &Self::Device) -> DeviceId;

    /// Retrieve the compute client from the runtime device.
    fn client(device: &Self::Device) -> ComputeClient<Self::Server, Self::Channel>;

    /// The runtime name on the given device.
    fn name(client: &ComputeClient<Self::Server, Self::Channel>) -> &'static str;

    /// Return true if global input array lengths should be added to kernel info.
    fn require_array_lengths() -> bool {
        false
    }

    /// Returns the supported line sizes for the current runtime's compiler.
    fn supported_line_sizes() -> &'static [u8];

    /// Returns all line sizes that are useful to perform IO operation on the given element.
    fn line_size_elem(elem: &Elem) -> impl Iterator<Item = u8> + Clone {
        Self::supported_line_sizes()
            .iter()
            .filter(|v| **v as usize * elem.size() <= 16)
            .cloned() // 128 bits
    }

    /// Returns the maximum cube count on each dimension that can be launched.
    fn max_cube_count() -> (u32, u32, u32);
}

/// Every feature that can be supported by a [cube runtime](Runtime).
#[derive(Debug, Clone, Copy, PartialEq, Eq, PartialOrd, Ord)]
pub enum Feature {
    /// The plane feature enables all basic warp/subgroup operations.
    Plane,
    /// The cmma feature enables cooperative matrix-multiply and accumulate operations.
    Cmma {
        a: Elem,
        b: Elem,
        c: Elem,
        m: u8,
        k: u8,
        n: u8,
    },
    CmmaWarpSize(i32),
    Type(Elem),
    /// Features supported for floating point atomics. For integers, all methods are supported as
    /// long as the type is.
    AtomicFloat(AtomicFeature),
    /// The pipeline feature enables pipelined (async) operations
    Pipeline,
    /// The barrier feature enables barrier (async) operations
    Barrier,
    /// Tensor Memory Accelerator features. Minimum H100/RTX 5000 series for base set
    Tma(TmaFeature),
<<<<<<< HEAD
    /// Clustered launches and intra-cluster operations like cluster shared memory
    Cluster,
=======
    /// Enables to change the line size of containers during kernel execution.
    DynamicLineSize,
>>>>>>> dd26fa37
}

/// Atomic features that may be supported by a [cube runtime](Runtime).
#[derive(Debug, Clone, Copy, PartialEq, Eq, PartialOrd, Ord)]
pub enum AtomicFeature {
    LoadStore,
    Add,
    MinMax,
}

/// Atomic features that may be supported by a [cube runtime](Runtime).
#[derive(Debug, Clone, Copy, PartialEq, Eq, PartialOrd, Ord)]
pub enum TmaFeature {
    /// Base feature set for tensor memory accelerator features. Includes tiling and im2col
    Base,
    /// im2colWide encoding for tensor map.
    /// TODO: Not yet implemented due to missing `cudarc` support
    Im2colWide,
}<|MERGE_RESOLUTION|>--- conflicted
+++ resolved
@@ -72,13 +72,10 @@
     Barrier,
     /// Tensor Memory Accelerator features. Minimum H100/RTX 5000 series for base set
     Tma(TmaFeature),
-<<<<<<< HEAD
     /// Clustered launches and intra-cluster operations like cluster shared memory
     Cluster,
-=======
     /// Enables to change the line size of containers during kernel execution.
     DynamicLineSize,
->>>>>>> dd26fa37
 }
 
 /// Atomic features that may be supported by a [cube runtime](Runtime).
