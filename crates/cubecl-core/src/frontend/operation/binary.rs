--- conflicted
+++ resolved
@@ -14,11 +14,7 @@
     use super::*;
 
     pub fn expand<C: CubePrimitive>(
-<<<<<<< HEAD
-        context: &mut Scope,
-=======
-        scope: &mut Scope,
->>>>>>> e0734dad
+        scope: &mut Scope,
         lhs: ExpandElementTyped<C>,
         rhs: ExpandElementTyped<C>,
     ) -> ExpandElementTyped<C> {
@@ -30,11 +26,7 @@
     use super::*;
 
     pub fn expand<C: CubePrimitive>(
-<<<<<<< HEAD
-        context: &mut Scope,
-=======
-        scope: &mut Scope,
->>>>>>> e0734dad
+        scope: &mut Scope,
         lhs: ExpandElementTyped<C>,
         rhs: ExpandElementTyped<C>,
     ) -> ExpandElementTyped<C> {
@@ -46,11 +38,7 @@
     use super::*;
 
     pub fn expand<C: CubePrimitive>(
-<<<<<<< HEAD
-        context: &mut Scope,
-=======
-        scope: &mut Scope,
->>>>>>> e0734dad
+        scope: &mut Scope,
         lhs: ExpandElementTyped<C>,
         rhs: ExpandElementTyped<C>,
     ) -> ExpandElementTyped<C> {
@@ -62,11 +50,7 @@
     use super::*;
 
     pub fn expand<C: CubePrimitive>(
-<<<<<<< HEAD
-        context: &mut Scope,
-=======
-        scope: &mut Scope,
->>>>>>> e0734dad
+        scope: &mut Scope,
         lhs: ExpandElementTyped<C>,
         rhs: ExpandElementTyped<C>,
     ) -> ExpandElementTyped<C> {
@@ -78,11 +62,7 @@
     use super::*;
 
     pub fn expand<C: CubePrimitive>(
-<<<<<<< HEAD
-        context: &mut Scope,
-=======
-        scope: &mut Scope,
->>>>>>> e0734dad
+        scope: &mut Scope,
         lhs: ExpandElementTyped<C>,
         rhs: ExpandElementTyped<C>,
     ) -> ExpandElementTyped<C> {
@@ -94,11 +74,7 @@
     use super::*;
 
     pub fn expand<C: CubePrimitive>(
-<<<<<<< HEAD
-        context: &mut Scope,
-=======
-        scope: &mut Scope,
->>>>>>> e0734dad
+        scope: &mut Scope,
         lhs: ExpandElementTyped<C>,
         rhs: ExpandElementTyped<C>,
     ) -> ExpandElementTyped<bool> {
@@ -110,11 +86,7 @@
     use super::*;
 
     pub fn expand<C: CubePrimitive>(
-<<<<<<< HEAD
-        context: &mut Scope,
-=======
-        scope: &mut Scope,
->>>>>>> e0734dad
+        scope: &mut Scope,
         lhs: ExpandElementTyped<C>,
         rhs: ExpandElementTyped<C>,
     ) -> ExpandElementTyped<C> {
@@ -126,11 +98,7 @@
     use super::*;
 
     pub fn expand<C: CubePrimitive>(
-<<<<<<< HEAD
-        context: &mut Scope,
-=======
-        scope: &mut Scope,
->>>>>>> e0734dad
+        scope: &mut Scope,
         lhs: ExpandElementTyped<C>,
         rhs: ExpandElementTyped<C>,
     ) -> ExpandElementTyped<C> {
@@ -142,11 +110,7 @@
     use super::*;
 
     pub fn expand<C: CubePrimitive>(
-<<<<<<< HEAD
-        context: &mut Scope,
-=======
-        scope: &mut Scope,
->>>>>>> e0734dad
+        scope: &mut Scope,
         lhs: ExpandElementTyped<C>,
         rhs: ExpandElementTyped<C>,
     ) -> ExpandElementTyped<bool> {
@@ -158,11 +122,7 @@
     use super::*;
 
     pub fn expand<C: CubePrimitive>(
-<<<<<<< HEAD
-        context: &mut Scope,
-=======
-        scope: &mut Scope,
->>>>>>> e0734dad
+        scope: &mut Scope,
         lhs: ExpandElementTyped<C>,
         rhs: ExpandElementTyped<C>,
     ) -> ExpandElementTyped<C> {
@@ -174,11 +134,7 @@
     use super::*;
 
     pub fn expand<C: CubePrimitive>(
-<<<<<<< HEAD
-        context: &mut Scope,
-=======
-        scope: &mut Scope,
->>>>>>> e0734dad
+        scope: &mut Scope,
         lhs: ExpandElementTyped<C>,
         rhs: ExpandElementTyped<C>,
     ) -> ExpandElementTyped<C> {
@@ -190,11 +146,7 @@
     use super::*;
 
     pub fn expand<C: CubePrimitive>(
-<<<<<<< HEAD
-        context: &mut Scope,
-=======
-        scope: &mut Scope,
->>>>>>> e0734dad
+        scope: &mut Scope,
         lhs: ExpandElementTyped<C>,
         rhs: ExpandElementTyped<C>,
     ) -> ExpandElementTyped<C> {
@@ -211,11 +163,7 @@
             }
 
             fn $func_name_expand(
-<<<<<<< HEAD
-                context: &mut Scope,
-=======
                 scope: &mut Scope,
->>>>>>> e0734dad
                 lhs: ExpandElementTyped<Self>,
                 rhs: ExpandElementTyped<Self>,
             ) -> ExpandElementTyped<Self> {
@@ -225,13 +173,8 @@
 
         $(impl $trait_name for $type {})*
         $(impl ExpandElementTyped<$type> {
-<<<<<<< HEAD
-            pub fn $method_name_expand(self, context: &mut Scope, rhs: ExpandElementTyped<$type>) -> ExpandElementTyped<$type> {
-                binary_expand(context, self.into(), rhs.into(), $operator).into()
-=======
             pub fn $method_name_expand(self, scope: &mut Scope, rhs: ExpandElementTyped<$type>) -> ExpandElementTyped<$type> {
                 binary_expand(scope, self.into(), rhs.into(), $operator).into()
->>>>>>> e0734dad
             }
         })*
     }
@@ -245,11 +188,7 @@
             }
 
             fn $func_name_expand(
-<<<<<<< HEAD
-                context: &mut Scope,
-=======
                 scope: &mut Scope,
->>>>>>> e0734dad
                 lhs: ExpandElementTyped<Self>,
                 rhs: ExpandElementTyped<Self>,
             ) -> ExpandElementTyped<Self> {
@@ -262,11 +201,7 @@
 
         $(impl $trait_name for $type {})*
         $(impl ExpandElementTyped<$type> {
-<<<<<<< HEAD
-            pub fn $method_name_expand(self, context: &mut Scope, rhs: ExpandElementTyped<$type>) -> ExpandElementTyped<$type> {
-=======
             pub fn $method_name_expand(self, scope: &mut Scope, rhs: ExpandElementTyped<$type>) -> ExpandElementTyped<$type> {
->>>>>>> e0734dad
                 let lhs: ExpandElement = self.into();
                 let mut item = lhs.item;
                 item.vectorization = $out_vectorization;
