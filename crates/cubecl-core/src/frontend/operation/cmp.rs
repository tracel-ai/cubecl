use crate::frontend::operation::base::cmp_expand;
use crate::frontend::ExpandElementTyped;
use crate::ir::{Comparison, Scope};
use crate::prelude::CubePrimitive;

pub mod ne {
    use super::*;

    pub fn expand<C: CubePrimitive>(
<<<<<<< HEAD
        context: &mut Scope,
=======
        scope: &mut Scope,
>>>>>>> e0734dad
        lhs: ExpandElementTyped<C>,
        rhs: ExpandElementTyped<C>,
    ) -> ExpandElementTyped<bool> {
        cmp_expand(scope, lhs.into(), rhs.into(), Comparison::NotEqual).into()
    }
}

pub mod gt {
    use super::*;

    pub fn expand<C: CubePrimitive>(
<<<<<<< HEAD
        context: &mut Scope,
=======
        scope: &mut Scope,
>>>>>>> e0734dad
        lhs: ExpandElementTyped<C>,
        rhs: ExpandElementTyped<C>,
    ) -> ExpandElementTyped<bool> {
        cmp_expand(scope, lhs.into(), rhs.into(), Comparison::Greater).into()
    }
}

pub mod lt {
    use super::*;

    pub fn expand<C: CubePrimitive>(
<<<<<<< HEAD
        context: &mut Scope,
=======
        scope: &mut Scope,
>>>>>>> e0734dad
        lhs: ExpandElementTyped<C>,
        rhs: ExpandElementTyped<C>,
    ) -> ExpandElementTyped<bool> {
        cmp_expand(scope, lhs.into(), rhs.into(), Comparison::Lower).into()
    }
}

pub mod ge {
    use super::*;

    pub fn expand<C: CubePrimitive>(
<<<<<<< HEAD
        context: &mut Scope,
=======
        scope: &mut Scope,
>>>>>>> e0734dad
        lhs: ExpandElementTyped<C>,
        rhs: ExpandElementTyped<C>,
    ) -> ExpandElementTyped<bool> {
        cmp_expand(scope, lhs.into(), rhs.into(), Comparison::GreaterEqual).into()
    }
}

pub mod le {
    use super::*;

    pub fn expand<C: CubePrimitive>(
<<<<<<< HEAD
        context: &mut Scope,
=======
        scope: &mut Scope,
>>>>>>> e0734dad
        lhs: ExpandElementTyped<C>,
        rhs: ExpandElementTyped<C>,
    ) -> ExpandElementTyped<bool> {
        cmp_expand(scope, lhs.into(), rhs.into(), Comparison::LowerEqual).into()
    }
}

pub mod eq {

    use super::*;

    pub fn expand<C: CubePrimitive>(
<<<<<<< HEAD
        context: &mut Scope,
=======
        scope: &mut Scope,
>>>>>>> e0734dad
        lhs: ExpandElementTyped<C>,
        rhs: ExpandElementTyped<C>,
    ) -> ExpandElementTyped<bool> {
        cmp_expand(scope, lhs.into(), rhs.into(), Comparison::Equal).into()
    }
}<|MERGE_RESOLUTION|>--- conflicted
+++ resolved
@@ -7,11 +7,7 @@
     use super::*;
 
     pub fn expand<C: CubePrimitive>(
-<<<<<<< HEAD
-        context: &mut Scope,
-=======
         scope: &mut Scope,
->>>>>>> e0734dad
         lhs: ExpandElementTyped<C>,
         rhs: ExpandElementTyped<C>,
     ) -> ExpandElementTyped<bool> {
@@ -23,11 +19,7 @@
     use super::*;
 
     pub fn expand<C: CubePrimitive>(
-<<<<<<< HEAD
-        context: &mut Scope,
-=======
         scope: &mut Scope,
->>>>>>> e0734dad
         lhs: ExpandElementTyped<C>,
         rhs: ExpandElementTyped<C>,
     ) -> ExpandElementTyped<bool> {
@@ -39,11 +31,7 @@
     use super::*;
 
     pub fn expand<C: CubePrimitive>(
-<<<<<<< HEAD
-        context: &mut Scope,
-=======
         scope: &mut Scope,
->>>>>>> e0734dad
         lhs: ExpandElementTyped<C>,
         rhs: ExpandElementTyped<C>,
     ) -> ExpandElementTyped<bool> {
@@ -55,11 +43,7 @@
     use super::*;
 
     pub fn expand<C: CubePrimitive>(
-<<<<<<< HEAD
-        context: &mut Scope,
-=======
         scope: &mut Scope,
->>>>>>> e0734dad
         lhs: ExpandElementTyped<C>,
         rhs: ExpandElementTyped<C>,
     ) -> ExpandElementTyped<bool> {
@@ -71,11 +55,7 @@
     use super::*;
 
     pub fn expand<C: CubePrimitive>(
-<<<<<<< HEAD
-        context: &mut Scope,
-=======
         scope: &mut Scope,
->>>>>>> e0734dad
         lhs: ExpandElementTyped<C>,
         rhs: ExpandElementTyped<C>,
     ) -> ExpandElementTyped<bool> {
@@ -88,11 +68,7 @@
     use super::*;
 
     pub fn expand<C: CubePrimitive>(
-<<<<<<< HEAD
-        context: &mut Scope,
-=======
         scope: &mut Scope,
->>>>>>> e0734dad
         lhs: ExpandElementTyped<C>,
         rhs: ExpandElementTyped<C>,
     ) -> ExpandElementTyped<bool> {
