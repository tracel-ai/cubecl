use crate::{
    ir::{Arithmetic, ExpandElement, FmaOperator, Instruction, Scope},
    prelude::CubePrimitive,
    unexpanded,
};

/// Fused multiply-add `A*B+C`.
#[allow(unused_variables)]
pub fn fma<C: CubePrimitive>(a: C, b: C, c: C) -> C {
    unexpanded!()
}

/// Expand method of [fma].
#[allow(unused_variables)]
pub fn fma_expand<C: CubePrimitive>(
<<<<<<< HEAD
    context: &mut Scope,
=======
    scope: &mut Scope,
>>>>>>> e0734dad
    a: ExpandElement,
    b: ExpandElement,
    c: ExpandElement,
) -> ExpandElement {
    let output = scope.create_local(a.item);

    let out = *output;
    let a = *a;
    let b = *b;
    let c = *c;

    scope.register(Instruction::new(
        Arithmetic::Fma(FmaOperator { a, b, c }),
        out,
    ));

    output
}<|MERGE_RESOLUTION|>--- conflicted
+++ resolved
@@ -13,11 +13,7 @@
 /// Expand method of [fma].
 #[allow(unused_variables)]
 pub fn fma_expand<C: CubePrimitive>(
-<<<<<<< HEAD
-    context: &mut Scope,
-=======
     scope: &mut Scope,
->>>>>>> e0734dad
     a: ExpandElement,
     b: ExpandElement,
     c: ExpandElement,
