--- conflicted
+++ resolved
@@ -16,11 +16,7 @@
             use super::*;
 
             /// Expansion of the constant variable.
-<<<<<<< HEAD
-            pub fn expand(_context: &mut Scope) -> ExpandElementTyped<u32> {
-=======
             pub fn expand(_scope: &mut Scope) -> ExpandElementTyped<u32> {
->>>>>>> e0734dad
                 ExpandElementTyped::new(ExpandElement::Plain(crate::ir::Variable::builtin($var)))
             }
         }
