--- conflicted
+++ resolved
@@ -2,7 +2,7 @@
 use cubecl_runtime::{channel::ComputeChannel, client::ComputeClient, server::ComputeServer};
 
 use crate::ir::{Elem, Scope};
-use crate::{Feature, frontend::CubeType};
+use crate::{frontend::CubeType, Feature};
 
 use super::{ExpandElementBaseInit, ExpandElementTyped};
 
@@ -43,19 +43,18 @@
         ExpandElementTyped::new(elem)
     }
 
-<<<<<<< HEAD
+    fn is_supported<S: ComputeServer<Feature = Feature>, C: ComputeChannel<S>>(
+        client: &ComputeClient<S, C>,
+    ) -> bool {
+        let elem = Self::as_elem_native_unchecked();
+        client.properties().feature_enabled(Feature::Type(elem))
+    }
+
     fn elem_size() -> u32 {
         Self::as_elem_native_unchecked().size() as u32
     }
 
     fn __expand_elem_size(context: &Scope) -> u32 {
         Self::as_elem(context).size() as u32
-=======
-    fn is_supported<S: ComputeServer<Feature = Feature>, C: ComputeChannel<S>>(
-        client: &ComputeClient<S, C>,
-    ) -> bool {
-        let elem = Self::as_elem_native_unchecked();
-        client.properties().feature_enabled(Feature::Type(elem))
->>>>>>> 01ce20d7
     }
 }