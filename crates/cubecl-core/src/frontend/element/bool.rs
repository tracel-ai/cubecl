use cubecl_ir::{ExpandElement, Scope};

use crate::frontend::{CubePrimitive, CubeType};
use crate::ir::Elem;

use super::{init_expand_element, ExpandElementBaseInit, ExpandElementTyped, Init, IntoRuntime};

/// Extension trait for [bool].
pub trait BoolOps {
    #[allow(clippy::new_ret_no_self)]
    fn new(value: bool) -> bool {
        value
    }
    fn __expand_new(
<<<<<<< HEAD
        _context: &mut Scope,
=======
        _scope: &mut Scope,
>>>>>>> e0734dad
        value: ExpandElementTyped<bool>,
    ) -> ExpandElementTyped<bool> {
        ExpandElement::Plain(Elem::Bool.from_constant(*value.expand)).into()
    }
}

impl BoolOps for bool {}

impl CubeType for bool {
    type ExpandType = ExpandElementTyped<Self>;
}

impl CubePrimitive for bool {
    fn as_elem_native() -> Option<Elem> {
        Some(Elem::Bool)
    }
}

impl IntoRuntime for bool {
<<<<<<< HEAD
    fn __expand_runtime_method(self, context: &mut Scope) -> ExpandElementTyped<Self> {
=======
    fn __expand_runtime_method(self, scope: &mut Scope) -> ExpandElementTyped<Self> {
>>>>>>> e0734dad
        let expand: ExpandElementTyped<Self> = self.into();
        Init::init(expand, scope)
    }
}

impl ExpandElementBaseInit for bool {
<<<<<<< HEAD
    fn init_elem(context: &mut Scope, elem: ExpandElement) -> ExpandElement {
        init_expand_element(context, elem)
=======
    fn init_elem(scope: &mut Scope, elem: ExpandElement) -> ExpandElement {
        init_expand_element(scope, elem)
>>>>>>> e0734dad
    }
}<|MERGE_RESOLUTION|>--- conflicted
+++ resolved
@@ -12,11 +12,7 @@
         value
     }
     fn __expand_new(
-<<<<<<< HEAD
-        _context: &mut Scope,
-=======
         _scope: &mut Scope,
->>>>>>> e0734dad
         value: ExpandElementTyped<bool>,
     ) -> ExpandElementTyped<bool> {
         ExpandElement::Plain(Elem::Bool.from_constant(*value.expand)).into()
@@ -36,23 +32,14 @@
 }
 
 impl IntoRuntime for bool {
-<<<<<<< HEAD
-    fn __expand_runtime_method(self, context: &mut Scope) -> ExpandElementTyped<Self> {
-=======
     fn __expand_runtime_method(self, scope: &mut Scope) -> ExpandElementTyped<Self> {
->>>>>>> e0734dad
         let expand: ExpandElementTyped<Self> = self.into();
         Init::init(expand, scope)
     }
 }
 
 impl ExpandElementBaseInit for bool {
-<<<<<<< HEAD
-    fn init_elem(context: &mut Scope, elem: ExpandElement) -> ExpandElement {
-        init_expand_element(context, elem)
-=======
     fn init_elem(scope: &mut Scope, elem: ExpandElement) -> ExpandElement {
         init_expand_element(scope, elem)
->>>>>>> e0734dad
     }
 }