--- conflicted
+++ resolved
@@ -10,168 +10,6 @@
     Runtime, ScalarArgSettings,
 };
 
-<<<<<<< HEAD
-=======
-/// A 19-bit floating point type implementing the
-/// [`tfloat32`](https://en.wikipedia.org/wiki/TensorFloat-32) format.
-///
-/// The [`tfloat32`](https://en.wikipedia.org/wiki/TensorFloat-32) floating point format is a
-/// truncated 19-bit version of the IEEE 754 standard `binary32`, a.k.a [`prim@f32`].
-/// [`bf16`](half::bf16) has approximately the same dynamic range as [`prim@f32`] but a lower precision
-/// equal to [`f16`][half::f16].
-///
-/// [`tfloat32`](https://en.wikipedia.org/wiki/TensorFloat-32)
-#[allow(non_camel_case_types)]
-#[repr(transparent)]
-#[derive(Clone, Copy, Default, Serialize, Zeroable, Pod, PartialEq, PartialOrd)]
-pub struct tf32(f32);
-
-impl tf32 {
-    /// Constructs a [`tf32`] value from the raw bits.
-    #[inline]
-    #[must_use]
-    pub const fn from_bits(bits: u32) -> tf32 {
-        tf32(unsafe { transmute::<u32, f32>(bits) })
-    }
-
-    /// Constructs a [`tf32`] value from a 32-bit floating point value.
-    ///
-    /// This operation is lossy. If the 32-bit value is too large to fit, ±∞ will result. NaN values
-    /// are preserved. Subnormal values that are too tiny to be represented will result in ±0. All
-    /// other values are truncated and rounded to the nearest representable value.
-    #[inline]
-    #[must_use]
-    pub const fn from_f32(value: f32) -> tf32 {
-        tf32(value)
-    }
-
-    /// Constructs a [`tf32`] value from a 64-bit floating point value.
-    ///
-    /// This operation is lossy. If the 64-bit value is to large to fit, ±∞ will result. NaN values
-    /// are preserved. 64-bit subnormal values are too tiny to be represented and result in ±0.
-    /// Exponents that underflow the minimum exponent will result in subnormals or ±0. All other
-    /// values are truncated and rounded to the nearest representable value.
-    #[inline]
-    #[must_use]
-    pub const fn from_f64(value: f64) -> tf32 {
-        tf32(value as f32)
-    }
-
-    /// Converts a [`tf32`] into the underlying bit representation.
-    #[inline]
-    #[must_use]
-    pub const fn to_bits(self) -> u32 {
-        unsafe { transmute(self.0) }
-    }
-
-    /// Converts a [`tf32`] value into an [`f32`] value.
-    ///
-    /// This conversion is lossless as all values can be represented exactly in [`f32`].
-    #[inline]
-    #[must_use]
-    pub const fn to_f32(self) -> f32 {
-        self.0
-    }
-
-    /// Converts a [`tf32`] value into an [`f64`] value.
-    ///
-    /// This conversion is lossless as all values can be represented exactly in [`f64`].
-    #[inline]
-    #[must_use]
-    pub const fn to_f64(self) -> f64 {
-        self.0 as f64
-    }
-}
-
-impl Neg for tf32 {
-    type Output = Self;
-
-    fn neg(self) -> Self::Output {
-        Self::from_f32(self.to_f32().neg())
-    }
-}
-
-impl Mul for tf32 {
-    type Output = Self;
-
-    fn mul(self, rhs: Self) -> Self::Output {
-        Self::from_f32(self.to_f32() * rhs.to_f32())
-    }
-}
-
-impl MulAssign for tf32 {
-    fn mul_assign(&mut self, rhs: Self) {
-        *self = *self * rhs;
-    }
-}
-
-impl Div for tf32 {
-    type Output = Self;
-
-    fn div(self, rhs: Self) -> Self::Output {
-        Self::from_f32(self.to_f32() / rhs.to_f32())
-    }
-}
-
-impl DivAssign for tf32 {
-    fn div_assign(&mut self, rhs: Self) {
-        *self = *self / rhs;
-    }
-}
-
-impl Add for tf32 {
-    type Output = Self;
-
-    fn add(self, rhs: Self) -> Self::Output {
-        Self::from_f32(self.to_f32() + rhs.to_f32())
-    }
-}
-
-impl AddAssign for tf32 {
-    fn add_assign(&mut self, rhs: Self) {
-        *self = *self + rhs;
-    }
-}
-
-impl Sub for tf32 {
-    type Output = Self;
-
-    fn sub(self, rhs: Self) -> Self::Output {
-        Self::from_f32(self.to_f32() - rhs.to_f32())
-    }
-}
-
-impl SubAssign for tf32 {
-    fn sub_assign(&mut self, rhs: Self) {
-        *self = *self - rhs;
-    }
-}
-
-impl ToPrimitive for tf32 {
-    fn to_i64(&self) -> Option<i64> {
-        Some(tf32::to_f32(*self) as i64)
-    }
-
-    fn to_u64(&self) -> Option<u64> {
-        Some(tf32::to_f64(*self) as u64)
-    }
-
-    fn to_f32(&self) -> Option<f32> {
-        Some(tf32::to_f32(*self))
-    }
-
-    fn to_f64(&self) -> Option<f64> {
-        Some(tf32::to_f64(*self))
-    }
-}
-
-impl NumCast for tf32 {
-    fn from<T: num_traits::ToPrimitive>(n: T) -> Option<Self> {
-        Some(Self::from_f32(n.to_f32()?))
-    }
-}
-
->>>>>>> 3b12cb96
 impl CubeType for tf32 {
     type ExpandType = ExpandElementTyped<tf32>;
 }
