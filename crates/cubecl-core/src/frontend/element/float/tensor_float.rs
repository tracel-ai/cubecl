--- conflicted
+++ resolved
@@ -21,11 +21,7 @@
 }
 
 impl IntoRuntime for tf32 {
-<<<<<<< HEAD
-    fn __expand_runtime_method(self, context: &mut Scope) -> ExpandElementTyped<Self> {
-=======
     fn __expand_runtime_method(self, scope: &mut Scope) -> ExpandElementTyped<Self> {
->>>>>>> e0734dad
         let expand: ExpandElementTyped<Self> = self.into();
         Init::init(expand, scope)
     }
@@ -41,13 +37,8 @@
 }
 
 impl ExpandElementBaseInit for tf32 {
-<<<<<<< HEAD
-    fn init_elem(context: &mut Scope, elem: ExpandElement) -> ExpandElement {
-        init_expand_element(context, elem)
-=======
     fn init_elem(scope: &mut Scope, elem: ExpandElement) -> ExpandElement {
         init_expand_element(scope, elem)
->>>>>>> e0734dad
     }
 }
 
