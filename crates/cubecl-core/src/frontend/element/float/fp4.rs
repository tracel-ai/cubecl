--- conflicted
+++ resolved
@@ -1,19 +1,9 @@
 use cubecl_common::{e2m1, e2m1x2};
 use cubecl_ir::{ConstantScalarValue, ElemType, ExpandElement, FloatKind, Scope, StorageType};
-use cubecl_runtime::runtime::Runtime;
 
-<<<<<<< HEAD
-use crate::{
-    compute::KernelLauncher,
-    prelude::{
-        CubePrimitive, CubeType, ExpandElementIntoMut, ExpandElementTyped, IntoRuntime,
-        ScalarArgSettings, into_mut_expand_element, into_runtime_expand_element,
-    },
-=======
 use crate::prelude::{
     CubePrimitive, CubeType, ExpandElementIntoMut, ExpandElementTyped, IntoRuntime,
     into_mut_expand_element, into_runtime_expand_element,
->>>>>>> 77bd7bce
 };
 
 impl CubeType for e2m1 {
