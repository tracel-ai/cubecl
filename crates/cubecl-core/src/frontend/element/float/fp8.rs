use cubecl_common::{e4m3, e5m2, ue8m0};
use cubecl_ir::{ConstantScalarValue, ElemType, ExpandElement, FloatKind, Scope, StorageType};
use cubecl_runtime::runtime::Runtime;

<<<<<<< HEAD
use crate::{
    compute::KernelLauncher,
    prelude::{
        CubePrimitive, CubeType, ExpandElementIntoMut, ExpandElementTyped, IntoRuntime, Numeric,
        ScalarArgSettings, into_mut_expand_element, into_runtime_expand_element,
    },
=======
use crate::prelude::{
    CubePrimitive, CubeType, ExpandElementIntoMut, ExpandElementTyped, IntoRuntime, Numeric,
    into_mut_expand_element, into_runtime_expand_element,
>>>>>>> 77bd7bce
};

impl CubeType for e4m3 {
    type ExpandType = ExpandElementTyped<e4m3>;
}

impl CubePrimitive for e4m3 {
    /// Return the element type to use on GPU
    fn as_type_native() -> Option<StorageType> {
        Some(ElemType::Float(FloatKind::E4M3).into())
    }

    fn from_const_value(value: ConstantScalarValue) -> Self {
        let ConstantScalarValue::Float(value, _) = value else {
            unreachable!()
        };
        e4m3::from_f64(value)
    }
}

impl IntoRuntime for e4m3 {
    fn __expand_runtime_method(self, scope: &mut Scope) -> ExpandElementTyped<Self> {
        let elem: ExpandElementTyped<Self> = self.into();
        into_runtime_expand_element(scope, elem).into()
    }
}

impl Numeric for e4m3 {
    fn min_value() -> Self {
        Self::from_f64(Self::MIN)
    }
    fn max_value() -> Self {
        Self::from_f64(Self::MAX)
    }
}

impl ExpandElementIntoMut for e4m3 {
    fn elem_into_mut(scope: &mut Scope, elem: ExpandElement) -> ExpandElement {
        into_mut_expand_element(scope, elem)
    }
}

impl CubeType for e5m2 {
    type ExpandType = ExpandElementTyped<e5m2>;
}

impl CubePrimitive for e5m2 {
    /// Return the element type to use on GPU
    fn as_type_native() -> Option<StorageType> {
        Some(ElemType::Float(FloatKind::E5M2).into())
    }

    fn from_const_value(value: ConstantScalarValue) -> Self {
        let ConstantScalarValue::Float(value, _) = value else {
            unreachable!()
        };
        e5m2::from_f64(value)
    }
}

impl IntoRuntime for e5m2 {
    fn __expand_runtime_method(self, scope: &mut Scope) -> ExpandElementTyped<Self> {
        let elem: ExpandElementTyped<Self> = self.into();
        into_runtime_expand_element(scope, elem).into()
    }
}

impl Numeric for e5m2 {
    fn min_value() -> Self {
        Self::from_f64(Self::MIN)
    }
    fn max_value() -> Self {
        Self::from_f64(Self::MAX)
    }
}

impl ExpandElementIntoMut for e5m2 {
    fn elem_into_mut(scope: &mut Scope, elem: ExpandElement) -> ExpandElement {
        into_mut_expand_element(scope, elem)
    }
}

impl CubeType for ue8m0 {
    type ExpandType = ExpandElementTyped<ue8m0>;
}

impl CubePrimitive for ue8m0 {
    /// Return the element type to use on GPU
    fn as_type_native() -> Option<StorageType> {
        Some(ElemType::Float(FloatKind::UE8M0).into())
    }

    fn from_const_value(value: ConstantScalarValue) -> Self {
        let ConstantScalarValue::Float(value, _) = value else {
            unreachable!()
        };
        ue8m0::from_f64(value)
    }
}

impl IntoRuntime for ue8m0 {
    fn __expand_runtime_method(self, scope: &mut Scope) -> ExpandElementTyped<Self> {
        let elem: ExpandElementTyped<Self> = self.into();
        into_runtime_expand_element(scope, elem).into()
    }
}

impl Numeric for ue8m0 {
    fn min_value() -> Self {
        Self::from_f64(Self::MIN)
    }
    fn max_value() -> Self {
        Self::from_f64(Self::MAX)
    }
}

impl ExpandElementIntoMut for ue8m0 {
    fn elem_into_mut(scope: &mut Scope, elem: ExpandElement) -> ExpandElement {
        into_mut_expand_element(scope, elem)
    }
}<|MERGE_RESOLUTION|>--- conflicted
+++ resolved
@@ -1,19 +1,9 @@
 use cubecl_common::{e4m3, e5m2, ue8m0};
 use cubecl_ir::{ConstantScalarValue, ElemType, ExpandElement, FloatKind, Scope, StorageType};
-use cubecl_runtime::runtime::Runtime;
 
-<<<<<<< HEAD
-use crate::{
-    compute::KernelLauncher,
-    prelude::{
-        CubePrimitive, CubeType, ExpandElementIntoMut, ExpandElementTyped, IntoRuntime, Numeric,
-        ScalarArgSettings, into_mut_expand_element, into_runtime_expand_element,
-    },
-=======
 use crate::prelude::{
     CubePrimitive, CubeType, ExpandElementIntoMut, ExpandElementTyped, IntoRuntime, Numeric,
     into_mut_expand_element, into_runtime_expand_element,
->>>>>>> 77bd7bce
 };
 
 impl CubeType for e4m3 {
