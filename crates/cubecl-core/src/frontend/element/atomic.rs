--- conflicted
+++ resolved
@@ -65,11 +65,7 @@
     }
 
     pub fn __expand_load(
-<<<<<<< HEAD
-        context: &mut Scope,
-=======
-        scope: &mut Scope,
->>>>>>> e0734dad
+        scope: &mut Scope,
         pointer: <Self as CubeType>::ExpandType,
     ) -> <Inner as CubeType>::ExpandType {
         let pointer: ExpandElement = pointer.into();
@@ -82,11 +78,7 @@
     }
 
     pub fn __expand_store(
-<<<<<<< HEAD
-        context: &mut Scope,
-=======
-        scope: &mut Scope,
->>>>>>> e0734dad
+        scope: &mut Scope,
         pointer: <Self as CubeType>::ExpandType,
         value: <Inner as CubeType>::ExpandType,
     ) {
@@ -99,11 +91,7 @@
     }
 
     pub fn __expand_swap(
-<<<<<<< HEAD
-        context: &mut Scope,
-=======
-        scope: &mut Scope,
->>>>>>> e0734dad
+        scope: &mut Scope,
         pointer: <Self as CubeType>::ExpandType,
         value: <Inner as CubeType>::ExpandType,
     ) -> <Inner as CubeType>::ExpandType {
@@ -121,11 +109,7 @@
     }
 
     pub fn __expand_add(
-<<<<<<< HEAD
-        context: &mut Scope,
-=======
-        scope: &mut Scope,
->>>>>>> e0734dad
+        scope: &mut Scope,
         pointer: <Self as CubeType>::ExpandType,
         value: <Inner as CubeType>::ExpandType,
     ) -> <Inner as CubeType>::ExpandType {
@@ -143,11 +127,7 @@
     }
 
     pub fn __expand_sub(
-<<<<<<< HEAD
-        context: &mut Scope,
-=======
-        scope: &mut Scope,
->>>>>>> e0734dad
+        scope: &mut Scope,
         pointer: <Self as CubeType>::ExpandType,
         value: <Inner as CubeType>::ExpandType,
     ) -> <Inner as CubeType>::ExpandType {
@@ -165,11 +145,7 @@
     }
 
     pub fn __expand_max(
-<<<<<<< HEAD
-        context: &mut Scope,
-=======
-        scope: &mut Scope,
->>>>>>> e0734dad
+        scope: &mut Scope,
         pointer: <Self as CubeType>::ExpandType,
         value: <Inner as CubeType>::ExpandType,
     ) -> <Inner as CubeType>::ExpandType {
@@ -187,11 +163,7 @@
     }
 
     pub fn __expand_min(
-<<<<<<< HEAD
-        context: &mut Scope,
-=======
-        scope: &mut Scope,
->>>>>>> e0734dad
+        scope: &mut Scope,
         pointer: <Self as CubeType>::ExpandType,
         value: <Inner as CubeType>::ExpandType,
     ) -> <Inner as CubeType>::ExpandType {
@@ -239,11 +211,7 @@
     }
 
     pub fn __expand_compare_and_swap(
-<<<<<<< HEAD
-        context: &mut Scope,
-=======
-        scope: &mut Scope,
->>>>>>> e0734dad
+        scope: &mut Scope,
         pointer: <Self as CubeType>::ExpandType,
         cmp: <Inner as CubeType>::ExpandType,
         value: <Inner as CubeType>::ExpandType,
@@ -264,11 +232,7 @@
     }
 
     pub fn __expand_and(
-<<<<<<< HEAD
-        context: &mut Scope,
-=======
-        scope: &mut Scope,
->>>>>>> e0734dad
+        scope: &mut Scope,
         pointer: <Self as CubeType>::ExpandType,
         value: <Inner as CubeType>::ExpandType,
     ) -> <Inner as CubeType>::ExpandType {
@@ -286,11 +250,7 @@
     }
 
     pub fn __expand_or(
-<<<<<<< HEAD
-        context: &mut Scope,
-=======
-        scope: &mut Scope,
->>>>>>> e0734dad
+        scope: &mut Scope,
         pointer: <Self as CubeType>::ExpandType,
         value: <Inner as CubeType>::ExpandType,
     ) -> <Inner as CubeType>::ExpandType {
@@ -308,11 +268,7 @@
     }
 
     pub fn __expand_xor(
-<<<<<<< HEAD
-        context: &mut Scope,
-=======
-        scope: &mut Scope,
->>>>>>> e0734dad
+        scope: &mut Scope,
         pointer: <Self as CubeType>::ExpandType,
         value: <Inner as CubeType>::ExpandType,
     ) -> <Inner as CubeType>::ExpandType {
@@ -335,11 +291,7 @@
 }
 
 impl<Inner: CubePrimitive> IntoRuntime for Atomic<Inner> {
-<<<<<<< HEAD
-    fn __expand_runtime_method(self, _context: &mut Scope) -> Self::ExpandType {
-=======
     fn __expand_runtime_method(self, _scope: &mut Scope) -> Self::ExpandType {
->>>>>>> e0734dad
         unimplemented!("Atomics don't exist at compile time")
     }
 }
@@ -355,13 +307,8 @@
         }
     }
 
-<<<<<<< HEAD
-    fn as_elem(context: &Scope) -> Elem {
-        match Inner::as_elem(context) {
-=======
     fn as_elem(scope: &Scope) -> Elem {
         match Inner::as_elem(scope) {
->>>>>>> e0734dad
             Elem::Float(kind) => Elem::AtomicFloat(kind),
             Elem::Int(kind) => Elem::AtomicInt(kind),
             Elem::UInt(kind) => Elem::AtomicUInt(kind),
@@ -388,13 +335,8 @@
 }
 
 impl<Inner: CubePrimitive> ExpandElementBaseInit for Atomic<Inner> {
-<<<<<<< HEAD
-    fn init_elem(context: &mut Scope, elem: ExpandElement) -> ExpandElement {
-        init_expand_element(context, elem)
-=======
     fn init_elem(scope: &mut Scope, elem: ExpandElement) -> ExpandElement {
         init_expand_element(scope, elem)
->>>>>>> e0734dad
     }
 }
 
