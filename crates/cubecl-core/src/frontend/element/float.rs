--- conflicted
+++ resolved
@@ -60,13 +60,8 @@
     const RADIX: u32;
 
     fn new(val: f32) -> Self;
-<<<<<<< HEAD
-    fn __expand_new(context: &mut Scope, val: f32) -> <Self as CubeType>::ExpandType {
-        __expand_new(context, val)
-=======
     fn __expand_new(scope: &mut Scope, val: f32) -> <Self as CubeType>::ExpandType {
         __expand_new(scope, val)
->>>>>>> e0734dad
     }
 }
 
@@ -90,11 +85,7 @@
         }
 
         impl IntoRuntime for $primitive {
-<<<<<<< HEAD
-            fn __expand_runtime_method(self, context: &mut Scope) -> ExpandElementTyped<Self> {
-=======
             fn __expand_runtime_method(self, scope: &mut Scope) -> ExpandElementTyped<Self> {
->>>>>>> e0734dad
                 let expand: ExpandElementTyped<Self> = self.into();
                 Init::init(expand, scope)
             }
@@ -110,13 +101,8 @@
         }
 
         impl ExpandElementBaseInit for $primitive {
-<<<<<<< HEAD
-            fn init_elem(context: &mut Scope, elem: ExpandElement) -> ExpandElement {
-                init_expand_element(context, elem)
-=======
             fn init_elem(scope: &mut Scope, elem: ExpandElement) -> ExpandElement {
                 init_expand_element(scope, elem)
->>>>>>> e0734dad
             }
         }
 
