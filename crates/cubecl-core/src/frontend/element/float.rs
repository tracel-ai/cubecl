--- conflicted
+++ resolved
@@ -2,19 +2,10 @@
 
 use half::{bf16, f16};
 
-<<<<<<< HEAD
 use crate::{
     ir::{Elem, FloatKind, Item, Vectorization},
     prelude::*,
     unexpanded,
-=======
-use crate::frontend::{
-    Ceil, Cos, Erf, Exp, Floor, Log, Log1p, Normalize, Powf, Recip, Round, Sin, Sqrt, Tanh,
-};
-use crate::frontend::{
-    ComptimeType, CubeContext, CubePrimitive, CubeType, ExpandElement, ExpandElementBaseInit,
-    ExpandElementTyped, Numeric,
->>>>>>> b4f0696d
 };
 
 use super::Numeric;
@@ -35,7 +26,7 @@
     + Ceil
     + Erf
     + Recip
-<<<<<<< HEAD
+    + Normalize
     + Into<Self::ExpandType>
     + core::ops::Add<Output = Self>
     + core::ops::Sub<Output = Self>
@@ -47,20 +38,6 @@
     + std::ops::DivAssign
     + std::cmp::PartialOrd
     + std::cmp::PartialEq
-=======
-    + Normalize
-    + From<f32>
-    + core::ops::Add<f32, Output = Self>
-    + core::ops::Sub<f32, Output = Self>
-    + core::ops::Mul<f32, Output = Self>
-    + core::ops::Div<f32, Output = Self>
-    + std::ops::AddAssign<f32>
-    + std::ops::SubAssign<f32>
-    + std::ops::MulAssign<f32>
-    + std::ops::DivAssign<f32>
-    + std::cmp::PartialOrd<f32>
-    + std::cmp::PartialEq<f32>
->>>>>>> b4f0696d
 {
     fn new(val: f32) -> Self;
     fn vectorized(val: f32, vectorization: u32) -> Self;
