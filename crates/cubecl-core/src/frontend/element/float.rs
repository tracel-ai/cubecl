--- conflicted
+++ resolved
@@ -1,11 +1,7 @@
 use half::{bf16, f16};
 
 use crate::frontend::{
-<<<<<<< HEAD
-    Ceil, Cos, Erf, Exp, Floor, Log, Log1p, Normalize, Powf, Recip, Sin, Sqrt, Tanh,
-=======
-    Ceil, Cos, Erf, Exp, Floor, Log, Log1p, Powf, Recip, Round, Sin, Sqrt, Tanh,
->>>>>>> f086ffaa
+    Ceil, Cos, Erf, Exp, Floor, Log, Log1p, Normalize, Powf, Recip, Round, Sin, Sqrt, Tanh,
 };
 use crate::frontend::{
     ComptimeType, CubeContext, CubePrimitive, CubeType, ExpandElement, ExpandElementBaseInit,
