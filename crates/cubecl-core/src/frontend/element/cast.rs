use crate::ir::{Instruction, Item, UnaryOperator, Variable};
use crate::{frontend::ExpandElement, unexpanded};
use crate::{
    frontend::{cast, CubeContext, CubePrimitive, CubeType},
    ir::Operator,
};

use super::ExpandElementTyped;

/// Enable elegant casting from any to any CubeElem
pub trait Cast: CubePrimitive {
    fn cast_from<From: CubePrimitive>(value: From) -> Self;

    fn __expand_cast_from<From: CubePrimitive>(
        context: &mut CubeContext,
        value: ExpandElementTyped<From>,
    ) -> <Self as CubeType>::ExpandType {
        if core::any::TypeId::of::<Self>() == core::any::TypeId::of::<From>() {
            return value.expand.into();
        }

<<<<<<< HEAD
        let new_var = context.create_local(Item::vectorized(
            <Self as CubePrimitive>::as_elem(),
=======
        let new_var = context.create_local_binding(Item::vectorized(
            <Self as CubePrimitive>::as_elem(context),
>>>>>>> 4d6f50f3
            value.expand.item.vectorization,
        ));
        cast::expand(context, value, new_var.clone().into());
        new_var.into()
    }
}

impl<P: CubePrimitive> Cast for P {
    fn cast_from<From: CubePrimitive>(_value: From) -> Self {
        unexpanded!()
    }
}

/// Enables reinterpet-casting/bitcasting from any floating point value to any integer value and vice
/// versa
pub trait BitCast: CubePrimitive {
    /// Reinterpret the bits of another primitive as this primitive without conversion.
    #[allow(unused_variables)]
    fn bitcast_from<From: CubePrimitive>(value: From) -> Self {
        unexpanded!()
    }

    fn __expand_bitcast_from<From: CubePrimitive>(
        context: &mut CubeContext,
        value: ExpandElementTyped<From>,
    ) -> <Self as CubeType>::ExpandType {
        let value: ExpandElement = value.into();
        let var: Variable = *value;
<<<<<<< HEAD
        let new_var = context.create_local(Item::vectorized(
            <Self as CubePrimitive>::as_elem(),
=======
        let new_var = context.create_local_binding(Item::vectorized(
            <Self as CubePrimitive>::as_elem(context),
>>>>>>> 4d6f50f3
            var.item.vectorization,
        ));
        context.register(Instruction::new(
            Operator::Bitcast(UnaryOperator { input: *value }),
            *new_var.clone(),
        ));
        new_var.into()
    }
}

impl<P: CubePrimitive> BitCast for P {}<|MERGE_RESOLUTION|>--- conflicted
+++ resolved
@@ -18,14 +18,8 @@
         if core::any::TypeId::of::<Self>() == core::any::TypeId::of::<From>() {
             return value.expand.into();
         }
-
-<<<<<<< HEAD
         let new_var = context.create_local(Item::vectorized(
-            <Self as CubePrimitive>::as_elem(),
-=======
-        let new_var = context.create_local_binding(Item::vectorized(
             <Self as CubePrimitive>::as_elem(context),
->>>>>>> 4d6f50f3
             value.expand.item.vectorization,
         ));
         cast::expand(context, value, new_var.clone().into());
@@ -54,13 +48,8 @@
     ) -> <Self as CubeType>::ExpandType {
         let value: ExpandElement = value.into();
         let var: Variable = *value;
-<<<<<<< HEAD
         let new_var = context.create_local(Item::vectorized(
-            <Self as CubePrimitive>::as_elem(),
-=======
-        let new_var = context.create_local_binding(Item::vectorized(
             <Self as CubePrimitive>::as_elem(context),
->>>>>>> 4d6f50f3
             var.item.vectorization,
         ));
         context.register(Instruction::new(
