use cubecl_ir::ExpandElement;

<<<<<<< HEAD
use crate::ir::{Elem, IntKind};
=======
use crate::frontend::{CubeType, Numeric};
use crate::ir::{Elem, IntKind, Scope};
>>>>>>> 25e0dd2a
use crate::prelude::BitwiseNot;
use crate::Runtime;
use crate::{
    compute::{KernelBuilder, KernelLauncher},
    prelude::{CountOnes, ReverseBits},
};
use crate::{
    frontend::{CubeContext, CubeType, Numeric},
    prelude::{FindFirstSet, LeadingZeros},
};

use super::{
    init_expand_element, CubePrimitive, ExpandElementBaseInit, ExpandElementTyped, Init,
    IntoRuntime, LaunchArgExpand, ScalarArgSettings, __expand_new,
};

/// Signed or unsigned integer. Used as input in int kernels
pub trait Int:
    Numeric
    + CountOnes
    + ReverseBits
    + BitwiseNot
    + LeadingZeros
    + FindFirstSet
    + std::ops::Rem<Output = Self>
    + core::ops::Add<Output = Self>
    + core::ops::Sub<Output = Self>
    + core::ops::Mul<Output = Self>
    + core::ops::Div<Output = Self>
    + core::ops::BitOr<Output = Self>
    + core::ops::BitAnd<Output = Self>
    + core::ops::BitXor<Output = Self>
    + core::ops::Shl<Output = Self>
    + core::ops::Shr<Output = Self>
    + core::ops::Not<Output = Self>
    + std::ops::RemAssign
    + std::ops::AddAssign
    + std::ops::SubAssign
    + std::ops::MulAssign
    + std::ops::DivAssign
    + std::ops::BitOrAssign
    + std::ops::BitAndAssign
    + std::ops::BitXorAssign
    + std::ops::ShlAssign<u32>
    + std::ops::ShrAssign<u32>
    + std::cmp::PartialOrd
    + std::cmp::PartialEq
{
    const BITS: u32;

    fn new(val: i64) -> Self;
    fn __expand_new(context: &mut Scope, val: i64) -> <Self as CubeType>::ExpandType {
        __expand_new(context, val)
    }
}

macro_rules! impl_int {
    ($type:ident, $kind:ident) => {
        impl CubeType for $type {
            type ExpandType = ExpandElementTyped<Self>;
        }

        impl CubePrimitive for $type {
            fn as_elem_native() -> Option<Elem> {
                Some(Elem::Int(IntKind::$kind))
            }
        }

        impl IntoRuntime for $type {
            fn __expand_runtime_method(self, context: &mut Scope) -> ExpandElementTyped<Self> {
                let expand: ExpandElementTyped<Self> = self.into();
                Init::init(expand, context)
            }
        }

        impl Numeric for $type {
            fn min_value() -> Self {
                $type::MIN
            }
            fn max_value() -> Self {
                $type::MAX
            }
        }

        impl ExpandElementBaseInit for $type {
            fn init_elem(context: &mut Scope, elem: ExpandElement) -> ExpandElement {
                init_expand_element(context, elem)
            }
        }

        impl Int for $type {
            const BITS: u32 = $type::BITS;

            fn new(val: i64) -> Self {
                val as $type
            }
        }

        impl LaunchArgExpand for $type {
            type CompilationArg = ();

            fn expand(
                _: &Self::CompilationArg,
                builder: &mut KernelBuilder,
            ) -> ExpandElementTyped<Self> {
                builder.scalar($type::as_elem(&builder.context)).into()
            }
        }
    };
}

impl_int!(i8, I8);
impl_int!(i16, I16);
impl_int!(i32, I32);
impl_int!(i64, I64);

impl ScalarArgSettings for i8 {
    fn register<R: Runtime>(&self, settings: &mut KernelLauncher<R>) {
        settings.register_i8(*self);
    }
}

impl ScalarArgSettings for i16 {
    fn register<R: Runtime>(&self, settings: &mut KernelLauncher<R>) {
        settings.register_i16(*self);
    }
}

impl ScalarArgSettings for i32 {
    fn register<R: Runtime>(&self, settings: &mut KernelLauncher<R>) {
        settings.register_i32(*self);
    }
}

impl ScalarArgSettings for i64 {
    fn register<R: Runtime>(&self, settings: &mut KernelLauncher<R>) {
        settings.register_i64(*self);
    }
}<|MERGE_RESOLUTION|>--- conflicted
+++ resolved
@@ -1,20 +1,13 @@
 use cubecl_ir::ExpandElement;
 
-<<<<<<< HEAD
-use crate::ir::{Elem, IntKind};
-=======
 use crate::frontend::{CubeType, Numeric};
 use crate::ir::{Elem, IntKind, Scope};
->>>>>>> 25e0dd2a
 use crate::prelude::BitwiseNot;
+use crate::prelude::{FindFirstSet, LeadingZeros};
 use crate::Runtime;
 use crate::{
     compute::{KernelBuilder, KernelLauncher},
     prelude::{CountOnes, ReverseBits},
-};
-use crate::{
-    frontend::{CubeContext, CubeType, Numeric},
-    prelude::{FindFirstSet, LeadingZeros},
 };
 
 use super::{
