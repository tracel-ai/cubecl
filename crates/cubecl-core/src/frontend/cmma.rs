//! This module exposes cooperative matrix-multiply and accumulate operations.
//!
//! Most of the functions are actually unsafe, since they mutate their input, even if they are
//! passed as reference.
//!
//! # Example
//!
//! This is a basic 16x16x16 matrix multiplication example.
//!
//! ```rust, ignore
//! #[cube(launch)]
//! pub fn example(lhs: &Array<F16>, rhs: &Array<F16>, out: &mut Array<F32>) {
//!     let a = cmma::Matrix::<F16>::new(
//!         cmma::MatrixIdent::A,
//!         16,
//!         16,
//!         16,
//!         cmma::MatrixLayout::RowMajor,
//!     );
//!     let b = cmma::Matrix::<F16>::new(
//!         cmma::MatrixIdent::B,
//!         16,
//!         16,
//!         16,
//!         cmma::MatrixLayout::ColMajor,
//!     );
//!     let c = cmma::Matrix::<F32>::new(
//!         cmma::MatrixIdent::Accumulator,
//!         16,
//!         16,
//!         16,
//!         cmma::MatrixLayout::Undefined,
//!     );
//!     cmma::fill::<F32>(&c, F32::new(0.0));
//!     cmma::load::<F16>(&a, lhs.as_slice(), u32::new(16));
//!     cmma::load::<F16>(&b, rhs.as_slice(), u32::new(16));
//!
//!     cmma::execute::<F16, F16, F32, F32>(&a, &b, &c, &c);
//!
//!     cmma::store::<F32>(
//!         out.as_slice_mut(),
//!         &c,
//!         u32::new(16),
//!         cmma::MatrixLayout::RowMajor,
//!     );
//! }
//! ```

use std::marker::PhantomData;

use crate::{
    ir::{self, Instruction},
    unexpanded,
};

use super::{CubePrimitive, CubeType, ExpandElementTyped, Init, IntoRuntime, Slice, SliceMut};

use cubecl_ir::{ExpandElement, Scope};
pub use ir::{MatrixIdent, MatrixLayout};

/// A matrix represent a 2D grid of numbers.
///
/// They can either be in a [row major](MatrixLayout::RowMajor) or a
/// [column major](MatrixLayout::ColMajor) format.
#[derive(Copy, Clone)]
pub struct Matrix<C: CubeType> {
    _c: PhantomData<C>,
}

/// Expand type of [Matrix].
pub struct MatrixExpand<C: CubeType> {
    elem: ExpandElement,
    ident: MatrixIdent,
    _c: PhantomData<C>,
}

impl<C: CubeType> Clone for MatrixExpand<C> {
    fn clone(&self) -> Self {
        Self {
            elem: self.elem.clone(),
            ident: self.ident,
            _c: self._c,
        }
    }
}

impl<C: CubeType> CubeType for Matrix<C> {
    type ExpandType = MatrixExpand<C>;
}

impl<C: CubeType> IntoRuntime for Matrix<C> {
<<<<<<< HEAD
    fn __expand_runtime_method(self, _context: &mut Scope) -> MatrixExpand<C> {
=======
    fn __expand_runtime_method(self, _scope: &mut Scope) -> MatrixExpand<C> {
>>>>>>> e0734dad
        unimplemented!("Matrices can't exist at compile time")
    }
}

impl<C: CubeType> Init for MatrixExpand<C> {
<<<<<<< HEAD
    fn init(self, _context: &mut Scope) -> Self {
=======
    fn init(self, _scope: &mut Scope) -> Self {
>>>>>>> e0734dad
        self
    }
}

impl<C: CubePrimitive> Matrix<C> {
    /// Create a new uninitialized matrix that is going to be used in the
    /// [matrix-multiply and accumulate](execute()) function.
    ///
    /// # Safety
    /// Must be initialized with `load` or `fill` before use. Using it without initialization is
    /// undefined behaviour on CUDA, and completely invalid on Vulkan.
    ///
    /// You have to declare the shape used for the execution.
    /// The shape of the current matrix is determined using the [MatrixIdent].
    ///
    /// * [MatrixIdent::A] Shape => (M, K)
    /// * [MatrixIdent::B] Shape => (K, N)
    /// * [MatrixIdent::Accumulator] Shape => (M, N)
    ///
    /// Not all shapes are supported, and the permitted shapes depend on the element type.
    ///
    /// Refer to [nvidia documentation](https://docs.nvidia.com/cuda/cuda-c-programming-guide/index.html#element-types-and-matrix-sizes).
    #[allow(unused_variables)]
    pub unsafe fn uninitialized(
        ident: MatrixIdent,
        m: u32,
        n: u32,
        k: u32,
        layout: MatrixLayout,
    ) -> Self {
        Matrix { _c: PhantomData }
    }

    /// Create a new matrix that is going to be used in the
    /// [matrix-multiply and accumulate](execute()) function and is filled with `value`.
    ///
    /// You have to declare the shape used for the execution.
    /// The shape of the current matrix is determined using the [MatrixIdent].
    ///
    /// * [MatrixIdent::A] Shape => (M, K)
    /// * [MatrixIdent::B] Shape => (K, N)
    /// * [MatrixIdent::Accumulator] Shape => (M, N)
    ///
    /// Not all shapes are supported, and the permitted shapes depend on the element type.
    ///
    /// Refer to [nvidia documentation](https://docs.nvidia.com/cuda/cuda-c-programming-guide/index.html#element-types-and-matrix-sizes).
    #[allow(unused_variables)]
    pub fn from_value(
        ident: MatrixIdent,
        m: u32,
        n: u32,
        k: u32,
        layout: MatrixLayout,
        value: C,
    ) -> Self {
        Matrix { _c: PhantomData }
    }

    /// Create a new matrix that is going to be used in the
    /// [matrix-multiply and accumulate](execute()) function and is loaded from `value` with `stride`.
    ///
    /// You have to declare the shape used for the execution.
    /// The shape of the current matrix is determined using the [MatrixIdent].
    ///
    /// * [MatrixIdent::A] Shape => (M, K)
    /// * [MatrixIdent::B] Shape => (K, N)
    /// * [MatrixIdent::Accumulator] Shape => (M, N)
    ///
    /// Not all shapes are supported, and the permitted shapes depend on the element type.
    ///
    /// Refer to [nvidia documentation](https://docs.nvidia.com/cuda/cuda-c-programming-guide/index.html#element-types-and-matrix-sizes).
    #[allow(unused_variables)]
    pub fn from_slice(
        ident: MatrixIdent,
        m: u32,
        n: u32,
        k: u32,
        layout: MatrixLayout,
        value: &Slice<C>,
        stride: u32,
    ) -> Self {
        Matrix { _c: PhantomData }
    }

    pub fn __expand_uninitialized(
<<<<<<< HEAD
        context: &mut Scope,
=======
        scope: &mut Scope,
>>>>>>> e0734dad
        ident: MatrixIdent,
        m: ExpandElementTyped<u32>,
        n: ExpandElementTyped<u32>,
        k: ExpandElementTyped<u32>,
        layout: MatrixLayout,
    ) -> MatrixExpand<C> {
        let elem = C::as_elem(scope);
        let elem = scope.create_matrix(ir::Matrix {
            ident,
            m: m.constant().unwrap().as_u32() as u8,
            n: n.constant().unwrap().as_u32() as u8,
            k: k.constant().unwrap().as_u32() as u8,
            elem,
            layout,
        });
        MatrixExpand {
            elem,
            ident,
            _c: PhantomData,
        }
    }

    pub fn __expand_from_value(
<<<<<<< HEAD
        context: &mut Scope,
=======
        scope: &mut Scope,
>>>>>>> e0734dad
        ident: MatrixIdent,
        m: ExpandElementTyped<u32>,
        n: ExpandElementTyped<u32>,
        k: ExpandElementTyped<u32>,
        layout: MatrixLayout,
        value: ExpandElementTyped<C>,
    ) -> MatrixExpand<C> {
        let mat = Self::__expand_uninitialized(scope, ident, m, n, k, layout);
        fill::expand(scope, mat.clone(), value);
        mat
    }

    #[allow(clippy::too_many_arguments)]
    pub fn __expand_from_slice(
<<<<<<< HEAD
        context: &mut Scope,
=======
        scope: &mut Scope,
>>>>>>> e0734dad
        ident: MatrixIdent,
        m: ExpandElementTyped<u32>,
        n: ExpandElementTyped<u32>,
        k: ExpandElementTyped<u32>,
        layout: MatrixLayout,
        value: ExpandElementTyped<Slice<C>>,
        stride: ExpandElementTyped<u32>,
    ) -> MatrixExpand<C> {
        let mat = Self::__expand_uninitialized(scope, ident, m, n, k, layout);
        load::expand(scope, mat.clone(), value, stride);
        mat
    }
}

/// Fill the matrix with the provided value.
#[allow(unused_variables)]
pub fn fill<C: CubeType>(mat: &Matrix<C>, value: C) {
    unexpanded!()
}

/// Module containing the expand function for [fill()].
pub mod fill {
    use super::*;

    /// Expand method of [fill()].
    pub fn expand<C: CubeType>(
<<<<<<< HEAD
        context: &mut Scope,
=======
        scope: &mut Scope,
>>>>>>> e0734dad
        mat: MatrixExpand<C>,
        value: ExpandElementTyped<C>,
    ) {
        let value: ExpandElement = value.into();
        scope.register(Instruction::new(
            ir::CoopMma::Fill { value: *value },
            *mat.elem,
        ));
    }
}

/// Load the matrix with the provided array using the stride.
#[allow(unused_variables)]
pub fn load<C: CubePrimitive, V: CubePrimitive>(mat: &Matrix<C>, value: &Slice<V>, stride: u32) {
    unexpanded!()
}

/// Module containing the expand function for [load()].
pub mod load {
    use super::*;

    /// Expand method of [load()].
    #[allow(unused_variables)]
    pub fn expand<C: CubePrimitive, V: CubePrimitive>(
<<<<<<< HEAD
        context: &mut Scope,
=======
        scope: &mut Scope,
>>>>>>> e0734dad
        mat: MatrixExpand<C>,
        value: ExpandElementTyped<Slice<V>>,
        stride: ExpandElementTyped<u32>,
    ) {
        let stride: ExpandElement = stride.into();
        assert_ne!(
            mat.ident,
            MatrixIdent::Accumulator,
            "Loading accumulator requires explicit layout. Use `load_with_layout` instead."
        );

        scope.register(Instruction::new(
            ir::CoopMma::Load {
                value: *value.expand,
                stride: *stride,
                layout: None,
            },
            *mat.elem,
        ));
    }
}

/// Load the matrix with the provided array using the stride with an explicit layout.
/// Explicit layouts are required when loading accumulators.
#[allow(unused_variables)]
pub fn load_with_layout<C: CubePrimitive, V: CubePrimitive>(
    mat: &Matrix<C>,
    value: &Slice<V>,
    stride: u32,
    layout: MatrixLayout,
) {
    unexpanded!()
}

/// Module containing the expand function for [load_with_layout()].
pub mod load_with_layout {
    use super::*;

    /// Expand method of [load_with_layout()].
    #[allow(unused_variables)]
    pub fn expand<C: CubeType, V: CubePrimitive>(
<<<<<<< HEAD
        context: &mut Scope,
=======
        scope: &mut Scope,
>>>>>>> e0734dad
        mat: MatrixExpand<C>,
        value: ExpandElementTyped<Slice<V>>,
        stride: ExpandElementTyped<u32>,
        layout: MatrixLayout,
    ) {
        let stride: ExpandElement = stride.into();

        scope.register(Instruction::new(
            ir::CoopMma::Load {
                value: *value.expand,
                stride: *stride,
                layout: Some(layout),
            },
            *mat.elem,
        ));
    }
}

/// Store the matrix in the given array following the given stride and layout.
#[allow(unused_variables)]
pub fn store<C: CubePrimitive, O: CubePrimitive>(
    output: &mut SliceMut<O>,
    mat: &Matrix<C>,
    stride: u32,
    layout: MatrixLayout,
) {
    unexpanded!()
}

/// Module containing the expand function for [store()].
pub mod store {
    use super::*;

    /// Expand method of [store()].
    #[allow(unused_variables)]
    pub fn expand<C: CubePrimitive, O: CubePrimitive>(
<<<<<<< HEAD
        context: &mut Scope,
=======
        scope: &mut Scope,
>>>>>>> e0734dad
        output: ExpandElementTyped<SliceMut<O>>,
        mat: MatrixExpand<C>,
        stride: ExpandElementTyped<u32>,
        layout: MatrixLayout,
    ) {
        let stride: ExpandElement = stride.into();

        scope.register(Instruction::new(
            ir::CoopMma::Store {
                mat: *mat.elem,
                stride: *stride,
                layout,
            },
            *output.expand,
        ));
    }
}

/// Execute the matrix-multiply and accumulate operation on the given [matrices](Matrix).
#[allow(unused_variables)]
pub fn execute<A: CubePrimitive, B: CubePrimitive, C: CubePrimitive, D: CubePrimitive>(
    mat_a: &Matrix<A>,
    mat_b: &Matrix<B>,
    mat_c: &Matrix<C>,
    mat_d: &Matrix<D>,
) {
    unexpanded!()
}

/// Module containing the expand function for [execute()].
pub mod execute {
    use super::*;

    /// Expand method of [execute()].
    pub fn expand<A: CubePrimitive, B: CubePrimitive, C: CubePrimitive, D: CubePrimitive>(
<<<<<<< HEAD
        context: &mut Scope,
=======
        scope: &mut Scope,
>>>>>>> e0734dad
        mat_a: MatrixExpand<A>,
        mat_b: MatrixExpand<B>,
        mat_c: MatrixExpand<C>,
        mat_d: MatrixExpand<D>,
    ) {
        scope.register(Instruction::new(
            ir::CoopMma::Execute {
                mat_a: *mat_a.elem,
                mat_b: *mat_b.elem,
                mat_c: *mat_c.elem,
            },
            *mat_d.elem,
        ));
    }
}

/// Store the matrix in the given array following the given stride and layout.
#[allow(unused_variables)]
pub fn cast<C: CubePrimitive, O: CubePrimitive>(input: &Matrix<C>) -> Matrix<O> {
    unexpanded!()
}

/// Module containing the expand function for [store()].
pub mod cast {
    use super::*;

    /// Expand method of [store()].
    #[allow(unused_variables)]
    pub fn expand<C: CubePrimitive, O: CubePrimitive>(
<<<<<<< HEAD
        context: &mut Scope,
=======
        scope: &mut Scope,
>>>>>>> e0734dad
        input: MatrixExpand<C>,
    ) -> MatrixExpand<O> {
        let ident = input.ident;

        if core::any::TypeId::of::<C>() == core::any::TypeId::of::<O>() {
            return MatrixExpand {
                elem: input.elem,
                ident,
                _c: PhantomData,
            };
        }
        let input = *input.elem;
        let input_mat = match input.kind {
            ir::VariableKind::Matrix { mat, .. } => mat,
            _ => unreachable!(),
        };

        let elem = O::as_elem(scope);
        let elem = scope.create_matrix(ir::Matrix {
            ident,
            m: input_mat.m,
            n: input_mat.n,
            k: input_mat.k,
            elem,
            layout: MatrixLayout::Undefined,
        });

        let output = MatrixExpand {
            ident,
            elem,
            _c: PhantomData,
        };
        scope.register(Instruction::new(ir::CoopMma::Cast { input }, *output.elem));

        output
    }
}

impl CubeType for MatrixLayout {
    type ExpandType = Self;
}

impl Init for MatrixLayout {
<<<<<<< HEAD
    fn init(self, _context: &mut crate::ir::Scope) -> Self {
=======
    fn init(self, _scope: &mut crate::ir::Scope) -> Self {
>>>>>>> e0734dad
        self
    }
}<|MERGE_RESOLUTION|>--- conflicted
+++ resolved
@@ -89,21 +89,13 @@
 }
 
 impl<C: CubeType> IntoRuntime for Matrix<C> {
-<<<<<<< HEAD
-    fn __expand_runtime_method(self, _context: &mut Scope) -> MatrixExpand<C> {
-=======
     fn __expand_runtime_method(self, _scope: &mut Scope) -> MatrixExpand<C> {
->>>>>>> e0734dad
         unimplemented!("Matrices can't exist at compile time")
     }
 }
 
 impl<C: CubeType> Init for MatrixExpand<C> {
-<<<<<<< HEAD
-    fn init(self, _context: &mut Scope) -> Self {
-=======
     fn init(self, _scope: &mut Scope) -> Self {
->>>>>>> e0734dad
         self
     }
 }
@@ -189,11 +181,7 @@
     }
 
     pub fn __expand_uninitialized(
-<<<<<<< HEAD
-        context: &mut Scope,
-=======
-        scope: &mut Scope,
->>>>>>> e0734dad
+        scope: &mut Scope,
         ident: MatrixIdent,
         m: ExpandElementTyped<u32>,
         n: ExpandElementTyped<u32>,
@@ -217,11 +205,7 @@
     }
 
     pub fn __expand_from_value(
-<<<<<<< HEAD
-        context: &mut Scope,
-=======
-        scope: &mut Scope,
->>>>>>> e0734dad
+        scope: &mut Scope,
         ident: MatrixIdent,
         m: ExpandElementTyped<u32>,
         n: ExpandElementTyped<u32>,
@@ -236,11 +220,7 @@
 
     #[allow(clippy::too_many_arguments)]
     pub fn __expand_from_slice(
-<<<<<<< HEAD
-        context: &mut Scope,
-=======
-        scope: &mut Scope,
->>>>>>> e0734dad
+        scope: &mut Scope,
         ident: MatrixIdent,
         m: ExpandElementTyped<u32>,
         n: ExpandElementTyped<u32>,
@@ -267,11 +247,7 @@
 
     /// Expand method of [fill()].
     pub fn expand<C: CubeType>(
-<<<<<<< HEAD
-        context: &mut Scope,
-=======
-        scope: &mut Scope,
->>>>>>> e0734dad
+        scope: &mut Scope,
         mat: MatrixExpand<C>,
         value: ExpandElementTyped<C>,
     ) {
@@ -296,11 +272,7 @@
     /// Expand method of [load()].
     #[allow(unused_variables)]
     pub fn expand<C: CubePrimitive, V: CubePrimitive>(
-<<<<<<< HEAD
-        context: &mut Scope,
-=======
-        scope: &mut Scope,
->>>>>>> e0734dad
+        scope: &mut Scope,
         mat: MatrixExpand<C>,
         value: ExpandElementTyped<Slice<V>>,
         stride: ExpandElementTyped<u32>,
@@ -342,11 +314,7 @@
     /// Expand method of [load_with_layout()].
     #[allow(unused_variables)]
     pub fn expand<C: CubeType, V: CubePrimitive>(
-<<<<<<< HEAD
-        context: &mut Scope,
-=======
-        scope: &mut Scope,
->>>>>>> e0734dad
+        scope: &mut Scope,
         mat: MatrixExpand<C>,
         value: ExpandElementTyped<Slice<V>>,
         stride: ExpandElementTyped<u32>,
@@ -383,11 +351,7 @@
     /// Expand method of [store()].
     #[allow(unused_variables)]
     pub fn expand<C: CubePrimitive, O: CubePrimitive>(
-<<<<<<< HEAD
-        context: &mut Scope,
-=======
-        scope: &mut Scope,
->>>>>>> e0734dad
+        scope: &mut Scope,
         output: ExpandElementTyped<SliceMut<O>>,
         mat: MatrixExpand<C>,
         stride: ExpandElementTyped<u32>,
@@ -423,11 +387,7 @@
 
     /// Expand method of [execute()].
     pub fn expand<A: CubePrimitive, B: CubePrimitive, C: CubePrimitive, D: CubePrimitive>(
-<<<<<<< HEAD
-        context: &mut Scope,
-=======
-        scope: &mut Scope,
->>>>>>> e0734dad
+        scope: &mut Scope,
         mat_a: MatrixExpand<A>,
         mat_b: MatrixExpand<B>,
         mat_c: MatrixExpand<C>,
@@ -457,11 +417,7 @@
     /// Expand method of [store()].
     #[allow(unused_variables)]
     pub fn expand<C: CubePrimitive, O: CubePrimitive>(
-<<<<<<< HEAD
-        context: &mut Scope,
-=======
-        scope: &mut Scope,
->>>>>>> e0734dad
+        scope: &mut Scope,
         input: MatrixExpand<C>,
     ) -> MatrixExpand<O> {
         let ident = input.ident;
@@ -505,11 +461,7 @@
 }
 
 impl Init for MatrixLayout {
-<<<<<<< HEAD
-    fn init(self, _context: &mut crate::ir::Scope) -> Self {
-=======
     fn init(self, _scope: &mut crate::ir::Scope) -> Self {
->>>>>>> e0734dad
         self
     }
 }