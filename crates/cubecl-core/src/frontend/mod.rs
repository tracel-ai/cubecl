pub mod branch;
pub mod cmma;
pub mod synchronization;

mod base;
mod comptime;
mod context;
mod element;
mod indexation;
mod operation;
<<<<<<< HEAD
mod procedure;
=======
mod sequence;
>>>>>>> a38bef6e
mod subcube;
mod topology;

pub use comptime::*;
pub use context::*;
pub use element::*;
pub use operation::*;
<<<<<<< HEAD
pub use procedure::*;
=======
pub use sequence::*;
>>>>>>> a38bef6e
pub use subcube::*;
pub use topology::*;<|MERGE_RESOLUTION|>--- conflicted
+++ resolved
@@ -8,11 +8,7 @@
 mod element;
 mod indexation;
 mod operation;
-<<<<<<< HEAD
-mod procedure;
-=======
 mod sequence;
->>>>>>> a38bef6e
 mod subcube;
 mod topology;
 
@@ -20,10 +16,6 @@
 pub use context::*;
 pub use element::*;
 pub use operation::*;
-<<<<<<< HEAD
-pub use procedure::*;
-=======
 pub use sequence::*;
->>>>>>> a38bef6e
 pub use subcube::*;
 pub use topology::*;