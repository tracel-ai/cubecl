pub mod barrier;
pub mod branch;
pub mod cmma;
pub mod synchronization;

mod base;
pub mod comptime_error;
mod const_expand;
mod container;
mod debug;
mod element;
mod indexation;
mod list;
mod operation;
mod options;
mod plane;
mod polyfills;
mod topology;
<<<<<<< HEAD
mod trigonometry;
=======
mod validation;
>>>>>>> ea0b918d

pub use branch::{RangeExpand, SteppedRangeExpand, range, range_stepped};
pub use const_expand::*;
pub use container::*;
pub use debug::*;
pub use element::*;
pub use indexation::*;
pub use list::*;
pub use operation::*;
pub use options::*;
pub use plane::*;
pub use polyfills::*;
pub use topology::*;
<<<<<<< HEAD
pub use trigonometry::*;
=======
pub use validation::*;
>>>>>>> ea0b918d

pub use crate::{debug_print, debug_print_expand};<|MERGE_RESOLUTION|>--- conflicted
+++ resolved
@@ -16,11 +16,8 @@
 mod plane;
 mod polyfills;
 mod topology;
-<<<<<<< HEAD
 mod trigonometry;
-=======
 mod validation;
->>>>>>> ea0b918d
 
 pub use branch::{RangeExpand, SteppedRangeExpand, range, range_stepped};
 pub use const_expand::*;
@@ -34,10 +31,7 @@
 pub use plane::*;
 pub use polyfills::*;
 pub use topology::*;
-<<<<<<< HEAD
 pub use trigonometry::*;
-=======
 pub use validation::*;
->>>>>>> ea0b918d
 
 pub use crate::{debug_print, debug_print_expand};