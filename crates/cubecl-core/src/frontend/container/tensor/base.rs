use crate::{
    frontend::{
        CubePrimitive, CubeType, ExpandElementBaseInit, ExpandElementTyped, SizedContainer,
        indexation::Index,
    },
    ir::{Item, Metadata, Scope},
<<<<<<< HEAD
    prelude::{index, index_assign, Line, List, ListExpand, ListMut, ListMutExpand},
=======
    prelude::{IntoRuntime, Line, List, ListExpand, ListMut, ListMutExpand, index, index_assign},
>>>>>>> c386d020
    unexpanded,
};
use cubecl_ir::ExpandElement;
use std::{marker::PhantomData, num::NonZero};

/// The tensor type is similar to the [array type](crate::prelude::Array), however it comes with more
/// metadata such as [stride](Tensor::stride) and [shape](Tensor::shape).
#[derive(new)]
pub struct Tensor<T: CubeType> {
    _val: PhantomData<T>,
}

/// Module that contains the implementation details of the metadata functions.
mod metadata {
    use cubecl_ir::ExpandElement;

    use super::*;
    use crate::{
        ir::{Arithmetic, BinaryOperator, Instruction},
        prelude::Array,
    };

    impl<T: CubeType> Tensor<T> {
        /// Obtain the stride of input at dimension dim
        pub fn stride<C: Index>(&self, _dim: C) -> u32 {
            unexpanded!()
        }

        /// Obtain the shape of input at dimension dim
        pub fn shape<C: Index>(&self, _dim: C) -> u32 {
            unexpanded!()
        }

        /// Obtain the coordinate corresponding to the given `index` of the tensor at dimension `dim`.
        ///
        /// A coordinate is a list of indices corresponding to the multi-dimensional position of an element in the tensor.
        /// The `dim` element in a coordinate is the position along the `dim` dimension of the tensor.
        pub fn coordinate<I: Index, D: Index>(&self, _index: I, _dim: D) -> u32 {
            unexpanded!()
        }

        /// The number of vectorized elements in the tensor.
        ///
        /// # Warning
        ///
        /// The length will be affected by the vectorization factor. To obtain the number of elements,
        /// you should multiply the length by the vectorization factor.
        #[allow(clippy::len_without_is_empty)]
        pub fn len(&self) -> u32 {
            unexpanded!()
        }

        /// The length of the buffer representing the tensor in terms of vectorized elements.
        ///
        /// # Warning
        ///
        /// The buffer length will be affected by the vectorization factor. To obtain the number of
        /// elements, you should multiply the length by the vectorization factor.
        #[allow(clippy::len_without_is_empty)]
        pub fn buffer_len(&self) -> u32 {
            unexpanded!()
        }

        /// Returns the rank of the tensor.
        pub fn rank(&self) -> u32 {
            unexpanded!()
        }

        // Expand function of [stride](Tensor::stride).
        pub fn __expand_stride<C: Index>(
            scope: &mut Scope,
            expand: ExpandElementTyped<Tensor<T>>,
            dim: ExpandElementTyped<u32>,
        ) -> ExpandElementTyped<u32> {
            expand.__expand_stride_method(scope, dim)
        }

        // Expand function of [shape](Tensor::shape).
        pub fn __expand_shape<C: Index>(
            scope: &mut Scope,
            expand: ExpandElementTyped<Tensor<T>>,
            dim: ExpandElementTyped<u32>,
        ) -> ExpandElementTyped<u32> {
            expand.__expand_shape_method(scope, dim)
        }

        // Expand function of [coordinate](Tensor::coordinate).
        pub fn __expand_coordinate<I: Index, D: Index>(
            scope: &mut Scope,
            expand: ExpandElementTyped<Tensor<T>>,
            index: ExpandElementTyped<u32>,
            dim: ExpandElementTyped<u32>,
        ) -> ExpandElementTyped<u32> {
            expand.__expand_coordinate_method(scope, index, dim)
        }

        // Expand function of [len](Tensor::len).
        pub fn __expand_len<C: Index>(
            scope: &mut Scope,
            expand: ExpandElementTyped<Tensor<T>>,
        ) -> ExpandElementTyped<u32> {
            expand.__expand_len_method(scope)
        }

        // Expand function of [buffer_len](Tensor::buffer_len).
        pub fn __expand_buffer_len<C: Index>(
            scope: &mut Scope,
            expand: ExpandElementTyped<Tensor<T>>,
        ) -> ExpandElementTyped<u32> {
            expand.__expand_buffer_len_method(scope)
        }

        // Expand function of [rank](Tensor::rank).
        pub fn __expand_rank<C: Index>(
            scope: &mut Scope,
            expand: ExpandElementTyped<Tensor<T>>,
        ) -> ExpandElementTyped<u32> {
            expand.__expand_rank_method(scope)
        }
    }

    impl<T: CubeType> ExpandElementTyped<Tensor<T>> {
        // Expand method of [stride](Tensor::stride).
        pub fn __expand_stride_method(
            self,
            scope: &mut Scope,
            dim: ExpandElementTyped<u32>,
        ) -> ExpandElementTyped<u32> {
            let dim: ExpandElement = dim.into();
            let out = scope.create_local(Item::new(u32::as_elem(scope)));
            scope.register(Instruction::new(
                Metadata::Stride {
                    dim: *dim,
                    var: self.expand.into(),
                },
                out.clone().into(),
            ));
            out.into()
        }

        // Expand method of [shape](Tensor::shape).
        pub fn __expand_shape_method(
            self,
            scope: &mut Scope,
            dim: ExpandElementTyped<u32>,
        ) -> ExpandElementTyped<u32> {
            let dim: ExpandElement = dim.into();
            let out = scope.create_local(Item::new(u32::as_elem(scope)));
            scope.register(Instruction::new(
                Metadata::Shape {
                    dim: *dim,
                    var: self.expand.into(),
                },
                out.clone().into(),
            ));
            out.into()
        }

        // Expand method of [coordinate](Tensor::coordinate).
        pub fn __expand_coordinate_method(
            self,
            scope: &mut Scope,
            index: ExpandElementTyped<u32>,
            dim: ExpandElementTyped<u32>,
        ) -> ExpandElementTyped<u32> {
            let index: ExpandElement = index.into();
            let stride = self.clone().__expand_stride_method(scope, dim.clone());
            let shape = self.clone().__expand_shape_method(scope, dim.clone());

            // Compute `num_strides = index / stride`.
            let num_strides = scope.create_local(Item::new(u32::as_elem(scope)));
            scope.register(Instruction::new(
                Arithmetic::Div(BinaryOperator {
                    lhs: *index,
                    rhs: stride.expand.into(),
                }),
                num_strides.clone().into(),
            ));

            // Compute `coordinate = num_strides % shape `.
            let coordinate = scope.create_local(Item::new(u32::as_elem(scope)));
            scope.register(Instruction::new(
                Arithmetic::Modulo(BinaryOperator {
                    lhs: *num_strides,
                    rhs: shape.expand.into(),
                }),
                coordinate.clone().into(),
            ));

            coordinate.into()
        }

        // Expand method of [len](Tensor::len).
        pub fn __expand_len_method(self, scope: &mut Scope) -> ExpandElementTyped<u32> {
            let elem: ExpandElementTyped<Array<u32>> = self.expand.into();
            elem.__expand_len_method(scope)
        }

        // Expand method of [buffer_len](Tensor::buffer_len).
        pub fn __expand_buffer_len_method(self, scope: &mut Scope) -> ExpandElementTyped<u32> {
            let elem: ExpandElementTyped<Array<u32>> = self.expand.into();
            elem.__expand_buffer_len_method(scope)
        }

        // Expand method of [rank](Tensor::rank).
        pub fn __expand_rank_method(self, scope: &mut Scope) -> ExpandElementTyped<u32> {
            let out = scope.create_local(Item::new(u32::as_elem(scope)));
            scope.register(Instruction::new(Metadata::Rank { var: *self.expand }, *out));
            out.into()
        }
    }
}

/// Module that contains the implementation details of the index functions.
mod indexation {
    use cubecl_ir::Operator;

    use crate::{
        ir::{BinaryOperator, Instruction},
        prelude::{CubeIndex, CubeIndexMut},
    };

    use super::*;

    impl<E: CubePrimitive> Tensor<E> {
        /// Perform an unchecked index into the array
        ///
        /// # Safety
        /// Out of bounds indexing causes undefined behaviour and may segfault. Ensure index is
        /// always in bounds
        pub unsafe fn index_unchecked<I: Index>(&self, _i: I) -> &E
        where
            Self: CubeIndex<I>,
        {
            unexpanded!()
        }

        /// Perform an unchecked index assignment into the array
        ///
        /// # Safety
        /// Out of bounds indexing causes undefined behaviour and may segfault. Ensure index is
        /// always in bounds
        pub unsafe fn index_assign_unchecked<I: Index>(&mut self, _i: I, _value: E)
        where
            Self: CubeIndexMut<I>,
        {
            unexpanded!()
        }
    }

    impl<E: CubePrimitive> ExpandElementTyped<Tensor<E>> {
        pub fn __expand_index_unchecked_method(
            self,
            scope: &mut Scope,
            i: ExpandElementTyped<u32>,
        ) -> ExpandElementTyped<E> {
            let out = scope.create_local(self.expand.item);
            scope.register(Instruction::new(
                Operator::UncheckedIndex(BinaryOperator {
                    lhs: *self.expand,
                    rhs: i.expand.consume(),
                }),
                *out,
            ));
            out.into()
        }

        pub fn __expand_index_assign_unchecked_method(
            self,
            scope: &mut Scope,
            i: ExpandElementTyped<u32>,
            value: ExpandElementTyped<E>,
        ) {
            scope.register(Instruction::new(
                Operator::UncheckedIndexAssign(BinaryOperator {
                    lhs: i.expand.consume(),
                    rhs: value.expand.consume(),
                }),
                *self.expand,
            ));
        }
    }
}

/// Module that contains the implementation details of the line_size function.
mod line {
    use super::*;

    impl<P: CubePrimitive> Tensor<Line<P>> {
        /// Get the size of each line contained in the tensor.
        ///
        /// Same as the following:
        ///
        /// ```rust, ignore
        /// let size = tensor[0].size();
        /// ```
        pub fn line_size(&self) -> u32 {
            unexpanded!()
        }

        // Expand function of [size](Tensor::line_size).
        pub fn __expand_line_size(
            expand: <Self as CubeType>::ExpandType,
            scope: &mut Scope,
        ) -> u32 {
            expand.__expand_line_size_method(scope)
        }
    }

    impl<P: CubePrimitive> ExpandElementTyped<Tensor<Line<P>>> {
        /// Comptime version of [size](Tensor::line_size).
        pub fn line_size(&self) -> u32 {
            self.expand
                .item
                .vectorization
                .unwrap_or(NonZero::new(1).unwrap())
                .get() as u32
        }

        // Expand method of [size](Tensor::line_size).
        pub fn __expand_line_size_method(&self, _content: &mut Scope) -> u32 {
            self.line_size()
        }
    }
}

impl<T: CubeType<ExpandType = ExpandElementTyped<T>>> SizedContainer for Tensor<T> {
    type Item = T;
}

impl<T: CubeType> Iterator for &Tensor<T> {
    type Item = T;

    fn next(&mut self) -> Option<Self::Item> {
        unexpanded!()
    }
}

impl<T: CubeType> CubeType for Tensor<T> {
    type ExpandType = ExpandElementTyped<Tensor<T>>;
}

impl<T: CubeType> CubeType for *const Tensor<T> {
    type ExpandType = ExpandElementTyped<Tensor<T>>;
}

impl<T: CubeType> CubeType for *mut Tensor<T> {
    type ExpandType = ExpandElementTyped<Tensor<T>>;
}

impl<C: CubeType> ExpandElementBaseInit for Tensor<C> {
    fn init_elem(_scope: &mut Scope, elem: ExpandElement) -> ExpandElement {
        // The type can't be deeply cloned/copied.
        elem
    }
}

impl<T: CubePrimitive> List<T> for Tensor<T> {
    fn __expand_read(
        scope: &mut Scope,
        this: ExpandElementTyped<Tensor<T>>,
        idx: ExpandElementTyped<u32>,
    ) -> ExpandElementTyped<T> {
        index::expand(scope, this, idx)
    }
}

impl<T: CubePrimitive> ListExpand<T> for ExpandElementTyped<Tensor<T>> {
    fn __expand_read_method(
        self,
        scope: &mut Scope,
        idx: ExpandElementTyped<u32>,
    ) -> ExpandElementTyped<T> {
        index::expand(scope, self, idx)
    }
}

impl<T: CubePrimitive> ListMut<T> for Tensor<T> {
    fn __expand_write(
        scope: &mut Scope,
        this: ExpandElementTyped<Tensor<T>>,
        idx: ExpandElementTyped<u32>,
        value: ExpandElementTyped<T>,
    ) {
        index_assign::expand(scope, this, idx, value);
    }
}

impl<T: CubePrimitive> ListMutExpand<T> for ExpandElementTyped<Tensor<T>> {
    fn __expand_write_method(
        self,
        scope: &mut Scope,
        idx: ExpandElementTyped<u32>,
        value: ExpandElementTyped<T>,
    ) {
        index_assign::expand(scope, self, idx, value);
    }
}<|MERGE_RESOLUTION|>--- conflicted
+++ resolved
@@ -4,11 +4,7 @@
         indexation::Index,
     },
     ir::{Item, Metadata, Scope},
-<<<<<<< HEAD
-    prelude::{index, index_assign, Line, List, ListExpand, ListMut, ListMutExpand},
-=======
-    prelude::{IntoRuntime, Line, List, ListExpand, ListMut, ListMutExpand, index, index_assign},
->>>>>>> c386d020
+    prelude::{Line, List, ListExpand, ListMut, ListMutExpand, index, index_assign},
     unexpanded,
 };
 use cubecl_ir::ExpandElement;
