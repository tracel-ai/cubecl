--- conflicted
+++ resolved
@@ -130,11 +130,7 @@
             dim: ExpandElementTyped<u32>,
         ) -> ExpandElementTyped<u32> {
             let dim: ExpandElement = dim.into();
-<<<<<<< HEAD
-            let out = context.create_local(Item::new(u32::as_elem()));
-=======
-            let out = context.create_local_binding(Item::new(u32::as_elem(context)));
->>>>>>> 4d6f50f3
+            let out = context.create_local(Item::new(u32::as_elem(context)));
             context.register(Instruction::new(
                 Metadata::Stride {
                     dim: *dim,
@@ -152,11 +148,7 @@
             dim: ExpandElementTyped<u32>,
         ) -> ExpandElementTyped<u32> {
             let dim: ExpandElement = dim.into();
-<<<<<<< HEAD
-            let out = context.create_local(Item::new(u32::as_elem()));
-=======
-            let out = context.create_local_binding(Item::new(u32::as_elem(context)));
->>>>>>> 4d6f50f3
+            let out = context.create_local(Item::new(u32::as_elem(context)));
             context.register(Instruction::new(
                 Metadata::Shape {
                     dim: *dim,
@@ -179,11 +171,7 @@
             let shape = self.clone().__expand_shape_method(context, dim.clone());
 
             // Compute `num_strides = index / stride`.
-<<<<<<< HEAD
-            let num_strides = context.create_local(Item::new(u32::as_elem()));
-=======
-            let num_strides = context.create_local_binding(Item::new(u32::as_elem(context)));
->>>>>>> 4d6f50f3
+            let num_strides = context.create_local(Item::new(u32::as_elem(context)));
             context.register(Instruction::new(
                 Operator::Div(BinaryOperator {
                     lhs: *index,
@@ -193,11 +181,7 @@
             ));
 
             // Compute `coordinate = num_strides % shape `.
-<<<<<<< HEAD
-            let coordinate = context.create_local(Item::new(u32::as_elem()));
-=======
-            let coordinate = context.create_local_binding(Item::new(u32::as_elem(context)));
->>>>>>> 4d6f50f3
+            let coordinate = context.create_local(Item::new(u32::as_elem(context)));
             context.register(Instruction::new(
                 Operator::Modulo(BinaryOperator {
                     lhs: *num_strides,
@@ -226,11 +210,7 @@
 
         // Expand method of [rank](Tensor::rank).
         pub fn __expand_rank_method(self, context: &mut CubeContext) -> ExpandElementTyped<u32> {
-<<<<<<< HEAD
-            let out = context.create_local(Item::new(u32::as_elem()));
-=======
-            let out = context.create_local_binding(Item::new(u32::as_elem(context)));
->>>>>>> 4d6f50f3
+            let out = context.create_local(Item::new(u32::as_elem(context)));
             context.register(Instruction::new(Metadata::Rank { var: *self.expand }, *out));
             out.into()
         }
