use std::{marker::PhantomData, num::NonZero};

use crate::{
<<<<<<< HEAD
    frontend::{indexation::Index, CubePrimitive, CubeType, ExpandElementTyped, Init},
=======
    frontend::{CubePrimitive, CubeType, ExpandElementTyped, Init, IntoRuntime, indexation::Index},
>>>>>>> c386d020
    ir::{Item, Scope},
    prelude::{Line, List, ListExpand, ListMut, ListMutExpand, index, index_assign},
};

#[derive(Clone, Copy)]
pub struct SharedMemory<T: CubeType> {
    _val: PhantomData<T>,
}

impl<T: CubePrimitive> Init for ExpandElementTyped<SharedMemory<T>> {
    fn init(self, _scope: &mut Scope) -> Self {
        self
    }
}

impl<T: CubePrimitive> CubeType for SharedMemory<T> {
    type ExpandType = ExpandElementTyped<SharedMemory<T>>;
}

impl<T: CubePrimitive + Clone> SharedMemory<T> {
    pub fn new<S: Index>(_size: S) -> Self {
        SharedMemory { _val: PhantomData }
    }

    pub fn new_lined<S: Index>(_size: S, _vectorization_factor: u32) -> SharedMemory<Line<T>> {
        SharedMemory { _val: PhantomData }
    }

    pub fn __expand_new_lined(
        scope: &mut Scope,
        size: ExpandElementTyped<u32>,
        vectorization_factor: u32,
    ) -> <SharedMemory<Line<T>> as CubeType>::ExpandType {
        let size = size
            .constant()
            .expect("Shared memory need constant initialization value")
            .as_u32();
        let var = scope.create_shared(
            Item::vectorized(T::as_elem(scope), NonZero::new(vectorization_factor as u8)),
            size,
        );
        ExpandElementTyped::new(var)
    }
    pub fn vectorized<S: Index>(_size: S, _vectorization_factor: u32) -> Self {
        SharedMemory { _val: PhantomData }
    }

    pub fn __expand_vectorized(
        scope: &mut Scope,
        size: ExpandElementTyped<u32>,
        vectorization_factor: u32,
    ) -> <Self as CubeType>::ExpandType {
        let size = size
            .constant()
            .expect("Shared memory need constant initialization value")
            .as_u32();
        let var = scope.create_shared(
            Item::vectorized(T::as_elem(scope), NonZero::new(vectorization_factor as u8)),
            size,
        );
        ExpandElementTyped::new(var)
    }

    pub fn __expand_new(
        scope: &mut Scope,
        size: ExpandElementTyped<u32>,
    ) -> <Self as CubeType>::ExpandType {
        let size = size
            .constant()
            .expect("Shared memory need constant initialization value")
            .as_u32();
        let var = scope.create_shared(Item::new(T::as_elem(scope)), size);
        ExpandElementTyped::new(var)
    }
}

/// Module that contains the implementation details of the index functions.
mod indexation {
    use cubecl_ir::Operator;

    use crate::{
        ir::{BinaryOperator, Instruction},
        prelude::{CubeIndex, CubeIndexMut},
        unexpanded,
    };

    use super::*;

    impl<E: CubePrimitive> SharedMemory<E> {
        /// Perform an unchecked index into the array
        ///
        /// # Safety
        /// Out of bounds indexing causes undefined behaviour and may segfault. Ensure index is
        /// always in bounds
        pub unsafe fn index_unchecked<I: Index>(&self, _i: I) -> &E
        where
            Self: CubeIndex<I>,
        {
            unexpanded!()
        }

        /// Perform an unchecked index assignment into the array
        ///
        /// # Safety
        /// Out of bounds indexing causes undefined behaviour and may segfault. Ensure index is
        /// always in bounds
        pub unsafe fn index_assign_unchecked<I: Index>(&mut self, _i: I, _value: E)
        where
            Self: CubeIndexMut<I>,
        {
            unexpanded!()
        }
    }

    impl<E: CubePrimitive> ExpandElementTyped<SharedMemory<E>> {
        pub fn __expand_index_unchecked_method(
            self,
            scope: &mut Scope,
            i: ExpandElementTyped<u32>,
        ) -> ExpandElementTyped<E> {
            let out = scope.create_local(self.expand.item);
            scope.register(Instruction::new(
                Operator::UncheckedIndex(BinaryOperator {
                    lhs: *self.expand,
                    rhs: i.expand.consume(),
                }),
                *out,
            ));
            out.into()
        }

        pub fn __expand_index_assign_unchecked_method(
            self,
            scope: &mut Scope,
            i: ExpandElementTyped<u32>,
            value: ExpandElementTyped<E>,
        ) {
            scope.register(Instruction::new(
                Operator::UncheckedIndexAssign(BinaryOperator {
                    lhs: i.expand.consume(),
                    rhs: value.expand.consume(),
                }),
                *self.expand,
            ));
        }
    }
}

impl<T: CubePrimitive> List<T> for SharedMemory<T> {
    fn __expand_read(
        scope: &mut Scope,
        this: ExpandElementTyped<SharedMemory<T>>,
        idx: ExpandElementTyped<u32>,
    ) -> ExpandElementTyped<T> {
        index::expand(scope, this, idx)
    }
}

impl<T: CubePrimitive> ListExpand<T> for ExpandElementTyped<SharedMemory<T>> {
    fn __expand_read_method(
        self,
        scope: &mut Scope,
        idx: ExpandElementTyped<u32>,
    ) -> ExpandElementTyped<T> {
        index::expand(scope, self, idx)
    }
}

impl<T: CubePrimitive> ListMut<T> for SharedMemory<T> {
    fn __expand_write(
        scope: &mut Scope,
        this: ExpandElementTyped<SharedMemory<T>>,
        idx: ExpandElementTyped<u32>,
        value: ExpandElementTyped<T>,
    ) {
        index_assign::expand(scope, this, idx, value);
    }
}

impl<T: CubePrimitive> ListMutExpand<T> for ExpandElementTyped<SharedMemory<T>> {
    fn __expand_write_method(
        self,
        scope: &mut Scope,
        idx: ExpandElementTyped<u32>,
        value: ExpandElementTyped<T>,
    ) {
        index_assign::expand(scope, self, idx, value);
    }
}<|MERGE_RESOLUTION|>--- conflicted
+++ resolved
@@ -1,11 +1,7 @@
 use std::{marker::PhantomData, num::NonZero};
 
 use crate::{
-<<<<<<< HEAD
-    frontend::{indexation::Index, CubePrimitive, CubeType, ExpandElementTyped, Init},
-=======
-    frontend::{CubePrimitive, CubeType, ExpandElementTyped, Init, IntoRuntime, indexation::Index},
->>>>>>> c386d020
+    frontend::{CubePrimitive, CubeType, ExpandElementTyped, Init, indexation::Index},
     ir::{Item, Scope},
     prelude::{Line, List, ListExpand, ListMut, ListMutExpand, index, index_assign},
 };
