use cubecl_ir::{ExpandElement, Scope};
use serde::{Deserialize, Serialize};

use crate::frontend::{
    branch::Iterable, indexation::Index, CubeType, ExpandElementTyped, Init, IntoRuntime,
};
use std::{cell::RefCell, rc::Rc};

/// A sequence of [cube types](CubeType) that is inlined during compilation.
///
/// In other words, it allows you to group a dynamic amount of variables at compile time.
///
/// All methods [push](Sequence::push), [index](Sequence::index) and
/// [into_iter](Sequence::into_iter) are executed _during_ compilation and don't add any overhead
/// on the generated kernel.
#[derive(Debug, Clone, Hash, PartialEq, Eq, Serialize, Deserialize)]
pub struct Sequence<T: CubeType> {
    values: Vec<T>,
}

impl<T: CubeType> Default for Sequence<T> {
    fn default() -> Self {
        Self::new()
    }
}

impl<T: CubeType> Init for Sequence<T> {
<<<<<<< HEAD
    fn init(self, _context: &mut Scope) -> Self {
=======
    fn init(self, _scope: &mut Scope) -> Self {
>>>>>>> e0734dad
        self
    }
}

impl<T: CubeType> Sequence<T> {
    /// Create a new empty sequence.
    pub fn new() -> Self {
        Self { values: Vec::new() }
    }

    /// Push a new value into the sequence.
    pub fn push(&mut self, value: T) {
        self.values.push(value);
    }

    /// Obtain the sequence length.
    #[allow(clippy::len_without_is_empty)]
    pub fn len(&self) -> u32 {
        self.values.len() as u32
    }

    /// Get the variable at the given position in the sequence.
    #[allow(unused_variables, clippy::should_implement_trait)]
    pub fn index<I: Index>(&self, index: I) -> &T {
        let index: ExpandElementTyped<u32> = ExpandElement::Plain(index.value()).into();
        let index = index
            .constant()
            .expect("Only constant are supported")
            .as_usize();

        self.values.get(index).unwrap()
    }

    /// Get the variable at the given position in the sequence.
    #[allow(unused_variables, clippy::should_implement_trait)]
    pub fn index_mut<I: Index>(&mut self, index: I) -> &mut T {
        let index: ExpandElementTyped<u32> = ExpandElement::Plain(index.value()).into();
        let index = index
            .constant()
            .expect("Only constant are supported")
            .as_usize();

        self.values.get_mut(index).unwrap()
    }

    /// Expand function of [new](Self::new).
<<<<<<< HEAD
    pub fn __expand_new(_context: &mut Scope) -> SequenceExpand<T> {
=======
    pub fn __expand_new(_scope: &mut Scope) -> SequenceExpand<T> {
>>>>>>> e0734dad
        SequenceExpand {
            values: Rc::new(RefCell::new(Vec::new())),
        }
    }

    /// Insert an item at the given index.
    #[allow(unused_variables, clippy::should_implement_trait)]
    pub fn insert<I: Index>(&mut self, index: I, value: T) {
        *self.index_mut(index) = value;
    }

    /// Expand function of [push](Self::push).
<<<<<<< HEAD
    pub fn __expand_push(
        context: &mut Scope,
        expand: &mut SequenceExpand<T>,
        value: T::ExpandType,
    ) {
        expand.__expand_push_method(context, value)
=======
    pub fn __expand_push(scope: &mut Scope, expand: &mut SequenceExpand<T>, value: T::ExpandType) {
        expand.__expand_push_method(scope, value)
>>>>>>> e0734dad
    }

    /// Expand function of [index](Self::index).
    pub fn __expand_index(
<<<<<<< HEAD
        context: &mut Scope,
=======
        scope: &mut Scope,
>>>>>>> e0734dad
        expand: SequenceExpand<T>,
        index: ExpandElementTyped<u32>,
    ) -> T::ExpandType {
        expand.__expand_index_method(scope, index)
    }

    /// Expand function of [index_mut](Self::index_mut).
    pub fn __expand_index_mut(
<<<<<<< HEAD
        context: &mut Scope,
=======
        scope: &mut Scope,
>>>>>>> e0734dad
        expand: SequenceExpand<T>,
        index: ExpandElementTyped<u32>,
    ) -> T::ExpandType {
        expand.__expand_index_mut_method(scope, index)
    }
}

/// Expand type of [Sequence].
pub struct SequenceExpand<T: CubeType> {
    // We clone the expand type during the compilation phase, but for register reuse, not for
    // copying data. To achieve the intended behavior, we have to share the same underlying values.
    pub(super) values: Rc<RefCell<Vec<T::ExpandType>>>,
}

impl<T: CubeType> Iterable<T> for SequenceExpand<T> {
<<<<<<< HEAD
    fn expand(
        self,
        context: &mut Scope,
        func: impl FnMut(&mut Scope, <T as CubeType>::ExpandType),
    ) {
        self.expand_unroll(context, func);
=======
    fn expand(self, scope: &mut Scope, func: impl FnMut(&mut Scope, <T as CubeType>::ExpandType)) {
        self.expand_unroll(scope, func);
>>>>>>> e0734dad
    }

    fn expand_unroll(
        self,
<<<<<<< HEAD
        context: &mut Scope,
=======
        scope: &mut Scope,
>>>>>>> e0734dad
        mut func: impl FnMut(&mut Scope, <T as CubeType>::ExpandType),
    ) {
        for elem in self {
            func(scope, elem);
        }
    }
}

impl<T: CubeType> Init for SequenceExpand<T> {
<<<<<<< HEAD
    fn init(self, _context: &mut Scope) -> Self {
=======
    fn init(self, _scope: &mut Scope) -> Self {
>>>>>>> e0734dad
        self
    }
}

impl<T: CubeType> Clone for SequenceExpand<T> {
    fn clone(&self) -> Self {
        Self {
            values: self.values.clone(),
        }
    }
}

impl<T: CubeType> IntoIterator for Sequence<T> {
    type Item = T;

    type IntoIter = <Vec<T> as IntoIterator>::IntoIter;

    fn into_iter(self) -> Self::IntoIter {
        self.values.into_iter()
    }
}

impl<T: CubeType> IntoIterator for SequenceExpand<T> {
    type Item = T::ExpandType;

    type IntoIter = <Vec<T::ExpandType> as IntoIterator>::IntoIter;

    fn into_iter(self) -> Self::IntoIter {
        self.values.take().into_iter()
    }
}

impl<T: CubeType> CubeType for Sequence<T> {
    type ExpandType = SequenceExpand<T>;
}

impl<T: CubeType> SequenceExpand<T> {
    /// Expand method of [push](Sequence::push).
<<<<<<< HEAD
    pub fn __expand_push_method(&mut self, _context: &mut Scope, value: T::ExpandType) {
=======
    pub fn __expand_push_method(&mut self, _scope: &mut Scope, value: T::ExpandType) {
>>>>>>> e0734dad
        self.values.borrow_mut().push(value);
    }

    /// Expand method of [insert](Sequence::insert).
    pub fn __expand_insert_method(
        &self,
<<<<<<< HEAD
        _context: &mut Scope,
=======
        _scope: &mut Scope,
>>>>>>> e0734dad
        index: ExpandElementTyped<u32>,
        value: T::ExpandType,
    ) {
        let index = index
            .constant()
            .expect("Only constant are supported")
            .as_usize();

        let mut values = self.values.borrow_mut();

        if values.len() == index {
            values.push(value);
        } else {
            values[index] = value;
        }
    }

    /// Expand method of [index](Sequence::index).
    pub fn __expand_index_method(
        &self,
<<<<<<< HEAD
        _context: &mut Scope,
=======
        _scope: &mut Scope,
>>>>>>> e0734dad
        index: ExpandElementTyped<u32>,
    ) -> T::ExpandType {
        let index = index
            .constant()
            .expect("Only constant are supported")
            .as_usize();

        self.values.borrow()[index].clone()
    }

    /// Expand method of [index_mut](Sequence::index_mut).
    pub fn __expand_index_mut_method(
        &self,
<<<<<<< HEAD
        _context: &mut Scope,
=======
        _scope: &mut Scope,
>>>>>>> e0734dad
        index: ExpandElementTyped<u32>,
    ) -> T::ExpandType {
        let index = index
            .constant()
            .expect("Only constant are supported")
            .as_usize();

        self.values.borrow()[index].clone()
    }

<<<<<<< HEAD
    pub fn __expand_len_method(&self, _context: &mut Scope) -> u32 {
=======
    pub fn __expand_len_method(&self, _scope: &mut Scope) -> u32 {
>>>>>>> e0734dad
        let values = self.values.borrow();
        values.len() as u32
    }
}

impl<T: CubeType> IntoRuntime for Sequence<T> {
<<<<<<< HEAD
    fn __expand_runtime_method(self, _context: &mut Scope) -> SequenceExpand<T> {
=======
    fn __expand_runtime_method(self, _scope: &mut Scope) -> SequenceExpand<T> {
>>>>>>> e0734dad
        unimplemented!("Sequence doesn't exist at compile time");
    }
}<|MERGE_RESOLUTION|>--- conflicted
+++ resolved
@@ -25,11 +25,7 @@
 }
 
 impl<T: CubeType> Init for Sequence<T> {
-<<<<<<< HEAD
-    fn init(self, _context: &mut Scope) -> Self {
-=======
     fn init(self, _scope: &mut Scope) -> Self {
->>>>>>> e0734dad
         self
     }
 }
@@ -76,11 +72,7 @@
     }
 
     /// Expand function of [new](Self::new).
-<<<<<<< HEAD
-    pub fn __expand_new(_context: &mut Scope) -> SequenceExpand<T> {
-=======
     pub fn __expand_new(_scope: &mut Scope) -> SequenceExpand<T> {
->>>>>>> e0734dad
         SequenceExpand {
             values: Rc::new(RefCell::new(Vec::new())),
         }
@@ -93,26 +85,13 @@
     }
 
     /// Expand function of [push](Self::push).
-<<<<<<< HEAD
-    pub fn __expand_push(
-        context: &mut Scope,
-        expand: &mut SequenceExpand<T>,
-        value: T::ExpandType,
-    ) {
-        expand.__expand_push_method(context, value)
-=======
     pub fn __expand_push(scope: &mut Scope, expand: &mut SequenceExpand<T>, value: T::ExpandType) {
         expand.__expand_push_method(scope, value)
->>>>>>> e0734dad
     }
 
     /// Expand function of [index](Self::index).
     pub fn __expand_index(
-<<<<<<< HEAD
-        context: &mut Scope,
-=======
         scope: &mut Scope,
->>>>>>> e0734dad
         expand: SequenceExpand<T>,
         index: ExpandElementTyped<u32>,
     ) -> T::ExpandType {
@@ -121,11 +100,7 @@
 
     /// Expand function of [index_mut](Self::index_mut).
     pub fn __expand_index_mut(
-<<<<<<< HEAD
-        context: &mut Scope,
-=======
         scope: &mut Scope,
->>>>>>> e0734dad
         expand: SequenceExpand<T>,
         index: ExpandElementTyped<u32>,
     ) -> T::ExpandType {
@@ -141,26 +116,13 @@
 }
 
 impl<T: CubeType> Iterable<T> for SequenceExpand<T> {
-<<<<<<< HEAD
-    fn expand(
-        self,
-        context: &mut Scope,
-        func: impl FnMut(&mut Scope, <T as CubeType>::ExpandType),
-    ) {
-        self.expand_unroll(context, func);
-=======
     fn expand(self, scope: &mut Scope, func: impl FnMut(&mut Scope, <T as CubeType>::ExpandType)) {
         self.expand_unroll(scope, func);
->>>>>>> e0734dad
     }
 
     fn expand_unroll(
         self,
-<<<<<<< HEAD
-        context: &mut Scope,
-=======
         scope: &mut Scope,
->>>>>>> e0734dad
         mut func: impl FnMut(&mut Scope, <T as CubeType>::ExpandType),
     ) {
         for elem in self {
@@ -170,11 +132,7 @@
 }
 
 impl<T: CubeType> Init for SequenceExpand<T> {
-<<<<<<< HEAD
-    fn init(self, _context: &mut Scope) -> Self {
-=======
     fn init(self, _scope: &mut Scope) -> Self {
->>>>>>> e0734dad
         self
     }
 }
@@ -213,22 +171,14 @@
 
 impl<T: CubeType> SequenceExpand<T> {
     /// Expand method of [push](Sequence::push).
-<<<<<<< HEAD
-    pub fn __expand_push_method(&mut self, _context: &mut Scope, value: T::ExpandType) {
-=======
     pub fn __expand_push_method(&mut self, _scope: &mut Scope, value: T::ExpandType) {
->>>>>>> e0734dad
         self.values.borrow_mut().push(value);
     }
 
     /// Expand method of [insert](Sequence::insert).
     pub fn __expand_insert_method(
         &self,
-<<<<<<< HEAD
-        _context: &mut Scope,
-=======
         _scope: &mut Scope,
->>>>>>> e0734dad
         index: ExpandElementTyped<u32>,
         value: T::ExpandType,
     ) {
@@ -249,11 +199,7 @@
     /// Expand method of [index](Sequence::index).
     pub fn __expand_index_method(
         &self,
-<<<<<<< HEAD
-        _context: &mut Scope,
-=======
         _scope: &mut Scope,
->>>>>>> e0734dad
         index: ExpandElementTyped<u32>,
     ) -> T::ExpandType {
         let index = index
@@ -267,11 +213,7 @@
     /// Expand method of [index_mut](Sequence::index_mut).
     pub fn __expand_index_mut_method(
         &self,
-<<<<<<< HEAD
-        _context: &mut Scope,
-=======
         _scope: &mut Scope,
->>>>>>> e0734dad
         index: ExpandElementTyped<u32>,
     ) -> T::ExpandType {
         let index = index
@@ -282,22 +224,14 @@
         self.values.borrow()[index].clone()
     }
 
-<<<<<<< HEAD
-    pub fn __expand_len_method(&self, _context: &mut Scope) -> u32 {
-=======
     pub fn __expand_len_method(&self, _scope: &mut Scope) -> u32 {
->>>>>>> e0734dad
         let values = self.values.borrow();
         values.len() as u32
     }
 }
 
 impl<T: CubeType> IntoRuntime for Sequence<T> {
-<<<<<<< HEAD
-    fn __expand_runtime_method(self, _context: &mut Scope) -> SequenceExpand<T> {
-=======
     fn __expand_runtime_method(self, _scope: &mut Scope) -> SequenceExpand<T> {
->>>>>>> e0734dad
         unimplemented!("Sequence doesn't exist at compile time");
     }
 }