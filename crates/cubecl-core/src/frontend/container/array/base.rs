--- conflicted
+++ resolved
@@ -38,11 +38,7 @@
 
         /// Expand function of [new](Array::new).
         pub fn __expand_new(
-<<<<<<< HEAD
-            context: &mut Scope,
-=======
-            scope: &mut Scope,
->>>>>>> e0734dad
+            scope: &mut Scope,
             size: ExpandElementTyped<u32>,
         ) -> <Self as CubeType>::ExpandType {
             let size = size
@@ -55,11 +51,7 @@
 
         /// Expand function of [from_data](Array::from_data).
         pub fn __expand_from_data<C: CubePrimitive>(
-<<<<<<< HEAD
-            context: &mut Scope,
-=======
-            scope: &mut Scope,
->>>>>>> e0734dad
+            scope: &mut Scope,
             data: ArrayData<C>,
         ) -> <Self as CubeType>::ExpandType {
             let var = scope.create_const_array(Item::new(T::as_elem(scope)), data.values);
@@ -113,11 +105,7 @@
         // Expand function of [size](Tensor::line_size).
         pub fn __expand_line_size(
             expand: <Self as CubeType>::ExpandType,
-<<<<<<< HEAD
-            context: &mut Scope,
-=======
-            scope: &mut Scope,
->>>>>>> e0734dad
+            scope: &mut Scope,
         ) -> u32 {
             expand.__expand_line_size_method(scope)
         }
@@ -157,11 +145,7 @@
         }
 
         pub fn __expand_vectorized(
-<<<<<<< HEAD
-            context: &mut Scope,
-=======
-            scope: &mut Scope,
->>>>>>> e0734dad
+            scope: &mut Scope,
             size: ExpandElementTyped<u32>,
             vectorization_factor: u32,
         ) -> <Self as CubeType>::ExpandType {
@@ -182,11 +166,7 @@
     impl<C: CubePrimitive> ExpandElementTyped<Array<C>> {
         pub fn __expand_to_vectorized_method(
             self,
-<<<<<<< HEAD
-            context: &mut Scope,
-=======
-            scope: &mut Scope,
->>>>>>> e0734dad
+            scope: &mut Scope,
             vectorization_factor: ExpandElementTyped<u32>,
         ) -> ExpandElementTyped<C> {
             let factor = vectorization_factor
@@ -246,15 +226,9 @@
 
     impl<T: CubeType> ExpandElementTyped<Array<T>> {
         // Expand method of [len](Array::len).
-<<<<<<< HEAD
-        pub fn __expand_len_method(self, context: &mut Scope) -> ExpandElementTyped<u32> {
-            let out = context.create_local(Item::new(u32::as_elem(context)));
-            context.register(Instruction::new(
-=======
         pub fn __expand_len_method(self, scope: &mut Scope) -> ExpandElementTyped<u32> {
             let out = scope.create_local(Item::new(u32::as_elem(scope)));
             scope.register(Instruction::new(
->>>>>>> e0734dad
                 Metadata::Length {
                     var: self.expand.into(),
                 },
@@ -264,15 +238,9 @@
         }
 
         // Expand method of [buffer_len](Array::buffer_len).
-<<<<<<< HEAD
-        pub fn __expand_buffer_len_method(self, context: &mut Scope) -> ExpandElementTyped<u32> {
-            let out = context.create_local(Item::new(u32::as_elem(context)));
-            context.register(Instruction::new(
-=======
         pub fn __expand_buffer_len_method(self, scope: &mut Scope) -> ExpandElementTyped<u32> {
             let out = scope.create_local(Item::new(u32::as_elem(scope)));
             scope.register(Instruction::new(
->>>>>>> e0734dad
                 Metadata::BufferLength {
                     var: self.expand.into(),
                 },
@@ -323,11 +291,7 @@
     impl<E: CubePrimitive> ExpandElementTyped<Array<E>> {
         pub fn __expand_index_unchecked_method(
             self,
-<<<<<<< HEAD
-            context: &mut Scope,
-=======
-            scope: &mut Scope,
->>>>>>> e0734dad
+            scope: &mut Scope,
             i: ExpandElementTyped<u32>,
         ) -> ExpandElementTyped<E> {
             let out = scope.create_local(self.expand.item);
@@ -343,11 +307,7 @@
 
         pub fn __expand_index_assign_unchecked_method(
             self,
-<<<<<<< HEAD
-            context: &mut Scope,
-=======
-            scope: &mut Scope,
->>>>>>> e0734dad
+            scope: &mut Scope,
             i: ExpandElementTyped<u32>,
             value: ExpandElementTyped<E>,
         ) {
@@ -363,11 +323,7 @@
 }
 
 impl<E: CubePrimitive> IntoRuntime for Array<E> {
-<<<<<<< HEAD
-    fn __expand_runtime_method(self, _context: &mut Scope) -> Self::ExpandType {
-=======
     fn __expand_runtime_method(self, _scope: &mut Scope) -> Self::ExpandType {
->>>>>>> e0734dad
         unimplemented!("Array can't exist at compile time")
     }
 }
@@ -381,11 +337,7 @@
 }
 
 impl<C: CubeType> ExpandElementBaseInit for Array<C> {
-<<<<<<< HEAD
-    fn init_elem(_context: &mut crate::ir::Scope, elem: ExpandElement) -> ExpandElement {
-=======
     fn init_elem(_scope: &mut crate::ir::Scope, elem: ExpandElement) -> ExpandElement {
->>>>>>> e0734dad
         // The type can't be deeply cloned/copied.
         elem
     }
