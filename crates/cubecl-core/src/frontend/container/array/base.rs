use std::{marker::PhantomData, num::NonZero};

use crate::frontend::{
    CubePrimitive, ExpandElement, ExpandElementBaseInit, ExpandElementTyped, IntoRuntime,
};
use crate::prelude::SizedContainer;
use crate::{
    frontend::CubeType,
    ir::{Elem, Item, Metadata},
    unexpanded,
};
use crate::{
    frontend::{indexation::Index, CubeContext},
    prelude::{assign, index, index_assign},
};

/// A contiguous array of elements.
pub struct Array<E> {
    _val: PhantomData<E>,
}

/// Module that contains the implementation details of the new function.
mod new {
    use super::*;
    use crate::ir::Variable;

    impl<T: CubePrimitive + Clone> Array<T> {
        /// Create a new array of the given length.
        #[allow(unused_variables)]
        pub fn new<L: Index>(length: L) -> Self {
            Array { _val: PhantomData }
        }

        /// Create an array from data.
        pub fn from_data<C: CubePrimitive>(_data: impl IntoIterator<Item = C>) -> Self {
            Array { _val: PhantomData }
        }

        /// Expand function of [new](Array::new).
        pub fn __expand_new(
            context: &mut CubeContext,
            size: ExpandElementTyped<u32>,
        ) -> <Self as CubeType>::ExpandType {
            let size = size
                .constant()
                .expect("Array need constant initialization value")
                .as_u32();
            context
                .create_local_array(Item::new(T::as_elem()), size)
                .into()
        }

        /// Expand function of [from_data](Array::from_data).
        pub fn __expand_from_data<C: CubePrimitive>(
            context: &mut CubeContext,
            data: ArrayData<C>,
        ) -> <Self as CubeType>::ExpandType {
            let var = context.create_const_array(Item::new(T::as_elem()), data.values);
            ExpandElementTyped::new(var)
        }
    }

    /// Type useful for the expand function of [from_data](Array::from_data).
    pub struct ArrayData<C> {
        values: Vec<Variable>,
        _ty: PhantomData<C>,
    }

    impl<C: CubePrimitive + Into<ExpandElementTyped<C>>, T: IntoIterator<Item = C>> From<T>
        for ArrayData<C>
    {
        fn from(value: T) -> Self {
            let values: Vec<Variable> = value
                .into_iter()
                .map(|value| {
                    let value: ExpandElementTyped<C> = value.into();
                    *value.expand
                })
                .collect();
            ArrayData {
                values,
                _ty: PhantomData,
            }
        }
    }
}

/// Module that contains the implementation details of vectorization functions.
///
/// TODO: Remove vectorization in favor of the line API.
mod vectorization {
    use super::*;

    impl<T: CubePrimitive + Clone> Array<T> {
        #[allow(unused_variables)]
        pub fn vectorized<L: Index>(length: L, vectorization_factor: u32) -> Self {
            Array { _val: PhantomData }
        }

        pub fn to_vectorized(self, _vectorization_factor: u32) -> T {
            unexpanded!()
        }

        pub fn __expand_vectorized(
            context: &mut CubeContext,
            size: ExpandElementTyped<u32>,
            vectorization_factor: u32,
        ) -> <Self as CubeType>::ExpandType {
            let size = size.value();
            let size = match size.kind {
                crate::ir::VariableKind::ConstantScalar(value) => value.as_u32(),
                _ => panic!("Shared memory need constant initialization value"),
            };
            context
                .create_local_array(
                    Item::vectorized(T::as_elem(), NonZero::new(vectorization_factor as u8)),
                    size,
                )
                .into()
        }
    }

    impl<C: CubePrimitive> ExpandElementTyped<Array<C>> {
        pub fn __expand_to_vectorized_method(
            self,
            context: &mut CubeContext,
            vectorization_factor: ExpandElementTyped<u32>,
        ) -> ExpandElementTyped<C> {
            let factor = vectorization_factor
                .constant()
                .expect("Vectorization must be comptime")
                .as_u32();
            let var = self.expand.clone();
            let item = Item::vectorized(var.item.elem(), NonZero::new(factor as u8));

            let new_var = if factor == 1 {
                let new_var = context.create_local_binding(item);
                let element =
                    index::expand(context, self.clone(), ExpandElementTyped::from_lit(0u32));
                assign::expand(context, element, new_var.clone().into());
                new_var
            } else {
                let new_var = context.create_local_variable(item);
                for i in 0..factor {
                    let expand: Self = self.expand.clone().into();
                    let element = index::expand(context, expand, ExpandElementTyped::from_lit(i));
                    index_assign::expand::<Array<C>>(
                        context,
                        new_var.clone().into(),
                        ExpandElementTyped::from_lit(i),
                        element,
                    );
                }
                new_var
            };
            new_var.into()
        }
    }
}

/// Module that contains the implementation details of the metadata functions.
mod metadata {
    use crate::ir::Instruction;

    use super::*;

    impl<E: CubeType> Array<E> {
        /// Obtain the array length
        #[allow(clippy::len_without_is_empty)]
        pub fn len(&self) -> u32 {
            unexpanded!()
        }
    }

    impl<T: CubeType> ExpandElementTyped<Array<T>> {
        // Expand method of [len](Array::len).
        pub fn __expand_len_method(self, context: &mut CubeContext) -> ExpandElementTyped<u32> {
<<<<<<< HEAD
            let out = context.create_local_binding(Item::new(u32::as_elem()));
            context.register(Metadata::Length {
                var: self.expand.into(),
                out: out.clone().into(),
            });
=======
            let out = context.create_local_binding(Item::new(Elem::UInt));
            context.register(Instruction::new(
                Metadata::Length {
                    var: self.expand.into(),
                },
                out.clone().into(),
            ));
>>>>>>> 412e1932
            out.into()
        }
    }
}

/// Module that contains the implementation details of the index functions.
mod indexation {
    use crate::{
        ir::{BinaryOperator, Instruction, Operator},
        prelude::{CubeIndex, CubeIndexMut},
    };

    use super::*;

    impl<E: CubePrimitive> Array<E> {
        /// Perform an unchecked index into the array
        ///
        /// # Safety
        /// Out of bounds indexing causes undefined behaviour and may segfault. Ensure index is
        /// always in bounds
        pub unsafe fn index_unchecked<I: Index>(&self, _i: I) -> &E
        where
            Self: CubeIndex<I>,
        {
            unexpanded!()
        }

        /// Perform an unchecked index assignment into the array
        ///
        /// # Safety
        /// Out of bounds indexing causes undefined behaviour and may segfault. Ensure index is
        /// always in bounds
        pub unsafe fn index_assign_unchecked<I: Index>(&mut self, _i: I, _value: E)
        where
            Self: CubeIndexMut<I>,
        {
            unexpanded!()
        }
    }

    impl<E: CubePrimitive> ExpandElementTyped<Array<E>> {
        pub fn __expand_index_unchecked_method(
            self,
            context: &mut CubeContext,
            i: ExpandElementTyped<u32>,
        ) -> ExpandElementTyped<E> {
            let out = context.create_local_binding(self.expand.item);
            context.register(Instruction::new(
                Operator::UncheckedIndex(BinaryOperator {
                    lhs: *self.expand,
                    rhs: i.expand.consume(),
                }),
                *out,
            ));
            out.into()
        }

        pub fn __expand_index_assign_unchecked_method(
            self,
            context: &mut CubeContext,
            i: ExpandElementTyped<u32>,
            value: ExpandElementTyped<E>,
        ) {
            context.register(Instruction::new(
                Operator::UncheckedIndexAssign(BinaryOperator {
                    lhs: i.expand.consume(),
                    rhs: value.expand.consume(),
                }),
                *self.expand,
            ));
        }
    }
}

impl<E: CubePrimitive> IntoRuntime for Array<E> {
    fn __expand_runtime_method(self, _context: &mut CubeContext) -> Self::ExpandType {
        unimplemented!("Array can't exist at compile time")
    }
}

impl<C: CubeType> CubeType for Array<C> {
    type ExpandType = ExpandElementTyped<Array<C>>;
}

impl<C: CubeType> CubeType for &Array<C> {
    type ExpandType = ExpandElementTyped<Array<C>>;
}

impl<C: CubeType> ExpandElementBaseInit for Array<C> {
    fn init_elem(_context: &mut crate::prelude::CubeContext, elem: ExpandElement) -> ExpandElement {
        // The type can't be deeply cloned/copied.
        elem
    }
}

impl<T: CubeType<ExpandType = ExpandElementTyped<T>>> SizedContainer for Array<T> {
    type Item = T;
}

impl<T: CubeType> Iterator for &Array<T> {
    type Item = T;

    fn next(&mut self) -> Option<Self::Item> {
        unexpanded!()
    }
}<|MERGE_RESOLUTION|>--- conflicted
+++ resolved
@@ -175,21 +175,13 @@
     impl<T: CubeType> ExpandElementTyped<Array<T>> {
         // Expand method of [len](Array::len).
         pub fn __expand_len_method(self, context: &mut CubeContext) -> ExpandElementTyped<u32> {
-<<<<<<< HEAD
             let out = context.create_local_binding(Item::new(u32::as_elem()));
-            context.register(Metadata::Length {
-                var: self.expand.into(),
-                out: out.clone().into(),
-            });
-=======
-            let out = context.create_local_binding(Item::new(Elem::UInt));
             context.register(Instruction::new(
                 Metadata::Length {
                     var: self.expand.into(),
                 },
                 out.clone().into(),
             ));
->>>>>>> 412e1932
             out.into()
         }
     }
