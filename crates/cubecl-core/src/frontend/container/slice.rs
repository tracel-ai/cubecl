use super::Line;
use crate::{
    frontend::{
        Array, CubePrimitive, CubeType, ExpandElementTyped, Init, SharedMemory, SizedContainer,
        Tensor, indexation::Index,
    },
    ir::{Instruction, Scope},
    prelude::{CubeDebug, List, ListExpand, ListMut, ListMutExpand, index, index_assign},
    unexpanded,
};
use cubecl_common::tf32;
use cubecl_ir::{ExpandElement, Operator};
use std::marker::PhantomData;

/// A read-only contiguous list of elements
///
/// # Safety
///
/// Since data can't be deallocated during kernel execution, this is safe.
#[derive(Clone, Copy)]
pub struct Slice<E> {
    _e: PhantomData<E>,
}

/// A read-write contiguous list of elements.
///
/// # Safety
///
/// Since data can be accessed by any unit during kernel execution, this can never be safe.
#[derive(Clone, Copy)]
pub struct SliceMut<E> {
    _e: PhantomData<E>,
}

#[allow(unused)]
mod metadata {
    use core::num::NonZero;

    use cubecl_ir::{Item, NonSemantic};

    use crate::prelude::cube_comment;

    use super::*;

    impl<E> Slice<E> {
        /// Get the length of the slice.
        #[allow(clippy::len_without_is_empty)]
        pub fn len(&self) -> u32 {
            unexpanded!()
        }

        /// Returns the same slice, but with lines of length 1.
        pub fn into_lined(&self) -> Slice<Line<E>>
        where
            E: CubePrimitive,
        {
            unexpanded!()
        }
        /// Try to cast the slice to the given type and panic if the type isn't the same.
        ///
        /// This function should only be used to satisfy the Rust type system, when two generic
        /// types are supposed to be the same.
        pub fn try_cast_unchecked<T>(&self) -> Slice<T>
        where
            E: CubePrimitive,
            T: CubePrimitive,
        {
            unexpanded!()
        }
    }

    impl<E: CubePrimitive> Slice<Line<E>> {
        /// Return a new Slice with updated line_size. This doesn't copy or move the data,
        /// it simply reinterpret how they are loaded and stored in memory.
        ///
        /// # Warning
        ///
        /// Currently, this only work with `cube(launch_unchecked)` and is not supported on wgpu.
        pub fn with_line_size(&self, line_size: u32) -> Slice<Line<E>> {
            unexpanded!()
        }
    }

    impl<E> SliceMut<E> {
        /// Get the length of the slice.
        #[allow(clippy::len_without_is_empty)]
        pub fn len(&self) -> u32 {
            unexpanded!()
        }

        /// Returns the same slice, but with lines of length 1.
        pub fn into_lined(self) -> SliceMut<Line<E>>
        where
            E: CubePrimitive,
        {
            unexpanded!()
        }

        /// Try to cast the slice to the given type and panic if the type isn't the same.
        ///
        /// This function should only be used to satisfy the Rust type system, when two generic
        /// types are supposed to be the same.
        pub fn try_cast_unchecked<T>(&self) -> SliceMut<T>
        where
            E: CubePrimitive,
            T: CubePrimitive,
        {
            unexpanded!()
        }
    }

    impl<E: CubePrimitive> SliceMut<Line<E>> {
        /// Return a new SliceMut with updated line_size. This doesn't copy or move the data,
        /// it simply reinterpret how they are loaded and stored in memory.
        ///
        /// # Warning
        ///
        /// Currently, this only work with `cube(launch_unchecked)` and is not supported on wgpu.
        pub fn with_line_size(&self, line_size: u32) -> SliceMut<Line<E>> {
            unexpanded!()
        }
    }

    impl<E: CubePrimitive> ExpandElementTyped<Slice<E>> {
        // Expand method of [len](Slice::len).
        pub fn __expand_len_method(self, scope: &mut Scope) -> ExpandElementTyped<u32> {
            let elem: ExpandElementTyped<Array<u32>> = self.expand.into();
            elem.__expand_len_method(scope)
        }

        /// Expand method of [len](Slice::into_lined).
        pub fn __expand_into_lined_method(
            self,
            _scope: &mut Scope,
        ) -> ExpandElementTyped<Slice<Line<E>>>
        where
            E: CubePrimitive,
        {
            self.expand.into()
        }

        /// Expand method of [try_cast_unchecked](Slice::try_cast_unchecked).
        pub fn __expand_try_cast_unchecked_method<T>(
            self,
            scope: &mut Scope,
        ) -> ExpandElementTyped<Slice<T>>
        where
            E: CubePrimitive,
            T: CubePrimitive,
        {
<<<<<<< HEAD
            if T::as_elem(scope) != C::as_elem(scope) && !is_tf32::<C, T>(scope) {
=======
            if T::as_elem(scope) != E::as_elem(scope) {
>>>>>>> 970059ae
                panic!("Try cast unchecked should only be used to satisfy the rust type system.")
            }

            self.expand.into()
        }

        pub fn __expand_clone_method(self, _scope: &mut Scope) -> ExpandElementTyped<Slice<Line<E>>>
        where
            E: CubePrimitive,
        {
            self.expand.into()
        }
    }

    impl<E: CubePrimitive> ExpandElementTyped<Slice<Line<E>>> {
        /// Expand method of [with_line_size](Slice::with_line_size).
        pub fn __expand_with_line_size_method(
            self,
            scope: &mut Scope,
            line_size: u32,
        ) -> ExpandElementTyped<Slice<Line<E>>>
        where
            E: CubePrimitive,
        {
            let input = self.into_variable();
            let mut item = input.item;
            item.vectorization = NonZero::new(line_size as u8);
            let out = scope.create_slice(item);

            scope.register(Instruction::new(
                Operator::ReinterpretSlice(cubecl_ir::ReinterpretSliceOperator {
                    input,
                    line_size,
                }),
                *out,
            ));

            out.into()
        }
    }

    impl<E: CubePrimitive> ExpandElementTyped<SliceMut<E>> {
        // Expand method of [len](SliceMut::len).
        pub fn __expand_len_method(self, scope: &mut Scope) -> ExpandElementTyped<u32> {
            let elem: ExpandElementTyped<Array<u32>> = self.expand.into();
            elem.__expand_len_method(scope)
        }

        /// Expand method of [len](SliceMut::into_lined).
        pub fn __expand_into_lined_method(
            self,
            _scope: &mut Scope,
        ) -> ExpandElementTyped<SliceMut<Line<E>>>
        where
            E: CubePrimitive,
        {
            self.expand.into()
        }

        /// Expand method of [try_cast_unchecked](Slice::try_cast_unchecked).
        pub fn __expand_try_cast_unchecked_method<T>(
            self,
            scope: &mut Scope,
        ) -> ExpandElementTyped<SliceMut<T>>
        where
            E: CubePrimitive,
            T: CubePrimitive,
        {
<<<<<<< HEAD
            if T::as_elem(scope) != C::as_elem(scope) && !is_tf32::<C, T>(scope) {
=======
            if T::as_elem(scope) != E::as_elem(scope) {
>>>>>>> 970059ae
                panic!("Try cast unchecked should only be used to satisfy the rust type system.")
            }

            self.expand.into()
        }
    }

    impl<E: CubePrimitive> ExpandElementTyped<SliceMut<Line<E>>> {
        /// Expand method of [with_line_size](SliceMut::with_line_size).
        pub fn __expand_with_line_size_method(
            self,
            scope: &mut Scope,
            line_size: u32,
        ) -> ExpandElementTyped<SliceMut<Line<E>>>
        where
            E: CubePrimitive,
        {
            let input = self.into_variable();
            let mut item = input.item;
            item.vectorization = NonZero::new(line_size as u8);
            let out = scope.create_slice(item);

            scope.register(Instruction::new(
                Operator::ReinterpretSlice(cubecl_ir::ReinterpretSliceOperator {
                    input,
                    line_size,
                }),
                *out,
            ));
            out.into()
        }
    }
}

pub(crate) fn is_tf32<C: CubePrimitive, T: CubePrimitive>(scope: &mut Scope) -> bool {
    let ty_c = C::as_elem(scope);
    let ty_t = T::as_elem(scope);
    let ty_f32 = f32::as_elem(scope);
    let ty_tf32 = tf32::as_elem(scope);

    (ty_c == ty_f32 && ty_t == ty_tf32) || (ty_c == ty_tf32 && ty_t == ty_f32)
}

/// Module that contains the implementation details of the index functions.
mod indexation {
    use cubecl_ir::{BinaryOperator, Instruction, Operator};

    use crate::prelude::{CubeIndex, CubeIndexMut};

    use super::*;

    impl<E: CubePrimitive> Slice<E> {
        /// Perform an unchecked index into the array
        ///
        /// # Safety
        /// Out of bounds indexing causes undefined behaviour and may segfault. Ensure index is
        /// always in bounds
        pub unsafe fn index_unchecked<I: Index>(&self, _i: I) -> &E
        where
            Self: CubeIndex<I>,
        {
            unexpanded!()
        }
    }

    impl<E: CubePrimitive> SliceMut<E> {
        /// Perform an unchecked index into the array
        ///
        /// # Safety
        /// Out of bounds indexing causes undefined behaviour and may segfault. Ensure index is
        /// always in bounds
        pub unsafe fn index_unchecked<I: Index>(&self, _i: I) -> &E
        where
            Self: CubeIndex<I>,
        {
            unexpanded!()
        }

        /// Perform an unchecked index assignment into the array
        ///
        /// # Safety
        /// Out of bounds indexing causes undefined behaviour and may segfault. Ensure index is
        /// always in bounds
        pub unsafe fn index_assign_unchecked<I: Index>(&mut self, _i: I, _value: E)
        where
            Self: CubeIndexMut<I>,
        {
            unexpanded!()
        }
    }

    impl<E: CubePrimitive> ExpandElementTyped<Slice<E>> {
        pub fn __expand_index_unchecked_method(
            self,
            scope: &mut Scope,
            i: ExpandElementTyped<u32>,
        ) -> ExpandElementTyped<E> {
            let out = scope.create_local(self.expand.item);
            scope.register(Instruction::new(
                Operator::UncheckedIndex(BinaryOperator {
                    lhs: *self.expand,
                    rhs: i.expand.consume(),
                }),
                *out,
            ));
            out.into()
        }
    }

    impl<E: CubePrimitive> ExpandElementTyped<SliceMut<E>> {
        pub fn __expand_index_unchecked_method(
            self,
            scope: &mut Scope,
            i: ExpandElementTyped<u32>,
        ) -> ExpandElementTyped<E> {
            let out = scope.create_local(self.expand.item);
            scope.register(Instruction::new(
                Operator::UncheckedIndex(BinaryOperator {
                    lhs: *self.expand,
                    rhs: i.expand.consume(),
                }),
                *out,
            ));
            out.into()
        }

        pub fn __expand_index_assign_unchecked_method(
            self,
            scope: &mut Scope,
            i: ExpandElementTyped<u32>,
            value: ExpandElementTyped<E>,
        ) {
            scope.register(Instruction::new(
                Operator::UncheckedIndexAssign(BinaryOperator {
                    lhs: i.expand.consume(),
                    rhs: value.expand.consume(),
                }),
                *self.expand,
            ));
        }
    }
}

impl<E: CubeType> CubeType for Slice<E> {
    type ExpandType = ExpandElementTyped<Slice<E>>;
}

impl<C: CubeType> Init for ExpandElementTyped<Slice<C>> {
    fn init(self, _scope: &mut Scope) -> Self {
        // The type can't be deeply cloned/copied.
        self
    }
}

impl<E: CubeType> CubeType for SliceMut<E> {
    type ExpandType = ExpandElementTyped<SliceMut<E>>;
}

impl<E: CubeType> CubeType for &mut SliceMut<E> {
    type ExpandType = ExpandElementTyped<SliceMut<E>>;
}

impl<C: CubeType> Init for ExpandElementTyped<SliceMut<C>> {
    fn init(self, _scope: &mut Scope) -> Self {
        // The type can't be deeply cloned/copied.
        self
    }
}

impl<C: CubeType<ExpandType = ExpandElementTyped<C>>> SizedContainer for Slice<C> {
    type Item = C;
}

impl<T: CubeType> Iterator for Slice<T> {
    type Item = T;

    fn next(&mut self) -> Option<Self::Item> {
        unexpanded!()
    }
}

pub trait SliceOperator<E: CubeType>: CubeType<ExpandType = Self::Expand> {
    type Expand: SliceOperatorExpand<E>;

    /// Return a read-only view of all elements comprise between the `start` and `end` indices.
    /// In `checked` mode, if the `end` index is out-of-bound, it is replaced by
    /// the length of `self`.
    #[allow(unused_variables)]
    fn slice<Start: Index, End: Index>(&self, start: Start, end: End) -> Slice<E> {
        unexpanded!()
    }
    /// Expand function of [SliceOperator::slice].
    fn __expand_slice(
        scope: &mut Scope,
        expand: Self::Expand,
        start: ExpandElementTyped<u32>,
        end: ExpandElementTyped<u32>,
    ) -> ExpandElementTyped<Slice<E>> {
        expand.__expand_slice_method(scope, start, end)
    }

    /// Return a read-write view of all elements comprise between the `start` and `end` indices.
    /// In `checked` mode, if the `end` index is out-of-bound, it is replaced by
    /// the length of `self`.
    #[allow(unused_variables)]
    fn slice_mut<Start: Index, End: Index>(&mut self, start: Start, end: End) -> SliceMut<E> {
        unexpanded!()
    }

    /// Expand function of [SliceOperator::slice_mut].
    fn __expand_slice_mut(
        scope: &mut Scope,
        expand: Self::Expand,
        start: ExpandElementTyped<u32>,
        end: ExpandElementTyped<u32>,
    ) -> ExpandElementTyped<SliceMut<E>> {
        expand.__expand_slice_mut_method(scope, start, end)
    }

    /// Reinterprete the current type as a read-only slice.
    #[allow(unused_variables)]
    fn to_slice(&self) -> Slice<E> {
        unexpanded!()
    }

    /// Expand function of [SliceOperator::to_slice].
    fn __expand_to_slice(scope: &mut Scope, expand: Self::Expand) -> ExpandElementTyped<Slice<E>> {
        expand.__expand_to_slice_method(scope)
    }

    /// Reinterprete the current type as a read-write slice.
    #[allow(unused_variables, clippy::wrong_self_convention)]
    fn to_slice_mut(&mut self) -> SliceMut<E> {
        unexpanded!()
    }

    /// Expand function of [SliceOperator::to_slice_mut].
    fn __expand_to_slice_mut(
        scope: &mut Scope,
        expand: Self::Expand,
    ) -> ExpandElementTyped<SliceMut<E>> {
        expand.__expand_to_slice_mut_method(scope)
    }
}

pub trait SliceOperatorExpand<E: CubeType>: Into<ExpandElement> + Clone + Init + CubeDebug {
    fn slice_base<Start: Index, End: Index>(
        &self,
        scope: &mut Scope,
        start: Start,
        end: End,
    ) -> ExpandElement;

    fn __expand_slice_method(
        &self,
        scope: &mut Scope,
        start: ExpandElementTyped<u32>,
        end: ExpandElementTyped<u32>,
    ) -> ExpandElementTyped<Slice<E>> {
        ExpandElementTyped::new(self.slice_base(scope, start, end))
    }

    fn __expand_slice_mut_method(
        &self,
        scope: &mut Scope,
        start: ExpandElementTyped<u32>,
        end: ExpandElementTyped<u32>,
    ) -> ExpandElementTyped<SliceMut<E>> {
        ExpandElementTyped::new(self.slice_base(scope, start, end))
    }

    fn __expand_to_slice_method(&self, _scope: &mut Scope) -> ExpandElementTyped<Slice<E>> {
        let expand = self.clone().into();
        ExpandElementTyped::new(expand)
    }

    fn __expand_to_slice_mut_method(&self, _scope: &mut Scope) -> ExpandElementTyped<SliceMut<E>> {
        let expand = self.clone().into();
        ExpandElementTyped::new(expand)
    }
}

macro_rules! slice_op {
    ($type:ident) => {
        impl<E: CubePrimitive> SliceOperator<E> for $type<E> {
            type Expand = ExpandElementTyped<$type<E>>;
        }

        impl<E: CubePrimitive> SliceOperatorExpand<E> for ExpandElementTyped<$type<E>> {
            fn slice_base<Start: Index, End: Index>(
                &self,
                scope: &mut Scope,
                start: Start,
                end: End,
            ) -> ExpandElement {
                slice_expand(scope, self.clone(), start, end)
            }
        }
    };
    (slice $type:ident) => {
        impl<E: CubePrimitive> SliceOperator<E> for $type<E> {
            type Expand = ExpandElementTyped<$type<E>>;
        }

        impl<E: CubePrimitive> SliceOperatorExpand<E> for ExpandElementTyped<$type<E>> {
            fn slice_base<Start: Index, End: Index>(
                &self,
                scope: &mut Scope,
                start: Start,
                end: End,
            ) -> ExpandElement {
                slice_expand(scope, self.clone(), start, end)
            }
        }
    };
}

slice_op!(Array);
slice_op!(Tensor);
slice_op!(SharedMemory);
slice_op!(slice Slice);
slice_op!(slice SliceMut);

pub fn slice_expand<I: Into<ExpandElement>, S1: Index, S2: Index>(
    scope: &mut Scope,
    input: I,
    start: S1,
    end: S2, // Todo use it to get the length.
) -> ExpandElement {
    let input = input.into();
    let out = scope.create_slice(input.item);

    scope.register(Instruction::new(
        Operator::Slice(cubecl_ir::SliceOperator {
            input: *input,
            start: start.value(),
            end: end.value(),
        }),
        *out,
    ));

    out
}

impl<T: CubePrimitive> List<T> for Slice<T> {
    fn __expand_read(
        scope: &mut Scope,
        this: ExpandElementTyped<Slice<T>>,
        idx: ExpandElementTyped<u32>,
    ) -> ExpandElementTyped<T> {
        index::expand(scope, this, idx)
    }
}

impl<T: CubePrimitive> ListExpand<T> for ExpandElementTyped<Slice<T>> {
    fn __expand_read_method(
        self,
        scope: &mut Scope,
        idx: ExpandElementTyped<u32>,
    ) -> ExpandElementTyped<T> {
        index::expand(scope, self, idx)
    }
}

impl<T: CubePrimitive> List<T> for SliceMut<T> {
    fn __expand_read(
        scope: &mut Scope,
        this: ExpandElementTyped<SliceMut<T>>,
        idx: ExpandElementTyped<u32>,
    ) -> ExpandElementTyped<T> {
        index::expand(scope, this, idx)
    }
}

impl<T: CubePrimitive> ListExpand<T> for ExpandElementTyped<SliceMut<T>> {
    fn __expand_read_method(
        self,
        scope: &mut Scope,
        idx: ExpandElementTyped<u32>,
    ) -> ExpandElementTyped<T> {
        index::expand(scope, self, idx)
    }
}

impl<T: CubePrimitive> ListMut<T> for SliceMut<T> {
    fn __expand_write(
        scope: &mut Scope,
        this: ExpandElementTyped<SliceMut<T>>,
        idx: ExpandElementTyped<u32>,
        value: ExpandElementTyped<T>,
    ) {
        index_assign::expand(scope, this, idx, value);
    }
}

impl<T: CubePrimitive> ListMutExpand<T> for ExpandElementTyped<SliceMut<T>> {
    fn __expand_write_method(
        self,
        scope: &mut Scope,
        idx: ExpandElementTyped<u32>,
        value: ExpandElementTyped<T>,
    ) {
        index_assign::expand(scope, self, idx, value);
    }
}<|MERGE_RESOLUTION|>--- conflicted
+++ resolved
@@ -148,11 +148,7 @@
             E: CubePrimitive,
             T: CubePrimitive,
         {
-<<<<<<< HEAD
-            if T::as_elem(scope) != C::as_elem(scope) && !is_tf32::<C, T>(scope) {
-=======
-            if T::as_elem(scope) != E::as_elem(scope) {
->>>>>>> 970059ae
+            if T::as_elem(scope) != E::as_elem(scope) && !is_tf32::<E, T>(scope) {
                 panic!("Try cast unchecked should only be used to satisfy the rust type system.")
             }
 
@@ -221,11 +217,7 @@
             E: CubePrimitive,
             T: CubePrimitive,
         {
-<<<<<<< HEAD
-            if T::as_elem(scope) != C::as_elem(scope) && !is_tf32::<C, T>(scope) {
-=======
-            if T::as_elem(scope) != E::as_elem(scope) {
->>>>>>> 970059ae
+            if T::as_elem(scope) != E::as_elem(scope) && !is_tf32::<E, T>(scope) {
                 panic!("Try cast unchecked should only be used to satisfy the rust type system.")
             }
 
