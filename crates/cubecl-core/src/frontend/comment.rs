--- conflicted
+++ resolved
@@ -2,13 +2,8 @@
     use crate::ir::NonSemantic;
     use cubecl_ir::Scope;
 
-<<<<<<< HEAD
-    pub fn expand(context: &mut Scope, content: &str) {
-        context.register(NonSemantic::Comment {
-=======
     pub fn expand(scope: &mut Scope, content: &str) {
         scope.register(NonSemantic::Comment {
->>>>>>> e0734dad
             content: content.to_string(),
         });
     }
