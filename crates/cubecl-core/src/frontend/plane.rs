use cubecl_ir::ExpandElement;

<<<<<<< HEAD
use super::CubePrimitive;
=======
use super::{CubePrimitive, Line};
>>>>>>> e0734dad
use crate::prelude::ExpandElementTyped;
use crate::{
    ir::{Elem, Instruction, Item, Plane, Scope, UnaryOperator},
    unexpanded,
};

/// Returns true if the cube unit has the lowest plane_unit_id among active unit in the plane
pub fn plane_elect() -> bool {
    unexpanded!()
}

/// Module containing the expand function for [plane_elect()].
pub mod plane_elect {

    use super::*;

    /// Expand method of [plane_elect()].
<<<<<<< HEAD
    pub fn expand(context: &mut Scope) -> ExpandElementTyped<bool> {
        let output = context.create_local(Item::new(Elem::Bool));
=======
    pub fn expand(scope: &mut Scope) -> ExpandElementTyped<bool> {
        let output = scope.create_local(Item::new(Elem::Bool));
>>>>>>> e0734dad
        let out = *output;

        scope.register(Instruction::new(Plane::Elect, out));

        output.into()
    }
}

/// Broadcasts the value from the specified plane unit at the given index
/// to all active units within that plane.
#[allow(unused_variables)]
pub fn plane_broadcast<E: CubePrimitive>(value: E, index: u32) -> E {
    unexpanded!()
}

/// Module containing the expand function for [plane_broadcast()].
pub mod plane_broadcast {

    use super::*;

    /// Expand method of [plane_broadcast()].
    pub fn expand<E: CubePrimitive>(
<<<<<<< HEAD
        context: &mut Scope,
=======
        scope: &mut Scope,
>>>>>>> e0734dad
        value: ExpandElementTyped<E>,
        id: ExpandElementTyped<u32>,
    ) -> ExpandElementTyped<E> {
        let output = scope.create_local(value.expand.item);
        let out = *output;
        let lhs = *value.expand;
        let rhs = *id.expand;

        scope.register(Instruction::new(
            Plane::Broadcast(crate::ir::BinaryOperator { lhs, rhs }),
            out,
        ));

        output.into()
    }
}

/// Perform a reduce sum operation across all units in a plane.
#[allow(unused_variables)]
pub fn plane_sum<E: CubePrimitive>(value: E) -> E {
    unexpanded!()
}

/// Module containing the expand function for [plane_sum()].
pub mod plane_sum {
    use super::*;

    /// Expand method of [plane_sum()].
    pub fn expand<E: CubePrimitive>(
<<<<<<< HEAD
        context: &mut Scope,
=======
        scope: &mut Scope,
>>>>>>> e0734dad
        elem: ExpandElementTyped<E>,
    ) -> ExpandElementTyped<E> {
        let elem: ExpandElement = elem.into();
        let output = scope.create_local(elem.item);

        let out = *output;
        let input = *elem;

        scope.register(Instruction::new(Plane::Sum(UnaryOperator { input }), out));

        output.into()
    }
}

/// Perform a reduce prod operation across all units in a plane.
pub fn plane_prod<E: CubePrimitive>(_elem: E) -> E {
    unexpanded!()
}

/// Module containing the expand function for [plane_prod()].
pub mod plane_prod {
    use super::*;

    /// Expand method of [plane_prod()].
    pub fn expand<E: CubePrimitive>(
<<<<<<< HEAD
        context: &mut Scope,
=======
        scope: &mut Scope,
>>>>>>> e0734dad
        elem: ExpandElementTyped<E>,
    ) -> ExpandElementTyped<E> {
        let elem: ExpandElement = elem.into();
        let output = scope.create_local(elem.item);

        let out = *output;
        let input = *elem;

        scope.register(Instruction::new(Plane::Prod(UnaryOperator { input }), out));

        output.into()
    }
}

/// Perform a reduce max operation across all units in a plane.
pub fn plane_max<E: CubePrimitive>(_elem: E) -> E {
    unexpanded!()
}

/// Module containing the expand function for [plane_max()].
pub mod plane_max {
    use super::*;

    /// Expand method of [plane_max()].
    pub fn expand<E: CubePrimitive>(
<<<<<<< HEAD
        context: &mut Scope,
=======
        scope: &mut Scope,
>>>>>>> e0734dad
        elem: ExpandElementTyped<E>,
    ) -> ExpandElementTyped<E> {
        let elem: ExpandElement = elem.into();
        let output = scope.create_local(elem.item);

        let out = *output;
        let input = *elem;

        scope.register(Instruction::new(Plane::Max(UnaryOperator { input }), out));

        output.into()
    }
}

/// Perform a reduce min operation across all units in a plane.
pub fn plane_min<E: CubePrimitive>(_elem: E) -> E {
    unexpanded!()
}

/// Module containing the expand function for [plane_min()].
pub mod plane_min {
    use super::*;

    /// Expand method of [plane_min()].
    pub fn expand<E: CubePrimitive>(
<<<<<<< HEAD
        context: &mut Scope,
=======
        scope: &mut Scope,
>>>>>>> e0734dad
        elem: ExpandElementTyped<E>,
    ) -> ExpandElementTyped<E> {
        let elem: ExpandElement = elem.into();
        let output = scope.create_local(elem.item);

        let out = *output;
        let input = *elem;

        scope.register(Instruction::new(Plane::Min(UnaryOperator { input }), out));

        output.into()
    }
}

/// Perform a reduce all operation across all units in a plane.
pub fn plane_all(_elem: bool) -> bool {
    unexpanded!()
}

/// Module containing the expand function for [plane_all()].
pub mod plane_all {

    use super::*;

    /// Expand method of [plane_all()].
<<<<<<< HEAD
    pub fn expand(context: &mut Scope, elem: ExpandElementTyped<bool>) -> ExpandElementTyped<bool> {
=======
    pub fn expand(scope: &mut Scope, elem: ExpandElementTyped<bool>) -> ExpandElementTyped<bool> {
>>>>>>> e0734dad
        let elem: ExpandElement = elem.into();
        let output = scope.create_local(elem.item);

        let out = *output;
        let input = *elem;

        scope.register(Instruction::new(Plane::All(UnaryOperator { input }), out));

        output.into()
    }
}

/// Perform a reduce any operation across all units in a plane.
pub fn plane_any(_elem: bool) -> bool {
    unexpanded!()
}

/// Module containing the expand function for [plane_any()].
pub mod plane_any {

    use super::*;

    /// Expand method of [plane_any()].
<<<<<<< HEAD
    pub fn expand(context: &mut Scope, elem: ExpandElementTyped<bool>) -> ExpandElementTyped<bool> {
=======
    pub fn expand(scope: &mut Scope, elem: ExpandElementTyped<bool>) -> ExpandElementTyped<bool> {
        let elem: ExpandElement = elem.into();
        let output = scope.create_local(elem.item);

        let out = *output;
        let input = *elem;

        scope.register(Instruction::new(Plane::Any(UnaryOperator { input }), out));

        output.into()
    }
}

/// Perform a ballot operation across all units in a plane.
/// Returns a set of 32-bit bitfields as a [`Line`], with each element containing the value from 32
/// invocations.
/// Note that line size will always be set to 4 even for `PLANE_DIM <= 64`, because we can't
/// retrieve the actual plane size at expand time. Use the runtime`PLANE_DIM` to index appropriately.
pub fn plane_ballot(_elem: bool) -> Line<u32> {
    unexpanded!()
}

/// Module containing the expand function for [plane_ballot()].
pub mod plane_ballot {

    use std::num::NonZero;

    use cubecl_ir::UIntKind;

    use super::*;

    /// Expand method of [plane_ballot()].
    pub fn expand(
        scope: &mut Scope,
        elem: ExpandElementTyped<bool>,
    ) -> ExpandElementTyped<Line<u32>> {
>>>>>>> e0734dad
        let elem: ExpandElement = elem.into();
        let out_item = Item::vectorized(Elem::UInt(UIntKind::U32), NonZero::new(4));
        let output = scope.create_local(out_item);

        let out = *output;
        let input = *elem;

        scope.register(Instruction::new(
            Plane::Ballot(UnaryOperator { input }),
            out,
        ));

        output.into()
    }
}<|MERGE_RESOLUTION|>--- conflicted
+++ resolved
@@ -1,10 +1,6 @@
 use cubecl_ir::ExpandElement;
 
-<<<<<<< HEAD
-use super::CubePrimitive;
-=======
 use super::{CubePrimitive, Line};
->>>>>>> e0734dad
 use crate::prelude::ExpandElementTyped;
 use crate::{
     ir::{Elem, Instruction, Item, Plane, Scope, UnaryOperator},
@@ -22,13 +18,8 @@
     use super::*;
 
     /// Expand method of [plane_elect()].
-<<<<<<< HEAD
-    pub fn expand(context: &mut Scope) -> ExpandElementTyped<bool> {
-        let output = context.create_local(Item::new(Elem::Bool));
-=======
     pub fn expand(scope: &mut Scope) -> ExpandElementTyped<bool> {
         let output = scope.create_local(Item::new(Elem::Bool));
->>>>>>> e0734dad
         let out = *output;
 
         scope.register(Instruction::new(Plane::Elect, out));
@@ -51,11 +42,7 @@
 
     /// Expand method of [plane_broadcast()].
     pub fn expand<E: CubePrimitive>(
-<<<<<<< HEAD
-        context: &mut Scope,
-=======
-        scope: &mut Scope,
->>>>>>> e0734dad
+        scope: &mut Scope,
         value: ExpandElementTyped<E>,
         id: ExpandElementTyped<u32>,
     ) -> ExpandElementTyped<E> {
@@ -85,11 +72,7 @@
 
     /// Expand method of [plane_sum()].
     pub fn expand<E: CubePrimitive>(
-<<<<<<< HEAD
-        context: &mut Scope,
-=======
-        scope: &mut Scope,
->>>>>>> e0734dad
+        scope: &mut Scope,
         elem: ExpandElementTyped<E>,
     ) -> ExpandElementTyped<E> {
         let elem: ExpandElement = elem.into();
@@ -115,11 +98,7 @@
 
     /// Expand method of [plane_prod()].
     pub fn expand<E: CubePrimitive>(
-<<<<<<< HEAD
-        context: &mut Scope,
-=======
-        scope: &mut Scope,
->>>>>>> e0734dad
+        scope: &mut Scope,
         elem: ExpandElementTyped<E>,
     ) -> ExpandElementTyped<E> {
         let elem: ExpandElement = elem.into();
@@ -145,11 +124,7 @@
 
     /// Expand method of [plane_max()].
     pub fn expand<E: CubePrimitive>(
-<<<<<<< HEAD
-        context: &mut Scope,
-=======
-        scope: &mut Scope,
->>>>>>> e0734dad
+        scope: &mut Scope,
         elem: ExpandElementTyped<E>,
     ) -> ExpandElementTyped<E> {
         let elem: ExpandElement = elem.into();
@@ -175,11 +150,7 @@
 
     /// Expand method of [plane_min()].
     pub fn expand<E: CubePrimitive>(
-<<<<<<< HEAD
-        context: &mut Scope,
-=======
-        scope: &mut Scope,
->>>>>>> e0734dad
+        scope: &mut Scope,
         elem: ExpandElementTyped<E>,
     ) -> ExpandElementTyped<E> {
         let elem: ExpandElement = elem.into();
@@ -205,11 +176,7 @@
     use super::*;
 
     /// Expand method of [plane_all()].
-<<<<<<< HEAD
-    pub fn expand(context: &mut Scope, elem: ExpandElementTyped<bool>) -> ExpandElementTyped<bool> {
-=======
     pub fn expand(scope: &mut Scope, elem: ExpandElementTyped<bool>) -> ExpandElementTyped<bool> {
->>>>>>> e0734dad
         let elem: ExpandElement = elem.into();
         let output = scope.create_local(elem.item);
 
@@ -233,9 +200,6 @@
     use super::*;
 
     /// Expand method of [plane_any()].
-<<<<<<< HEAD
-    pub fn expand(context: &mut Scope, elem: ExpandElementTyped<bool>) -> ExpandElementTyped<bool> {
-=======
     pub fn expand(scope: &mut Scope, elem: ExpandElementTyped<bool>) -> ExpandElementTyped<bool> {
         let elem: ExpandElement = elem.into();
         let output = scope.create_local(elem.item);
@@ -272,7 +236,6 @@
         scope: &mut Scope,
         elem: ExpandElementTyped<bool>,
     ) -> ExpandElementTyped<Line<u32>> {
->>>>>>> e0734dad
         let elem: ExpandElement = elem.into();
         let out_item = Item::vectorized(Elem::UInt(UIntKind::U32), NonZero::new(4));
         let output = scope.create_local(out_item);
