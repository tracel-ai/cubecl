use cubecl_ir::ExpandElement;

<<<<<<< HEAD
use super::{CubeContext, CubePrimitive, Line};
=======
use super::CubePrimitive;
>>>>>>> 25e0dd2a
use crate::prelude::ExpandElementTyped;
use crate::{
    ir::{Elem, Instruction, Item, Plane, Scope, UnaryOperator},
    unexpanded,
};

/// Returns true if the cube unit has the lowest plane_unit_id among active unit in the plane
pub fn plane_elect() -> bool {
    unexpanded!()
}

/// Module containing the expand function for [plane_elect()].
pub mod plane_elect {

    use super::*;

    /// Expand method of [plane_elect()].
    pub fn expand(context: &mut Scope) -> ExpandElementTyped<bool> {
        let output = context.create_local(Item::new(Elem::Bool));
        let out = *output;

        context.register(Instruction::new(Plane::Elect, out));

        output.into()
    }
}

/// Broadcasts the value from the specified plane unit at the given index
/// to all active units within that plane.
#[allow(unused_variables)]
pub fn plane_broadcast<E: CubePrimitive>(value: E, index: u32) -> E {
    unexpanded!()
}

/// Module containing the expand function for [plane_broadcast()].
pub mod plane_broadcast {

    use super::*;

    /// Expand method of [plane_broadcast()].
    pub fn expand<E: CubePrimitive>(
        context: &mut Scope,
        value: ExpandElementTyped<E>,
        id: ExpandElementTyped<u32>,
    ) -> ExpandElementTyped<E> {
        let output = context.create_local(value.expand.item);
        let out = *output;
        let lhs = *value.expand;
        let rhs = *id.expand;

        context.register(Instruction::new(
            Plane::Broadcast(crate::ir::BinaryOperator { lhs, rhs }),
            out,
        ));

        output.into()
    }
}

/// Perform a reduce sum operation across all units in a plane.
#[allow(unused_variables)]
pub fn plane_sum<E: CubePrimitive>(value: E) -> E {
    unexpanded!()
}

/// Module containing the expand function for [plane_sum()].
pub mod plane_sum {
    use super::*;

    /// Expand method of [plane_sum()].
    pub fn expand<E: CubePrimitive>(
        context: &mut Scope,
        elem: ExpandElementTyped<E>,
    ) -> ExpandElementTyped<E> {
        let elem: ExpandElement = elem.into();
        let output = context.create_local(elem.item);

        let out = *output;
        let input = *elem;

        context.register(Instruction::new(Plane::Sum(UnaryOperator { input }), out));

        output.into()
    }
}

/// Perform a reduce prod operation across all units in a plane.
pub fn plane_prod<E: CubePrimitive>(_elem: E) -> E {
    unexpanded!()
}

/// Module containing the expand function for [plane_prod()].
pub mod plane_prod {
    use super::*;

    /// Expand method of [plane_prod()].
    pub fn expand<E: CubePrimitive>(
        context: &mut Scope,
        elem: ExpandElementTyped<E>,
    ) -> ExpandElementTyped<E> {
        let elem: ExpandElement = elem.into();
        let output = context.create_local(elem.item);

        let out = *output;
        let input = *elem;

        context.register(Instruction::new(Plane::Prod(UnaryOperator { input }), out));

        output.into()
    }
}

/// Perform a reduce max operation across all units in a plane.
pub fn plane_max<E: CubePrimitive>(_elem: E) -> E {
    unexpanded!()
}

/// Module containing the expand function for [plane_max()].
pub mod plane_max {
    use super::*;

    /// Expand method of [plane_max()].
    pub fn expand<E: CubePrimitive>(
        context: &mut Scope,
        elem: ExpandElementTyped<E>,
    ) -> ExpandElementTyped<E> {
        let elem: ExpandElement = elem.into();
        let output = context.create_local(elem.item);

        let out = *output;
        let input = *elem;

        context.register(Instruction::new(Plane::Max(UnaryOperator { input }), out));

        output.into()
    }
}

/// Perform a reduce min operation across all units in a plane.
pub fn plane_min<E: CubePrimitive>(_elem: E) -> E {
    unexpanded!()
}

/// Module containing the expand function for [plane_min()].
pub mod plane_min {
    use super::*;

    /// Expand method of [plane_min()].
    pub fn expand<E: CubePrimitive>(
        context: &mut Scope,
        elem: ExpandElementTyped<E>,
    ) -> ExpandElementTyped<E> {
        let elem: ExpandElement = elem.into();
        let output = context.create_local(elem.item);

        let out = *output;
        let input = *elem;

        context.register(Instruction::new(Plane::Min(UnaryOperator { input }), out));

        output.into()
    }
}

/// Perform a reduce all operation across all units in a plane.
pub fn plane_all(_elem: bool) -> bool {
    unexpanded!()
}

/// Module containing the expand function for [plane_all()].
pub mod plane_all {

    use super::*;

    /// Expand method of [plane_all()].
    pub fn expand(context: &mut Scope, elem: ExpandElementTyped<bool>) -> ExpandElementTyped<bool> {
        let elem: ExpandElement = elem.into();
        let output = context.create_local(elem.item);

        let out = *output;
        let input = *elem;

        context.register(Instruction::new(Plane::All(UnaryOperator { input }), out));

        output.into()
    }
}

/// Perform a reduce any operation across all units in a plane.
pub fn plane_any(_elem: bool) -> bool {
    unexpanded!()
}

/// Module containing the expand function for [plane_any()].
pub mod plane_any {

    use super::*;

    /// Expand method of [plane_any()].
    pub fn expand(context: &mut Scope, elem: ExpandElementTyped<bool>) -> ExpandElementTyped<bool> {
        let elem: ExpandElement = elem.into();
        let output = context.create_local(elem.item);

        let out = *output;
        let input = *elem;

        context.register(Instruction::new(Plane::Any(UnaryOperator { input }), out));

        output.into()
    }
}

/// Perform a ballot operation across all units in a plane.
/// Returns a set of 32-bit bitfields as a vector, with the vectorization being `PLANE_SIZE / 32`.
/// Note that in reality, vectorization will always be set to 4 because we can't retrieve the actual
/// plane size at expand time. Use the runtime plane size to index appropriately.
pub fn plane_ballot(_elem: bool) -> Line<u32> {
    unexpanded!()
}

/// Module containing the expand function for [plane_ballot()].
pub mod plane_ballot {

    use std::num::NonZero;

    use cubecl_ir::UIntKind;

    use super::*;

    /// Expand method of [plane_ballot()].
    pub fn expand(
        context: &mut CubeContext,
        elem: ExpandElementTyped<bool>,
    ) -> ExpandElementTyped<bool> {
        let elem: ExpandElement = elem.into();
        let out_item = Item::vectorized(Elem::UInt(UIntKind::U32), NonZero::new(4));
        let output = context.create_local(out_item);

        let out = *output;
        let input = *elem;

        context.register(Instruction::new(
            Plane::Ballot(UnaryOperator { input }),
            out,
        ));

        output.into()
    }
}<|MERGE_RESOLUTION|>--- conflicted
+++ resolved
@@ -1,10 +1,6 @@
 use cubecl_ir::ExpandElement;
 
-<<<<<<< HEAD
-use super::{CubeContext, CubePrimitive, Line};
-=======
-use super::CubePrimitive;
->>>>>>> 25e0dd2a
+use super::{CubePrimitive, Line};
 use crate::prelude::ExpandElementTyped;
 use crate::{
     ir::{Elem, Instruction, Item, Plane, Scope, UnaryOperator},
@@ -235,10 +231,7 @@
     use super::*;
 
     /// Expand method of [plane_ballot()].
-    pub fn expand(
-        context: &mut CubeContext,
-        elem: ExpandElementTyped<bool>,
-    ) -> ExpandElementTyped<bool> {
+    pub fn expand(context: &mut Scope, elem: ExpandElementTyped<bool>) -> ExpandElementTyped<bool> {
         let elem: ExpandElement = elem.into();
         let out_item = Item::vectorized(Elem::UInt(UIntKind::U32), NonZero::new(4));
         let output = context.create_local(out_item);
