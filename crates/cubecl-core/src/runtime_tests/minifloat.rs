use crate::{self as cubecl, as_type};

use cubecl::prelude::*;
<<<<<<< HEAD
use cubecl_common::{e2m1x2, e2m3, e3m2, e4m3, e5m2, ue8m0};
=======
use cubecl_common::{e2m3, e3m2, e4m3, e5m2, ue8m0};
use cubecl_runtime::TypeUsage;
>>>>>>> c41aecd2

#[cube(launch_unchecked)]
pub fn kernel_fp8<F: Float>(input: &mut Array<Line<F>>, out: &mut Array<Line<u8>>) {
    if ABSOLUTE_POS == 0 {
        let value = input[0];

        out[0] = Line::reinterpret(Line::<e4m3>::cast_from(value));
        out[1] = Line::reinterpret(Line::<e5m2>::cast_from(value));
        input[0] = Line::cast_from(Line::<e4m3>::reinterpret(out[0]));
    }
}

#[cube(launch_unchecked)]
pub fn kernel_fp6<F: Float>(input: &mut Array<Line<F>>, out: &mut Array<Line<u8>>) {
    if ABSOLUTE_POS == 0 {
        let value = input[0];

        out[0] = Line::reinterpret(Line::<e2m3>::cast_from(value));
        out[1] = Line::reinterpret(Line::<e3m2>::cast_from(value));
        input[0] = Line::cast_from(Line::<e2m3>::reinterpret(out[0]));
    }
}

#[cube(launch_unchecked)]
pub fn kernel_fp4<F: Float>(input: &mut Array<Line<F>>, out: &mut Array<Line<u8>>) {
    if ABSOLUTE_POS == 0 {
        let value = input[0];

        out[0] = Line::reinterpret(Line::<e2m1x2>::cast_from(value));
        input[0] = Line::cast_from(Line::<e2m1x2>::reinterpret(out[0]));
    }
}

#[cube(launch_unchecked)]
pub fn kernel_scale(input: &mut Array<Line<f32>>, out: &mut Array<Line<ue8m0>>) {
    if ABSOLUTE_POS == 0 {
        let value = input[0];

        out[0] = Line::<ue8m0>::cast_from(value);
        input[0] = Line::cast_from(out[0]);
    }
}

#[allow(clippy::unusual_byte_groupings, reason = "Split by float components")]
pub fn test_fp8<R: Runtime, F: Float + CubeElement>(
    client: ComputeClient<R::Server, R::Channel>,
    vectorization: u8,
) {
    if !e4m3::supported_uses(&client).contains(TypeUsage::Conversion) {
        println!("Unsupported, skipping");
        return;
    }

    let data = as_type![F: -2.1, 1.8, 0.4, 1.2];
    let num_out = vectorization as usize;
    let handle1 = client.create(F::as_bytes(&data[..num_out]));
    let handle2 = client.empty(2 * num_out * size_of::<u8>());

    unsafe {
        kernel_fp8::launch_unchecked::<F, R>(
            &client,
            CubeCount::Static(1, 1, 1),
            CubeDim::new(1, 1, 1),
            ArrayArg::from_raw_parts::<F>(&handle1, num_out, vectorization),
            ArrayArg::from_raw_parts::<u8>(&handle2, 2 * num_out, vectorization),
        )
    };

    let actual = client.read_one(handle2);
    let actual = u8::from_bytes(&actual);
    let expect_0: Vec<u8> = vec![0b1_1000_000, 0b0_0111_110, 0b0_0101_101, 0b0_0111_010];
    let expect_1: Vec<u8> = vec![0b1_10000_00, 0b0_01111_11, 0b0_01101_10, 0b0_01111_01];
    let mut expected = expect_0[..num_out].to_vec();
    expected.extend(expect_1[..num_out].iter().copied());

    // TODO: Eventually add approx comparison that can deal with arbitrary floats. Manually
    // double check for now
    let actual_2 = client.read_one(handle1);
    let actual_2 = F::from_bytes(&actual_2);
    println!("actual_2: {actual_2:?}");

    // Data rounded to the nearest e4m3 value
    let expected_data = as_type![F: -2.0, 1.75, 0.40625, 1.25];

    assert_eq!(actual, &expected);
    assert_eq!(&actual_2[..num_out], &expected_data[..num_out]);
}

#[allow(clippy::unusual_byte_groupings, reason = "Split by float components")]
pub fn test_fp6<R: Runtime, F: Float + CubeElement>(
    client: ComputeClient<R::Server, R::Channel>,
    vectorization: u8,
) {
    if !e2m3::supported_uses(&client).contains(TypeUsage::Conversion) {
        println!("Unsupported, skipping");
        return;
    }

    let data = as_type![F: -2.1, 1.8, 0.4, 1.2];
    let num_out = vectorization as usize;
    let handle1 = client.create(F::as_bytes(&data[..num_out]));
    let handle2 = client.empty(2 * num_out * size_of::<u8>());

    unsafe {
        kernel_fp6::launch_unchecked::<F, R>(
            &client,
            CubeCount::Static(1, 1, 1),
            CubeDim::new(1, 1, 1),
            ArrayArg::from_raw_parts::<F>(&handle1, num_out, vectorization),
            ArrayArg::from_raw_parts::<u8>(&handle2, 2 * num_out, vectorization),
        )
    };

    let actual = client.read_one(handle2);
    let actual = u8::from_bytes(&actual);
    let expect_0: Vec<u8> = vec![0b1_10_000, 0b0_01_110, 0b0_00_011, 0b0_01_010];
    let expect_1: Vec<u8> = vec![0b1_100_00, 0b0_011_11, 0b0_001_10, 0b0_011_01];
    let mut expected = expect_0[..num_out].to_vec();
    expected.extend(expect_1[..num_out].iter().copied());

    // TODO: Eventually add approx comparison that can deal with arbitrary floats. Manually
    // double check for now
    let actual_2 = client.read_one(handle1);
    let actual_2 = F::from_bytes(&actual_2);
    println!("actual_2: {actual_2:?}");

    // Data rounded to the nearest e2m3 value
    let expected_data = as_type![F: -2.0, 1.75, 0.375, 1.25];

    assert_eq!(actual, &expected);
    assert_eq!(&actual_2[..num_out], &expected_data[..num_out]);
}

#[allow(clippy::unusual_byte_groupings, reason = "Split by float components")]
pub fn test_fp4<R: Runtime, F: Float + CubeElement>(
    client: ComputeClient<R::Server, R::Channel>,
    vectorization: u8,
) {
    if !e2m1x2::is_supported(&client) {
        println!("Unsupported, skipping");
        return;
    }

    let data = as_type![F: -2.1, 1.8, 0.4, 1.2];
    let num_out = vectorization as usize;
    let handle1 = client.create(F::as_bytes(&data[..num_out]));
    let handle2 = client.empty(num_out / 2 * size_of::<u8>());

    unsafe {
        kernel_fp4::launch_unchecked::<F, R>(
            &client,
            CubeCount::Static(1, 1, 1),
            CubeDim::new(1, 1, 1),
            ArrayArg::from_raw_parts::<F>(&handle1, num_out, vectorization),
            ArrayArg::from_raw_parts::<u8>(&handle2, 2 * num_out, vectorization / 2),
        )
    };

    let actual = client.read_one(handle2);
    let actual = u8::from_bytes(&actual);
    // LITTLE ENDIAN FOR PACKED VALUES
    let expect_0: Vec<u8> = vec![0b0_10_0__1_10_0, 0b0_01_0__0_00_1];
    let expected = expect_0[..num_out / 2].to_vec();

    let actual_2 = client.read_one(handle1);
    let actual_2 = F::from_bytes(&actual_2);
    println!("actual_2: {actual_2:?}");

    // Data rounded to the nearest e2m1 value
    let expected_data = as_type![F: -2.0, 2.0, 0.5, 1.0];

    assert_eq!(actual, &expected);
    assert_eq!(&actual_2[..num_out], &expected_data[..num_out]);
}

pub fn test_scale<R: Runtime>(client: ComputeClient<R::Server, R::Channel>, vectorization: u8) {
    if !ue8m0::supported_uses(&client).contains(TypeUsage::Conversion) {
        println!("Unsupported, skipping");
        return;
    }

    let data = [2.0, 1024.0, 57312.0, f32::from_bits(0x7F000000)];
    let num_out = vectorization as usize;
    let handle1 = client.create(f32::as_bytes(&data[..num_out]));
    let handle2 = client.empty(num_out * size_of::<u8>());

    unsafe {
        kernel_scale::launch_unchecked::<R>(
            &client,
            CubeCount::Static(1, 1, 1),
            CubeDim::new(1, 1, 1),
            ArrayArg::from_raw_parts::<f32>(&handle1, num_out, vectorization),
            ArrayArg::from_raw_parts::<u8>(&handle2, num_out, vectorization),
        )
    };

    let actual = client.read_one(handle2);
    let actual = u8::from_bytes(&actual);
    let expect: Vec<u8> = vec![0b1000_0000, 0b1000_1001, 0b1000_1111, 0b1111_1110];

    // TODO: Eventually add approx comparison that can deal with arbitrary floats. Manually
    // double check for now
    let actual_2 = client.read_one(handle1);
    let actual_2 = f32::from_bytes(&actual_2);
    println!("actual_2: {actual_2:?}");

    assert_eq!(actual, &expect[..num_out]);
    //assert_eq!(&actual_2[..num_out], &data[..num_out]);
}

#[allow(missing_docs)]
#[macro_export]
macro_rules! testgen_minifloat {
    () => {
        use super::*;

        #[test]
        fn test_fp8() {
            let client = TestRuntime::client(&Default::default());
            cubecl_core::runtime_tests::minifloat::test_fp8::<TestRuntime, FloatType>(
                client.clone(),
                1,
            );
            cubecl_core::runtime_tests::minifloat::test_fp8::<TestRuntime, FloatType>(
                client.clone(),
                2,
            );
            cubecl_core::runtime_tests::minifloat::test_fp8::<TestRuntime, FloatType>(
                client.clone(),
                4,
            );
        }

        #[test]
        fn test_fp6() {
            let client = TestRuntime::client(&Default::default());
            cubecl_core::runtime_tests::minifloat::test_fp6::<TestRuntime, FloatType>(
                client.clone(),
                1,
            );
            cubecl_core::runtime_tests::minifloat::test_fp6::<TestRuntime, FloatType>(
                client.clone(),
                2,
            );
            cubecl_core::runtime_tests::minifloat::test_fp6::<TestRuntime, FloatType>(
                client.clone(),
                4,
            );
        }

        #[test]
        fn test_fp4() {
            let client = TestRuntime::client(&Default::default());
            cubecl_core::runtime_tests::minifloat::test_fp4::<TestRuntime, FloatType>(
                client.clone(),
                2,
            );
            cubecl_core::runtime_tests::minifloat::test_fp4::<TestRuntime, FloatType>(
                client.clone(),
                4,
            );
        }

        #[test]
        fn test_scale() {
            let client = TestRuntime::client(&Default::default());
            cubecl_core::runtime_tests::minifloat::test_scale::<TestRuntime>(client.clone(), 1);
            cubecl_core::runtime_tests::minifloat::test_scale::<TestRuntime>(client.clone(), 2);
            cubecl_core::runtime_tests::minifloat::test_scale::<TestRuntime>(client.clone(), 4);
        }
    };
}<|MERGE_RESOLUTION|>--- conflicted
+++ resolved
@@ -1,12 +1,8 @@
 use crate::{self as cubecl, as_type};
 
 use cubecl::prelude::*;
-<<<<<<< HEAD
 use cubecl_common::{e2m1x2, e2m3, e3m2, e4m3, e5m2, ue8m0};
-=======
-use cubecl_common::{e2m3, e3m2, e4m3, e5m2, ue8m0};
 use cubecl_runtime::TypeUsage;
->>>>>>> c41aecd2
 
 #[cube(launch_unchecked)]
 pub fn kernel_fp8<F: Float>(input: &mut Array<Line<F>>, out: &mut Array<Line<u8>>) {
