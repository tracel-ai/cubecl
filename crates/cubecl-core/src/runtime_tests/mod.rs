--- conflicted
+++ resolved
@@ -23,11 +23,8 @@
         cubecl_core::testgen_cmma!();
         cubecl_core::testgen_slice!();
         cubecl_core::testgen_assign!();
-<<<<<<< HEAD
+        cubecl_core::testgen_switch!();
         cubecl_core::testgen_constants!();
-=======
-        cubecl_core::testgen_switch!();
->>>>>>> d83afb2a
         cubecl_core::testgen_topology!();
         cubecl_core::testgen_sequence!();
         cubecl_core::testgen_unary!();
