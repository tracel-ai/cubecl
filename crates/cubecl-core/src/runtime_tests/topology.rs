--- conflicted
+++ resolved
@@ -3,11 +3,7 @@
 use cubecl::prelude::*;
 
 #[cube(launch)]
-<<<<<<< HEAD
-pub fn kernel_absolute_pos(output1: &mut Array<u32>, output2: &mut Array<u32>) {
-=======
-pub fn kernel_absolute_pos(output1: &mut Array<UInt>) {
->>>>>>> ff6302a2
+pub fn kernel_absolute_pos(output1: &mut Array<u32>) {
     if ABSOLUTE_POS >= output1.len() {
         return;
     }
