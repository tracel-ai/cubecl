#[macro_use]
extern crate derive_new;

extern crate alloc;

mod compiler;
mod compute;
mod device;
mod element;
mod graphics;
mod runtime;

pub use compiler::wgsl::WgslCompiler;
pub use compute::*;
pub use device::*;
pub use element::*;
pub use graphics::*;
pub use runtime::*;

#[cfg(feature = "spirv")]
pub use compiler::spirv;

#[cfg(test)]
mod tests {
    pub type TestRuntime = crate::WgpuRuntime<crate::WgslCompiler>;

    cubecl_core::testgen_all!();
    cubecl_linalg::testgen_plane_mma!();
    cubecl_linalg::testgen_tiling2d!();
}

#[cfg(all(test, feature = "spirv"))]
mod tests_spirv {
    pub type TestRuntime = crate::WgpuRuntime<crate::spirv::VkSpirvCompiler>;
    use cubecl_core::flex32;
    use half::f16;

<<<<<<< HEAD
    cubecl_core::testgen_all!();
    cubecl_linalg::testgen_plane_mma!();
=======
    cubecl_core::testgen_all!(f32: [f16, flex32, f32, f64], i32: [i8, i16, i32, i64], u32: [u8, u16, u32, u64]);
    cubecl_linalg::testgen_all!([f16, flex32, f32, f64]);
>>>>>>> 8dff2cce
}<|MERGE_RESOLUTION|>--- conflicted
+++ resolved
@@ -35,11 +35,7 @@
     use cubecl_core::flex32;
     use half::f16;
 
-<<<<<<< HEAD
-    cubecl_core::testgen_all!();
-    cubecl_linalg::testgen_plane_mma!();
-=======
     cubecl_core::testgen_all!(f32: [f16, flex32, f32, f64], i32: [i8, i16, i32, i64], u32: [u8, u16, u32, u64]);
-    cubecl_linalg::testgen_all!([f16, flex32, f32, f64]);
->>>>>>> 8dff2cce
+    cubecl_linalg::testgen_plane_mma!([f16, flex32, f32, f64]);
+    cubecl_linalg::testgen_tiling2d!([f16, flex32, f32, f64]);
 }