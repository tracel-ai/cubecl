--- conflicted
+++ resolved
@@ -265,6 +265,12 @@
     trimmed.to_string() + "f"
 }
 
+fn format_number(num: f64) -> String {
+    let formatted = format!("{:.34}", num);
+    let trimmed = formatted.trim_end_matches('0').trim_end_matches('.');
+    trimmed.to_string() + "f"
+}
+
 impl Display for Variable {
     fn fmt(&self, f: &mut std::fmt::Formatter<'_>) -> std::fmt::Result {
         match self {
@@ -308,12 +314,7 @@
                     FloatKind::BF16 => {
                         todo!("Unsupported")
                     }
-<<<<<<< HEAD
-                    FloatKind::F32 => write!(f, "{}f", *val as f32),
-                    FloatKind::F64 => write!(f, "{}f", { *val }),
-=======
                     FloatKind::F32 | FloatKind::F64 => f.write_str(&format_number(*val)),
->>>>>>> 16a79fc4
                 },
                 ConstantScalarValue::UInt(val) => write!(f, "{}u", *val as u32),
                 ConstantScalarValue::Bool(val) => write!(f, "{}", val),
