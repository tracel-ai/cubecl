--- conflicted
+++ resolved
@@ -4,21 +4,14 @@
 use crate::compiler::wgsl;
 
 use cubecl_common::ExecutionMode;
-use cubecl_core::ir::ExpandElement;
+use cubecl_core::ir::{ConstantScalarValue, ExpandElement, UIntKind};
 use cubecl_core::prelude::{FloatExpand, Line};
 use cubecl_core::{
     Metadata, WgpuCompilationOptions, compute,
     ir::{self as cube, Scope},
     prelude::{expand_checked_index_assign, expand_erf},
 };
-use cubecl_core::{
-    io::read_tensor_checked,
-<<<<<<< HEAD
-    ir::{ConstantScalarValue, UIntKind},
-=======
-    prelude::{expand_himul_64, expand_himul_sim},
->>>>>>> b8bf6867
-};
+use cubecl_core::{io::read_tensor_checked, prelude::*};
 
 /// Wgsl Compiler.
 #[derive(Clone, Default)]
