use super::Subgroup;
use super::{ConstantArray, shader::ComputeShader};
use super::{Item, LocalArray, SharedMemory};
use crate::compiler::wgsl;

use cubecl_common::ExecutionMode;
use cubecl_core::ir::ExpandElement;
use cubecl_core::prelude::{FloatExpand, Line};
use cubecl_core::{
    Metadata, WgpuCompilationOptions, compute,
    ir::{self as cube, Scope},
    prelude::{expand_checked_index_assign, expand_erf},
};
use cubecl_core::{
    io::read_tensor_checked,
    prelude::{expand_himul_64, expand_himul_sim},
};

/// Wgsl Compiler.
#[derive(Clone, Default)]
pub struct WgslCompiler {
    metadata: Metadata,
    ext_meta_pos: Vec<u32>,
    local_invocation_index: bool,
    local_invocation_id: bool,
    // TODO: possible cleanup, this bool seems to not be used
    global_invocation_id: bool,
    workgroup_id: bool,
    subgroup_size: bool,
    subgroup_invocation_id: bool,
    id: bool,
    num_workgroups: bool,
    workgroup_id_no_axis: bool,
    workgroup_size_no_axis: bool,
    num_workgroup_no_axis: bool,
    shared_memories: Vec<SharedMemory>,
    const_arrays: Vec<ConstantArray>,
    local_arrays: Vec<LocalArray>,
    #[allow(dead_code)]
    compilation_options: WgpuCompilationOptions,
    strategy: ExecutionMode,
    subgroup_instructions_used: bool,
}

impl core::fmt::Debug for WgslCompiler {
    fn fmt(&self, f: &mut std::fmt::Formatter<'_>) -> std::fmt::Result {
        f.write_str("WgslCompiler")
    }
}

impl cubecl_core::Compiler for WgslCompiler {
    type Representation = ComputeShader;
    type CompilationOptions = WgpuCompilationOptions;

    fn compile(
        &mut self,
        shader: compute::KernelDefinition,
        compilation_options: &Self::CompilationOptions,
        mode: ExecutionMode,
    ) -> Self::Representation {
        self.compilation_options = compilation_options.clone();
        self.compile_shader(shader, mode)
    }

    fn elem_size(&self, elem: cube::Elem) -> usize {
        Self::compile_elem(elem).size()
    }

    fn extension(&self) -> &'static str {
        "wgsl"
    }
}

impl WgslCompiler {
    fn compile_shader(
        &mut self,
        mut value: compute::KernelDefinition,
        mode: ExecutionMode,
    ) -> wgsl::ComputeShader {
        self.strategy = mode;

        let num_meta = value.buffers.len();

        self.ext_meta_pos = Vec::new();
        let mut num_ext = 0;

        for binding in value.buffers.iter() {
            self.ext_meta_pos.push(num_ext);
            if binding.has_extended_meta {
                num_ext += 1;
            }
        }

        self.metadata = Metadata::new(num_meta as u32, num_ext);

        let instructions = self.compile_scope(&mut value.body);
        let extensions = register_extensions(&instructions);
        let body = wgsl::Body {
            instructions,
            id: self.id,
        };

        wgsl::ComputeShader {
            buffers: value
                .buffers
<<<<<<< HEAD
                .into_iter()
                .map(Self::compile_binding)
                .collect(),
            scalars: value
                .scalars
                .into_iter()
=======
                .into_iter()
                .map(Self::compile_binding)
                .collect(),
            scalars: value
                .scalars
                .into_iter()
>>>>>>> b8bf6867
                .map(|binding| (Self::compile_elem(binding.elem), binding.count))
                .collect(),
            shared_memories: self.shared_memories.clone(),
            constant_arrays: self.const_arrays.clone(),
            local_arrays: self.local_arrays.clone(),
            has_metadata: self.metadata.static_len() > 0,
            workgroup_size: value.cube_dim,
            global_invocation_id: self.global_invocation_id || self.id,
            local_invocation_index: self.local_invocation_index,
            local_invocation_id: self.local_invocation_id,
            num_workgroups: self.id
                || self.num_workgroups
                || self.num_workgroup_no_axis
                || self.workgroup_id_no_axis,
            workgroup_id: self.workgroup_id || self.workgroup_id_no_axis,
            subgroup_size: self.subgroup_size,
            subgroup_invocation_id: self.subgroup_invocation_id,
            body,
            extensions,
            num_workgroups_no_axis: self.num_workgroup_no_axis,
            workgroup_id_no_axis: self.workgroup_id_no_axis,
            workgroup_size_no_axis: self.workgroup_size_no_axis,
            subgroup_instructions_used: self.subgroup_instructions_used,
            kernel_name: value.options.kernel_name,
        }
    }

    fn compile_item(item: cube::Item) -> Item {
        let elem = Self::compile_elem(item.elem);
        match item.vectorization.map(|it| it.get()).unwrap_or(1) {
            1 => wgsl::Item::Scalar(elem),
            2 => wgsl::Item::Vec2(elem),
            3 => wgsl::Item::Vec3(elem),
            4 => wgsl::Item::Vec4(elem),
            _ => panic!("Unsupported vectorizations scheme {:?}", item.vectorization),
        }
    }

    fn compile_elem(value: cube::Elem) -> wgsl::Elem {
        match value {
            cube::Elem::Float(f) => match f {
                cube::FloatKind::F16 => panic!("f16 is not yet supported"),
                cube::FloatKind::BF16 => panic!("bf16 is not a valid WgpuElement"),
                cube::FloatKind::TF32 => panic!("tf32 is not a valid WgpuElement"),
                cube::FloatKind::Flex32 => wgsl::Elem::F32,
                cube::FloatKind::F32 => wgsl::Elem::F32,
                cube::FloatKind::F64 => panic!("f64 is not a valid WgpuElement"),
            },
            cube::Elem::Int(i) => match i {
                cube::IntKind::I32 => wgsl::Elem::I32,
                cube::IntKind::I64 => wgsl::Elem::I64,
                kind => panic!("{kind:?} is not a valid WgpuElement"),
            },
            cube::Elem::UInt(kind) => match kind {
                cube::UIntKind::U32 => wgsl::Elem::U32,
                cube::UIntKind::U64 => wgsl::Elem::U64,
                kind => panic!("{kind:?} is not a valid WgpuElement"),
            },
            cube::Elem::Bool => wgsl::Elem::Bool,
            cube::Elem::AtomicFloat(i) => match i {
                cube::FloatKind::F32 => wgsl::Elem::AtomicF32,
                kind => panic!("atomic<{kind:?}> is not a valid WgpuElement"),
            },
            cube::Elem::AtomicInt(i) => match i {
                cube::IntKind::I32 => wgsl::Elem::AtomicI32,
                kind => panic!("atomic<{kind:?}> is not a valid WgpuElement"),
            },
            cube::Elem::AtomicUInt(kind) => match kind {
                cube::UIntKind::U32 => wgsl::Elem::AtomicU32,
                kind => panic!("{kind:?} is not a valid WgpuElement"),
            },
        }
    }

    fn ext_meta_pos(&self, var: &cube::Variable) -> u32 {
        let pos = var.index().expect("Variable should have index");
        self.ext_meta_pos[pos as usize]
    }

    pub(crate) fn compile_variable(&mut self, value: cube::Variable) -> wgsl::Variable {
        let item = value.item;
        match value.kind {
            cube::VariableKind::GlobalInputArray(id) => {
                wgsl::Variable::GlobalInputArray(id, Self::compile_item(item))
            }
            cube::VariableKind::GlobalScalar(id) => {
                wgsl::Variable::GlobalScalar(id, Self::compile_elem(item.elem), item.elem)
            }
            cube::VariableKind::LocalMut { id } | cube::VariableKind::Versioned { id, .. } => {
                wgsl::Variable::LocalMut {
                    id,
                    item: Self::compile_item(item),
                }
            }
            cube::VariableKind::LocalConst { id } => wgsl::Variable::LocalConst {
                id,
                item: Self::compile_item(item),
            },
            cube::VariableKind::Slice { id } => wgsl::Variable::Slice {
                id,
                item: Self::compile_item(item),
            },
            cube::VariableKind::GlobalOutputArray(id) => {
                wgsl::Variable::GlobalOutputArray(id, Self::compile_item(item))
            }
            cube::VariableKind::ConstantScalar(value) => {
                wgsl::Variable::ConstantScalar(value, Self::compile_elem(value.elem()))
            }
            cube::VariableKind::SharedMemory {
                id,
                length,
                alignment,
            } => {
                let item = Self::compile_item(item);
                if !self.shared_memories.iter().any(|s| s.index == id) {
                    self.shared_memories
                        .push(SharedMemory::new(id, item, length, alignment));
                }
                wgsl::Variable::SharedMemory(id, item, length)
            }
            cube::VariableKind::ConstantArray { id, length } => {
                let item = Self::compile_item(item);
                wgsl::Variable::ConstantArray(id, item, length)
            }
            cube::VariableKind::LocalArray { id, length } => {
                let item = Self::compile_item(item);
                if !self.local_arrays.iter().any(|s| s.index == id) {
                    self.local_arrays.push(LocalArray::new(id, item, length));
                }
                wgsl::Variable::LocalArray(id, item, length)
            }
            cube::VariableKind::Builtin(builtin) => match builtin {
                cube::Builtin::AbsolutePos => {
                    self.id = true;
                    wgsl::Variable::Id
                }
                cube::Builtin::UnitPos => {
                    self.local_invocation_index = true;
                    wgsl::Variable::LocalInvocationIndex
                }
                cube::Builtin::UnitPosX => {
                    self.local_invocation_id = true;
                    wgsl::Variable::LocalInvocationIdX
                }
                cube::Builtin::UnitPosY => {
                    self.local_invocation_id = true;
                    wgsl::Variable::LocalInvocationIdY
                }
                cube::Builtin::UnitPosZ => {
                    self.local_invocation_id = true;
                    wgsl::Variable::LocalInvocationIdZ
                }
                cube::Builtin::CubePosX => {
                    self.workgroup_id = true;
                    wgsl::Variable::WorkgroupIdX
                }
                cube::Builtin::CubePosY => {
                    self.workgroup_id = true;
                    wgsl::Variable::WorkgroupIdY
                }
                cube::Builtin::CubePosZ => {
                    self.workgroup_id = true;
                    wgsl::Variable::WorkgroupIdZ
                }
                cube::Builtin::AbsolutePosX => {
                    self.global_invocation_id = true;
                    wgsl::Variable::GlobalInvocationIdX
                }
                cube::Builtin::AbsolutePosY => {
                    self.global_invocation_id = true;
                    wgsl::Variable::GlobalInvocationIdY
                }
                cube::Builtin::AbsolutePosZ => {
                    self.global_invocation_id = true;
                    wgsl::Variable::GlobalInvocationIdZ
                }
                cube::Builtin::CubeDimX => wgsl::Variable::WorkgroupSizeX,
                cube::Builtin::CubeDimY => wgsl::Variable::WorkgroupSizeY,
                cube::Builtin::CubeDimZ => wgsl::Variable::WorkgroupSizeZ,
                cube::Builtin::CubeCountX => {
                    self.num_workgroups = true;
                    wgsl::Variable::NumWorkgroupsX
                }
                cube::Builtin::CubeCountY => {
                    self.num_workgroups = true;
                    wgsl::Variable::NumWorkgroupsY
                }
                cube::Builtin::CubeCountZ => {
                    self.num_workgroups = true;
                    wgsl::Variable::NumWorkgroupsZ
                }
                cube::Builtin::CubePos => {
                    self.workgroup_id_no_axis = true;
                    wgsl::Variable::WorkgroupId
                }
                cube::Builtin::CubeDim => {
                    self.workgroup_size_no_axis = true;
                    wgsl::Variable::WorkgroupSize
                }
                cube::Builtin::CubeCount => {
                    self.num_workgroup_no_axis = true;
                    wgsl::Variable::NumWorkgroups
                }
                cube::Builtin::PlaneDim => {
                    self.subgroup_size = true;
                    wgsl::Variable::SubgroupSize
                }
                cube::Builtin::UnitPosPlane => {
                    self.subgroup_invocation_id = true;
                    wgsl::Variable::SubgroupInvocationId
                }
            },
            cube::VariableKind::Matrix { .. } => {
                panic!("Cooperative matrix-multiply and accumulate not supported.")
            }
            cube::VariableKind::Pipeline { .. } => {
                panic!("Pipeline not supported.")
            }
            cube::VariableKind::Barrier { .. } => {
                panic!("Barrier not supported.")
            }
            cube::VariableKind::TensorMap(_) => panic!("Tensor map not supported."),
        }
    }

    fn compile_scope(&mut self, scope: &mut cube::Scope) -> Vec<wgsl::Instruction> {
        let mut instructions = Vec::new();

        let const_arrays = scope
            .const_arrays
            .drain(..)
            .map(|(var, values)| ConstantArray {
                index: var.index().unwrap(),
                item: Self::compile_item(var.item),
                size: values.len() as u32,
                values: values
                    .into_iter()
                    .map(|val| self.compile_variable(val))
                    .collect(),
            })
            .collect::<Vec<_>>();
        self.const_arrays.extend(const_arrays);

        let processing = scope.process();

        for var in processing.variables {
            // We don't declare slices.
            if let cube::VariableKind::Slice { .. } = var.kind {
                continue;
            }

            instructions.push(wgsl::Instruction::DeclareVariable {
                var: self.compile_variable(var),
            });
        }

        processing
            .instructions
            .into_iter()
            .for_each(|op| self.compile_operation(&mut instructions, op.operation, op.out, scope));

        instructions
    }

    fn compile_operation(
        &mut self,
        instructions: &mut Vec<wgsl::Instruction>,
        operation: cube::Operation,
        out: Option<cube::Variable>,
        scope: &mut cube::Scope,
    ) {
        match operation {
            cube::Operation::Copy(variable) => instructions.push(wgsl::Instruction::Assign {
                input: self.compile_variable(variable),
                out: self.compile_variable(out.unwrap()),
            }),
            cube::Operation::Arithmetic(op) => {
                self.compile_arithmetic(op, out, instructions, scope)
            }
            cube::Operation::Comparison(op) => self.compile_cmp(op, out, instructions),
            cube::Operation::Bitwise(op) => self.compile_bitwise(op, out, instructions),
            cube::Operation::Operator(op) => self.compile_operator(op, out, instructions, scope),
            cube::Operation::Atomic(op) => instructions.push(self.compile_atomic(op, out)),
            cube::Operation::Metadata(op) => instructions.push(self.compile_metadata(op, out)),
            cube::Operation::Branch(val) => self.compile_branch(instructions, val),
            cube::Operation::Synchronization(val) => {
                self.compile_synchronization(instructions, val)
            }
            cube::Operation::Plane(op) => self.compile_subgroup(instructions, op, out),
            cube::Operation::CoopMma(_) => {
                panic!("Cooperative matrix-multiply and accumulate isn't supported on wgpu.")
            }
            cube::Operation::NonSemantic(cube::NonSemantic::Comment { content }) => {
                self.compile_comment(instructions, content)
            }
            cube::Operation::NonSemantic(_) => {}
            cube::Operation::Pipeline(_) => {
                panic!("Pipeline isn't supported on wgpu.")
            }
            cube::Operation::Barrier(_) => {
                panic!("Barrier isn't supported on wgpu.")
            }
            cube::Operation::Tma(_) => panic!("TMA isn't supported on wgpu."),
        }
    }

    fn compile_subgroup(
        &mut self,
        instructions: &mut Vec<wgsl::Instruction>,
        subgroup: cube::Plane,
        out: Option<cube::Variable>,
    ) {
        self.subgroup_instructions_used = true;

        let out = out.unwrap();
        let op = match subgroup {
            cube::Plane::Elect => Subgroup::Elect {
                out: self.compile_variable(out),
            },
            cube::Plane::All(op) => Subgroup::All {
                input: self.compile_variable(op.input),
                out: self.compile_variable(out),
            },
            cube::Plane::Any(op) => Subgroup::Any {
                input: self.compile_variable(op.input),
                out: self.compile_variable(out),
            },
            cube::Plane::Ballot(op) => Subgroup::Ballot {
                input: self.compile_variable(op.input),
                out: self.compile_variable(out),
            },
            cube::Plane::Broadcast(op) => Subgroup::Broadcast {
                lhs: self.compile_variable(op.lhs),
                rhs: self.compile_variable(op.rhs),
                out: self.compile_variable(out),
            },
            cube::Plane::Sum(op) => Subgroup::Sum {
                input: self.compile_variable(op.input),
                out: self.compile_variable(out),
            },
            cube::Plane::ExclusiveSum(op) => Subgroup::ExclusiveSum {
                input: self.compile_variable(op.input),
                out: self.compile_variable(out),
            },
            cube::Plane::InclusiveSum(op) => Subgroup::InclusiveSum {
                input: self.compile_variable(op.input),
                out: self.compile_variable(out),
            },
            cube::Plane::Prod(op) => Subgroup::Prod {
                input: self.compile_variable(op.input),
                out: self.compile_variable(out),
            },
            cube::Plane::ExclusiveProd(op) => Subgroup::ExclusiveProd {
                input: self.compile_variable(op.input),
                out: self.compile_variable(out),
            },
            cube::Plane::InclusiveProd(op) => Subgroup::InclusiveProd {
                input: self.compile_variable(op.input),
                out: self.compile_variable(out),
            },
            cube::Plane::Min(op) => Subgroup::Min {
                input: self.compile_variable(op.input),
                out: self.compile_variable(out),
            },
            cube::Plane::Max(op) => Subgroup::Max {
                input: self.compile_variable(op.input),
                out: self.compile_variable(out),
            },
        };

        instructions.push(wgsl::Instruction::Subgroup(op));
    }

    fn compile_branch(&mut self, instructions: &mut Vec<wgsl::Instruction>, branch: cube::Branch) {
        match branch {
            cube::Branch::If(mut op) => instructions.push(wgsl::Instruction::If {
                cond: self.compile_variable(op.cond),
                instructions: self.compile_scope(&mut op.scope),
            }),
            cube::Branch::IfElse(mut op) => instructions.push(wgsl::Instruction::IfElse {
                cond: self.compile_variable(op.cond),
                instructions_if: self.compile_scope(&mut op.scope_if),
                instructions_else: self.compile_scope(&mut op.scope_else),
            }),
            cube::Branch::Switch(mut op) => instructions.push(wgsl::Instruction::Switch {
                value: self.compile_variable(op.value),
                instructions_default: self.compile_scope(&mut op.scope_default),
                cases: op
                    .cases
                    .into_iter()
                    .map(|(val, mut scope)| {
                        (self.compile_variable(val), self.compile_scope(&mut scope))
                    })
                    .collect(),
            }),
            cube::Branch::Return => instructions.push(wgsl::Instruction::Return),
            cube::Branch::Break => instructions.push(wgsl::Instruction::Break),
            cube::Branch::RangeLoop(mut range_loop) => {
                instructions.push(wgsl::Instruction::RangeLoop {
                    i: self.compile_variable(range_loop.i),
                    start: self.compile_variable(range_loop.start),
                    end: self.compile_variable(range_loop.end),
                    step: range_loop.step.map(|it| self.compile_variable(it)),
                    inclusive: range_loop.inclusive,
                    instructions: self.compile_scope(&mut range_loop.scope),
                })
            }
            cube::Branch::Loop(mut op) => instructions.push(wgsl::Instruction::Loop {
                instructions: self.compile_scope(&mut op.scope),
            }),
        };
    }

    fn compile_synchronization(
        &mut self,
        instructions: &mut Vec<wgsl::Instruction>,
        synchronization: cube::Synchronization,
    ) {
        match synchronization {
            cube::Synchronization::SyncUnits => {
                instructions.push(wgsl::Instruction::WorkgroupBarrier)
            }
            cube::Synchronization::SyncStorage => {
                instructions.push(wgsl::Instruction::StorageBarrier)
            }
            cube::Synchronization::SyncProxyShared => panic!("TMA is not supported in WGSL"),
        };
    }

    fn compile_comment(&mut self, instructions: &mut Vec<wgsl::Instruction>, content: String) {
        instructions.push(wgsl::Instruction::Comment { content })
    }

    fn compile_metadata(
        &mut self,
        metadata: cube::Metadata,
        out: Option<cube::Variable>,
    ) -> wgsl::Instruction {
        let out = out.unwrap();
        match metadata {
            cube::Metadata::Rank { var } => {
                let position = self.ext_meta_pos(&var);
                let offset = self.metadata.rank_index(position);
                wgsl::Instruction::Metadata {
                    out: self.compile_variable(out),
                    info_offset: self.compile_variable(offset.into()),
                }
            }
            cube::Metadata::Stride { dim, var } => {
                let position = self.ext_meta_pos(&var);
                let offset = self.metadata.stride_offset_index(position);
                wgsl::Instruction::ExtendedMeta {
                    info_offset: self.compile_variable(offset.into()),
                    dim: self.compile_variable(dim),
                    out: self.compile_variable(out),
                }
            }
            cube::Metadata::Shape { dim, var } => {
                let position = self.ext_meta_pos(&var);
                let offset = self.metadata.shape_offset_index(position);
                wgsl::Instruction::ExtendedMeta {
                    info_offset: self.compile_variable(offset.into()),
                    dim: self.compile_variable(dim),
                    out: self.compile_variable(out),
                }
            }
            cube::Metadata::Length { var } => match var.kind {
                cube::VariableKind::GlobalInputArray(id) => {
                    let offset = self.metadata.len_index(id);
                    wgsl::Instruction::Metadata {
                        out: self.compile_variable(out),
                        info_offset: self.compile_variable(offset.into()),
                    }
                }
                cube::VariableKind::GlobalOutputArray(id) => {
                    let offset = self.metadata.len_index(id);
                    wgsl::Instruction::Metadata {
                        out: self.compile_variable(out),
                        info_offset: self.compile_variable(offset.into()),
                    }
                }
                _ => wgsl::Instruction::Length {
                    var: self.compile_variable(var),
                    out: self.compile_variable(out),
                },
            },
            cube::Metadata::BufferLength { var } => match var.kind {
                cube::VariableKind::GlobalInputArray(id) => {
                    let offset = self.metadata.buffer_len_index(id);
                    wgsl::Instruction::Metadata {
                        out: self.compile_variable(out),
                        info_offset: self.compile_variable(offset.into()),
                    }
                }
                cube::VariableKind::GlobalOutputArray(id) => {
                    let offset = self.metadata.buffer_len_index(id);
                    wgsl::Instruction::Metadata {
                        out: self.compile_variable(out),
                        info_offset: self.compile_variable(offset.into()),
                    }
                }
                _ => wgsl::Instruction::Length {
                    var: self.compile_variable(var),
                    out: self.compile_variable(out),
                },
            },
        }
    }

    fn compile_arithmetic(
        &mut self,
        value: cube::Arithmetic,
        out: Option<cube::Variable>,
        instructions: &mut Vec<wgsl::Instruction>,
        scope: &mut Scope,
    ) {
        let out = out.unwrap();
        match value {
            cube::Arithmetic::Max(op) => instructions.push(wgsl::Instruction::Max {
                lhs: self.compile_variable(op.lhs),
                rhs: self.compile_variable(op.rhs),
                out: self.compile_variable(out),
            }),
            cube::Arithmetic::Min(op) => instructions.push(wgsl::Instruction::Min {
                lhs: self.compile_variable(op.lhs),
                rhs: self.compile_variable(op.rhs),
                out: self.compile_variable(out),
            }),
            cube::Arithmetic::Add(op) => instructions.push(wgsl::Instruction::Add {
                lhs: self.compile_variable(op.lhs),
                rhs: self.compile_variable(op.rhs),
                out: self.compile_variable(out),
            }),
            cube::Arithmetic::Fma(op) => instructions.push(wgsl::Instruction::Fma {
                a: self.compile_variable(op.a),
                b: self.compile_variable(op.b),
                c: self.compile_variable(op.c),
                out: self.compile_variable(out),
            }),
            cube::Arithmetic::Modulo(op) => instructions.push(wgsl::Instruction::Modulo {
                lhs: self.compile_variable(op.lhs),
                rhs: self.compile_variable(op.rhs),
                out: self.compile_variable(out),
            }),
            cube::Arithmetic::Sub(op) => instructions.push(wgsl::Instruction::Sub {
                lhs: self.compile_variable(op.lhs),
                rhs: self.compile_variable(op.rhs),
                out: self.compile_variable(out),
            }),
            cube::Arithmetic::Mul(op) => instructions.push(wgsl::Instruction::Mul {
                lhs: self.compile_variable(op.lhs),
                rhs: self.compile_variable(op.rhs),
                out: self.compile_variable(out),
            }),
            cube::Arithmetic::Div(op) => instructions.push(wgsl::Instruction::Div {
                lhs: self.compile_variable(op.lhs),
                rhs: self.compile_variable(op.rhs),
                out: self.compile_variable(out),
            }),
            cube::Arithmetic::Abs(op) => instructions.push(wgsl::Instruction::Abs {
                input: self.compile_variable(op.input),
                out: self.compile_variable(out),
            }),
            cube::Arithmetic::Exp(op) => instructions.push(wgsl::Instruction::Exp {
                input: self.compile_variable(op.input),
                out: self.compile_variable(out),
            }),
            cube::Arithmetic::Log(op) => instructions.push(wgsl::Instruction::Log {
                input: self.compile_variable(op.input),
                out: self.compile_variable(out),
            }),
            cube::Arithmetic::Log1p(op) => instructions.push(wgsl::Instruction::Log1p {
                input: self.compile_variable(op.input),
                out: self.compile_variable(out),
            }),
            cube::Arithmetic::Cos(op) => instructions.push(wgsl::Instruction::Cos {
                input: self.compile_variable(op.input),
                out: self.compile_variable(out),
            }),
            cube::Arithmetic::Sin(op) => instructions.push(wgsl::Instruction::Sin {
                input: self.compile_variable(op.input),
                out: self.compile_variable(out),
            }),
            cube::Arithmetic::Tanh(op) => instructions.push(wgsl::Instruction::Tanh {
                input: self.compile_variable(op.input),
                out: self.compile_variable(out),
            }),
            cube::Arithmetic::Powf(op) => instructions.push(wgsl::Instruction::Powf {
                lhs: self.compile_variable(op.lhs),
                rhs: self.compile_variable(op.rhs),
                out: self.compile_variable(out),
            }),
            cube::Arithmetic::Sqrt(op) => instructions.push(wgsl::Instruction::Sqrt {
                input: self.compile_variable(op.input),
                out: self.compile_variable(out),
            }),
            cube::Arithmetic::Round(op) => instructions.push(wgsl::Instruction::Round {
                input: self.compile_variable(op.input),
                out: self.compile_variable(out),
            }),
            cube::Arithmetic::Floor(op) => instructions.push(wgsl::Instruction::Floor {
                input: self.compile_variable(op.input),
                out: self.compile_variable(out),
            }),
            cube::Arithmetic::Ceil(op) => instructions.push(wgsl::Instruction::Ceil {
                input: self.compile_variable(op.input),
                out: self.compile_variable(out),
            }),
            cube::Arithmetic::Erf(op) => {
                let mut scope = scope.child();
                expand_erf(&mut scope, op.input, out);
                instructions.extend(self.compile_scope(&mut scope));
            }
            cube::Arithmetic::MulHi(op) => {
                let mut scope = scope.child();
                match self.compilation_options.supports_u64 {
                    true => expand_himul_64(&mut scope, op.lhs, op.rhs, out),
                    false => expand_himul_sim(&mut scope, op.lhs, op.rhs, out),
                }
                instructions.extend(self.compile_scope(&mut scope));
            }
            cube::Arithmetic::Recip(op) => instructions.push(wgsl::Instruction::Recip {
                input: self.compile_variable(op.input),
                out: self.compile_variable(out),
            }),
            cube::Arithmetic::Clamp(op) => instructions.push(wgsl::Instruction::Clamp {
                input: self.compile_variable(op.input),
                min_value: self.compile_variable(op.min_value),
                max_value: self.compile_variable(op.max_value),
                out: self.compile_variable(out),
            }),
            cube::Arithmetic::Remainder(op) => instructions.push(wgsl::Instruction::Remainder {
                lhs: self.compile_variable(op.lhs),
                rhs: self.compile_variable(op.rhs),
                out: self.compile_variable(out),
            }),
            cube::Arithmetic::Neg(op) => instructions.push(wgsl::Instruction::Negate {
                input: self.compile_variable(op.input),
                out: self.compile_variable(out),
            }),
            cube::Arithmetic::Magnitude(op) => instructions.push(wgsl::Instruction::Magnitude {
                input: self.compile_variable(op.input),
                out: self.compile_variable(out),
            }),
            cube::Arithmetic::Normalize(op) => instructions.push(wgsl::Instruction::Normalize {
                input: self.compile_variable(op.input),
                out: self.compile_variable(out),
            }),
            cube::Arithmetic::Dot(op) => instructions.push(wgsl::Instruction::Dot {
                lhs: self.compile_variable(op.lhs),
                rhs: self.compile_variable(op.rhs),
                out: self.compile_variable(out),
            }),
        }
    }

    fn compile_cmp(
        &mut self,
        value: cube::Comparison,
        out: Option<cube::Variable>,
        instructions: &mut Vec<wgsl::Instruction>,
    ) {
        let out = out.unwrap();
        match value {
            cube::Comparison::Equal(op) => instructions.push(wgsl::Instruction::Equal {
                lhs: self.compile_variable(op.lhs),
                rhs: self.compile_variable(op.rhs),
                out: self.compile_variable(out),
            }),
            cube::Comparison::Lower(op) => instructions.push(wgsl::Instruction::Lower {
                lhs: self.compile_variable(op.lhs),
                rhs: self.compile_variable(op.rhs),
                out: self.compile_variable(out),
            }),
            cube::Comparison::Greater(op) => instructions.push(wgsl::Instruction::Greater {
                lhs: self.compile_variable(op.lhs),
                rhs: self.compile_variable(op.rhs),
                out: self.compile_variable(out),
            }),
            cube::Comparison::LowerEqual(op) => instructions.push(wgsl::Instruction::LowerEqual {
                lhs: self.compile_variable(op.lhs),
                rhs: self.compile_variable(op.rhs),
                out: self.compile_variable(out),
            }),
            cube::Comparison::GreaterEqual(op) => {
                instructions.push(wgsl::Instruction::GreaterEqual {
                    lhs: self.compile_variable(op.lhs),
                    rhs: self.compile_variable(op.rhs),
                    out: self.compile_variable(out),
                })
            }
            cube::Comparison::NotEqual(op) => instructions.push(wgsl::Instruction::NotEqual {
                lhs: self.compile_variable(op.lhs),
                rhs: self.compile_variable(op.rhs),
                out: self.compile_variable(out),
            }),
        }
    }

    fn compile_bitwise(
        &mut self,
        value: cube::Bitwise,
        out: Option<cube::Variable>,
        instructions: &mut Vec<wgsl::Instruction>,
    ) {
        let out = out.unwrap();
        match value {
            cube::Bitwise::BitwiseOr(op) => instructions.push(wgsl::Instruction::BitwiseOr {
                lhs: self.compile_variable(op.lhs),
                rhs: self.compile_variable(op.rhs),
                out: self.compile_variable(out),
            }),
            cube::Bitwise::BitwiseAnd(op) => instructions.push(wgsl::Instruction::BitwiseAnd {
                lhs: self.compile_variable(op.lhs),
                rhs: self.compile_variable(op.rhs),
                out: self.compile_variable(out),
            }),
            cube::Bitwise::BitwiseXor(op) => instructions.push(wgsl::Instruction::BitwiseXor {
                lhs: self.compile_variable(op.lhs),
                rhs: self.compile_variable(op.rhs),
                out: self.compile_variable(out),
            }),
            cube::Bitwise::CountOnes(op) => instructions.push(wgsl::Instruction::CountBits {
                input: self.compile_variable(op.input),
                out: self.compile_variable(out),
            }),
            cube::Bitwise::ReverseBits(op) => instructions.push(wgsl::Instruction::ReverseBits {
                input: self.compile_variable(op.input),
                out: self.compile_variable(out),
            }),
            cube::Bitwise::ShiftLeft(op) => instructions.push(wgsl::Instruction::ShiftLeft {
                lhs: self.compile_variable(op.lhs),
                rhs: self.compile_variable(op.rhs),
                out: self.compile_variable(out),
            }),
            cube::Bitwise::ShiftRight(op) => instructions.push(wgsl::Instruction::ShiftRight {
                lhs: self.compile_variable(op.lhs),
                rhs: self.compile_variable(op.rhs),
                out: self.compile_variable(out),
            }),
            cube::Bitwise::BitwiseNot(op) => instructions.push(wgsl::Instruction::BitwiseNot {
                input: self.compile_variable(op.input),
                out: self.compile_variable(out),
            }),
            cube::Bitwise::LeadingZeros(op) => instructions.push(wgsl::Instruction::LeadingZeros {
                input: self.compile_variable(op.input),
                out: self.compile_variable(out),
            }),
            cube::Bitwise::FindFirstSet(op) => instructions.push(wgsl::Instruction::FindFirstSet {
                input: self.compile_variable(op.input),
                out: self.compile_variable(out),
            }),
        }
    }

    fn compile_operator(
        &mut self,
        value: cube::Operator,
        out: Option<cube::Variable>,
        instructions: &mut Vec<wgsl::Instruction>,
        scope: &mut cube::Scope,
    ) {
        let out = out.unwrap();
        match value {
            cube::Operator::Cast(op) => instructions.push(wgsl::Instruction::Assign {
                input: self.compile_variable(op.input),
                out: self.compile_variable(out),
            }),
            cube::Operator::Index(op) => {
                if matches!(self.strategy, ExecutionMode::Checked)
                    && op.lhs.has_length()
                    && !out.elem().is_atomic()
                {
                    let list = ExpandElement::Plain(op.lhs);
                    let index = ExpandElement::Plain(op.rhs);
                    scope.register_elem::<FloatExpand<0>>(op.lhs.elem());

                    let mut child_scope = scope.child();
                    let input = read_tensor_checked::expand::<Line<FloatExpand<0>>>(
                        &mut child_scope,
                        list.into(),
                        index.into(),
                    );
                    for inst in self.compile_scope(&mut child_scope) {
                        instructions.push(inst);
                    }

                    instructions.push(wgsl::Instruction::Assign {
                        input: self.compile_variable(input.into_variable()),
                        out: self.compile_variable(out),
                    })
                } else {
                    instructions.push(wgsl::Instruction::Index {
                        lhs: self.compile_variable(op.lhs),
                        rhs: self.compile_variable(op.rhs),
                        out: self.compile_variable(out),
                    });
                }
            }
            cube::Operator::UncheckedIndex(op) => instructions.push(wgsl::Instruction::Index {
                lhs: self.compile_variable(op.lhs),
                rhs: self.compile_variable(op.rhs),
                out: self.compile_variable(out),
            }),
            cube::Operator::IndexAssign(op) => {
                if let ExecutionMode::Checked = self.strategy {
                    if out.has_length() {
                        expand_checked_index_assign(scope, op.lhs, op.rhs, out);
                        instructions.extend(self.compile_scope(scope));
                        return;
                    }
                };
                instructions.push(wgsl::Instruction::IndexAssign {
                    lhs: self.compile_variable(op.lhs),
                    rhs: self.compile_variable(op.rhs),
                    out: self.compile_variable(out),
                })
            }
            cube::Operator::UncheckedIndexAssign(op) => {
                instructions.push(wgsl::Instruction::IndexAssign {
                    lhs: self.compile_variable(op.lhs),
                    rhs: self.compile_variable(op.rhs),
                    out: self.compile_variable(out),
                })
            }
            cube::Operator::And(op) => instructions.push(wgsl::Instruction::And {
                lhs: self.compile_variable(op.lhs),
                rhs: self.compile_variable(op.rhs),
                out: self.compile_variable(out),
            }),
            cube::Operator::Or(op) => instructions.push(wgsl::Instruction::Or {
                lhs: self.compile_variable(op.lhs),
                rhs: self.compile_variable(op.rhs),
                out: self.compile_variable(out),
            }),
            cube::Operator::Not(op) => instructions.push(wgsl::Instruction::Not {
                input: self.compile_variable(op.input),
                out: self.compile_variable(out),
            }),
            cube::Operator::Slice(op) => {
                if matches!(self.strategy, ExecutionMode::Checked) && op.input.has_length() {
                    let input = op.input;
                    let input_len = *scope
                        .create_local_mut(cube::Item::new(cube::Elem::UInt(cube::UIntKind::U32)));
                    instructions.extend(self.compile_scope(scope));

                    let length = match input.has_buffer_length() {
                        true => cube::Metadata::BufferLength { var: input },
                        false => cube::Metadata::Length { var: input },
                    };

                    instructions.push(self.compile_metadata(length, Some(input_len)));
                    instructions.push(wgsl::Instruction::CheckedSlice {
                        input: self.compile_variable(input),
                        start: self.compile_variable(op.start),
                        end: self.compile_variable(op.end),
                        out: self.compile_variable(out),
                        len: self.compile_variable(input_len),
                    });
                } else {
                    instructions.push(wgsl::Instruction::Slice {
                        input: self.compile_variable(op.input),
                        start: self.compile_variable(op.start),
                        end: self.compile_variable(op.end),
                        out: self.compile_variable(out),
                    });
                }
            }
            cube::Operator::Bitcast(op) => instructions.push(wgsl::Instruction::Bitcast {
                input: self.compile_variable(op.input),
                out: self.compile_variable(out),
            }),
            cube::Operator::InitLine(op) => instructions.push(wgsl::Instruction::VecInit {
                inputs: op
                    .inputs
                    .into_iter()
                    .map(|var| self.compile_variable(var))
                    .collect(),
                out: self.compile_variable(out),
            }),
            cube::Operator::CopyMemory(op) => instructions.push(wgsl::Instruction::Copy {
                input: self.compile_variable(op.input),
                in_index: self.compile_variable(op.in_index),
                out: self.compile_variable(out),
                out_index: self.compile_variable(op.out_index),
            }),
            cube::Operator::CopyMemoryBulk(op) => instructions.push(wgsl::Instruction::CopyBulk {
                input: self.compile_variable(op.input),
                in_index: self.compile_variable(op.in_index),
                out: self.compile_variable(out),
                out_index: self.compile_variable(op.out_index),
                len: op.len.as_const().unwrap().as_u32(),
            }),
            cube::Operator::Select(op) => instructions.push(wgsl::Instruction::Select {
                cond: self.compile_variable(op.cond),
                then: self.compile_variable(op.then),
                or_else: self.compile_variable(op.or_else),
                out: self.compile_variable(out),
            }),
        }
    }

    fn compile_atomic(
        &mut self,
        atomic: cube::AtomicOp,
        out: Option<cube::Variable>,
    ) -> wgsl::Instruction {
        let out = out.unwrap();
        match atomic {
            cube::AtomicOp::Add(op) => wgsl::Instruction::AtomicAdd {
                lhs: self.compile_variable(op.lhs),
                rhs: self.compile_variable(op.rhs),
                out: self.compile_variable(out),
            },
            cube::AtomicOp::Sub(op) => wgsl::Instruction::AtomicSub {
                lhs: self.compile_variable(op.lhs),
                rhs: self.compile_variable(op.rhs),
                out: self.compile_variable(out),
            },
            cube::AtomicOp::Max(op) => wgsl::Instruction::AtomicMax {
                lhs: self.compile_variable(op.lhs),
                rhs: self.compile_variable(op.rhs),
                out: self.compile_variable(out),
            },
            cube::AtomicOp::Min(op) => wgsl::Instruction::AtomicMin {
                lhs: self.compile_variable(op.lhs),
                rhs: self.compile_variable(op.rhs),
                out: self.compile_variable(out),
            },
            cube::AtomicOp::And(op) => wgsl::Instruction::AtomicAnd {
                lhs: self.compile_variable(op.lhs),
                rhs: self.compile_variable(op.rhs),
                out: self.compile_variable(out),
            },
            cube::AtomicOp::Or(op) => wgsl::Instruction::AtomicOr {
                lhs: self.compile_variable(op.lhs),
                rhs: self.compile_variable(op.rhs),
                out: self.compile_variable(out),
            },
            cube::AtomicOp::Xor(op) => wgsl::Instruction::AtomicXor {
                lhs: self.compile_variable(op.lhs),
                rhs: self.compile_variable(op.rhs),
                out: self.compile_variable(out),
            },
            cube::AtomicOp::Load(op) => wgsl::Instruction::AtomicLoad {
                input: self.compile_variable(op.input),
                out: self.compile_variable(out),
            },
            cube::AtomicOp::Store(op) => wgsl::Instruction::AtomicStore {
                input: self.compile_variable(op.input),
                out: self.compile_variable(out),
            },
            cube::AtomicOp::Swap(op) => wgsl::Instruction::AtomicSwap {
                lhs: self.compile_variable(op.lhs),
                rhs: self.compile_variable(op.rhs),
                out: self.compile_variable(out),
            },
            cube::AtomicOp::CompareAndSwap(op) => wgsl::Instruction::AtomicCompareExchangeWeak {
                lhs: self.compile_variable(op.input),
                cmp: self.compile_variable(op.cmp),
                value: self.compile_variable(op.val),
                out: self.compile_variable(out),
            },
        }
    }

    fn compile_location(value: compute::Location) -> wgsl::Location {
        match value {
            compute::Location::Storage => wgsl::Location::Storage,
            compute::Location::Cube => wgsl::Location::Workgroup,
        }
    }

    fn compile_binding(value: compute::Binding) -> wgsl::Binding {
        wgsl::Binding {
            id: value.id,
            visibility: value.visibility,
            location: Self::compile_location(value.location),
            item: Self::compile_item(value.item),
            size: value.size,
        }
    }
}

fn register_extensions(instructions: &[wgsl::Instruction]) -> Vec<wgsl::Extension> {
    let mut extensions = Vec::new();

    let mut register_extension = |extension: wgsl::Extension| {
        if !extensions.contains(&extension) {
            extensions.push(extension);
        }
    };

    // Since not all instructions are native to WGSL, we need to add the custom ones.
    for instruction in instructions {
        match instruction {
            wgsl::Instruction::Powf { lhs: _, rhs, out } => {
                register_extension(wgsl::Extension::PowfPrimitive(out.item()));

                if rhs.is_always_scalar() || rhs.item().vectorization_factor() == 1 {
                    register_extension(wgsl::Extension::PowfScalar(out.item()));
                } else {
                    register_extension(wgsl::Extension::Powf(out.item()));
                }
            }
            #[cfg(target_os = "macos")]
            wgsl::Instruction::Tanh { input, out: _ } => {
                register_extension(wgsl::Extension::SafeTanh(input.item()))
            }
            wgsl::Instruction::If { instructions, .. } => {
                for extension in register_extensions(instructions) {
                    register_extension(extension);
                }
            }
            wgsl::Instruction::IfElse {
                instructions_if,
                instructions_else,
                ..
            } => {
                for extension in register_extensions(instructions_if) {
                    register_extension(extension);
                }
                for extension in register_extensions(instructions_else) {
                    register_extension(extension);
                }
            }
            wgsl::Instruction::Loop { instructions } => {
                for extension in register_extensions(instructions) {
                    register_extension(extension);
                }
            }
            wgsl::Instruction::RangeLoop { instructions, .. } => {
                for extension in register_extensions(instructions) {
                    register_extension(extension);
                }
            }
            _ => {}
        }
    }

    extensions
}<|MERGE_RESOLUTION|>--- conflicted
+++ resolved
@@ -103,21 +103,12 @@
         wgsl::ComputeShader {
             buffers: value
                 .buffers
-<<<<<<< HEAD
                 .into_iter()
                 .map(Self::compile_binding)
                 .collect(),
             scalars: value
                 .scalars
                 .into_iter()
-=======
-                .into_iter()
-                .map(Self::compile_binding)
-                .collect(),
-            scalars: value
-                .scalars
-                .into_iter()
->>>>>>> b8bf6867
                 .map(|binding| (Self::compile_elem(binding.elem), binding.count))
                 .collect(),
             shared_memories: self.shared_memories.clone(),
