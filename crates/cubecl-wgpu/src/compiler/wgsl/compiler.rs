use super::{shader::ComputeShader, Item, SharedMemory};
use super::{LocalArray, Subgroup};
use crate::compiler::wgsl;
use cubecl_core::ir as cube;
use cubecl_runtime::ExecutionMode;

/// Wgsl Compiler.
#[derive(Clone, Default)]
pub struct WgslCompiler {
    num_inputs: usize,
    num_outputs: usize,
    local_invocation_index: bool,
    local_invocation_id: bool,
    global_invocation_id: bool,
    workgroup_id: bool,
    subgroup_size: bool,
    rank: bool,
    id: bool,
    stride: bool,
    shape: bool,
    num_workgroups: bool,
    workgroup_id_no_axis: bool,
    workgroup_size_no_axis: bool,
    num_workgroup_no_axis: bool,
    shared_memories: Vec<SharedMemory>,
    local_arrays: Vec<LocalArray>,
}

impl core::fmt::Debug for WgslCompiler {
    fn fmt(&self, f: &mut std::fmt::Formatter<'_>) -> std::fmt::Result {
        f.write_str("WgslCompiler")
    }
}

impl cubecl_core::Compiler for WgslCompiler {
    type Representation = ComputeShader;

    fn compile(shader: cube::KernelDefinition, _mode: ExecutionMode) -> Self::Representation {
        let mut compiler = Self::default();
        compiler.compile_shader(shader)
    }

    fn elem_size(elem: cube::Elem) -> usize {
        Self::compile_elem(elem).size()
    }

    fn max_shared_memory_size() -> usize {
        8192
    }
}

impl WgslCompiler {
    fn compile_shader(&mut self, mut value: cube::KernelDefinition) -> wgsl::ComputeShader {
        self.num_inputs = value.inputs.len();
        self.num_outputs = value.outputs.len();

        let instructions = self.compile_scope(&mut value.body);
        let extensions = register_extensions(&instructions);
        let body = wgsl::Body {
            instructions,
            rank: true,
            id: self.id,
            stride: self.stride,
            shape: self.shape,
        };

        wgsl::ComputeShader {
            inputs: value
                .inputs
                .into_iter()
                .map(Self::compile_binding)
                .collect(),
            outputs: value
                .outputs
                .into_iter()
                .map(Self::compile_binding)
                .collect(),
            named: value
                .named
                .into_iter()
                .map(|(name, binding)| (name, Self::compile_binding(binding)))
                .collect(),
            shared_memories: self.shared_memories.clone(),
            local_arrays: self.local_arrays.clone(),
            workgroup_size: value.cube_dim,
            global_invocation_id: self.global_invocation_id || self.id,
            local_invocation_index: self.local_invocation_index,
            local_invocation_id: self.local_invocation_id,
            num_workgroups: self.id
                || self.num_workgroups
                || self.num_workgroup_no_axis
                || self.workgroup_id_no_axis,
            workgroup_id: self.workgroup_id || self.workgroup_id_no_axis,
            subgroup_size: self.subgroup_size,
            body,
            extensions,
            num_workgroups_no_axis: self.num_workgroup_no_axis,
            workgroup_id_no_axis: self.workgroup_id_no_axis,
            workgroup_size_no_axis: self.workgroup_size_no_axis,
        }
    }

    fn compile_item(item: cube::Item) -> Item {
        let elem = Self::compile_elem(item.elem);
        match item.vectorization.map(|it| it.get()).unwrap_or(1) {
            1 => wgsl::Item::Scalar(elem),
            2 => wgsl::Item::Vec2(elem),
            3 => wgsl::Item::Vec3(elem),
            4 => wgsl::Item::Vec4(elem),
            _ => panic!("Unsupported vectorizations scheme {:?}", item.vectorization),
        }
    }

    fn compile_elem(value: cube::Elem) -> wgsl::Elem {
        match value {
            cube::Elem::Float(f) => match f {
                cube::FloatKind::F16 => panic!("f16 is not yet supported"),
                cube::FloatKind::BF16 => panic!("bf16 is not a valid WgpuElement"),
                cube::FloatKind::F32 => wgsl::Elem::F32,
                cube::FloatKind::F64 => panic!("f64 is not a valid WgpuElement"),
            },
            cube::Elem::Int(i) => match i {
                cube::IntKind::I32 => wgsl::Elem::I32,
                cube::IntKind::I64 => panic!("i64 is not a valid WgpuElement"),
            },
            cube::Elem::UInt => wgsl::Elem::U32,
            cube::Elem::Bool => wgsl::Elem::Bool,
            cube::Elem::AtomicInt(i) => match i {
                cube::IntKind::I32 => wgsl::Elem::AtomicI32,
                cube::IntKind::I64 => panic!("atomic<i64> is not a valid WgpuElement"),
            },
            cube::Elem::AtomicUInt => wgsl::Elem::AtomicU32,
        }
    }

    pub(crate) fn compile_variable(&mut self, value: cube::Variable) -> wgsl::Variable {
        match value {
            cube::Variable::GlobalInputArray { id, item } => {
                wgsl::Variable::GlobalInputArray(id, Self::compile_item(item))
            }
            cube::Variable::GlobalScalar { id, elem } => {
                wgsl::Variable::GlobalScalar(id, Self::compile_elem(elem), elem)
            }
            cube::Variable::Local { id, item, depth } => wgsl::Variable::Local {
                id,
                item: Self::compile_item(item),
                depth,
            },
            cube::Variable::Slice { id, item, depth } => wgsl::Variable::Slice {
                id,
                item: Self::compile_item(item),
                depth,
            },
            cube::Variable::LocalScalar { id, elem, depth } => wgsl::Variable::LocalScalar {
                id,
                elem: Self::compile_elem(elem),
                depth,
            },
            cube::Variable::GlobalOutputArray { id, item } => {
                wgsl::Variable::GlobalOutputArray(id, Self::compile_item(item))
            }
            cube::Variable::ConstantScalar(value) => {
                wgsl::Variable::ConstantScalar(value, Self::compile_elem(value.elem()))
            }
            cube::Variable::SharedMemory { id, item, length } => {
                let item = Self::compile_item(item);
                if !self.shared_memories.iter().any(|s| s.index == id) {
                    self.shared_memories
                        .push(SharedMemory::new(id, item, length));
                }
                wgsl::Variable::SharedMemory(id, item, length)
            }
            cube::Variable::LocalArray {
                id,
                item,
                depth,
                length,
            } => {
                let item = Self::compile_item(item);
                if !self.local_arrays.iter().any(|s| s.index == id) {
                    self.local_arrays
                        .push(LocalArray::new(id, item, depth, length));
                }
                wgsl::Variable::LocalArray(id, item, depth, length)
            }
            cube::Variable::AbsolutePos => {
                self.id = true;
                wgsl::Variable::Id
            }
            cube::Variable::Rank => {
                self.rank = true;
                wgsl::Variable::Rank
            }
            cube::Variable::UnitPos => {
                self.local_invocation_index = true;
                wgsl::Variable::LocalInvocationIndex
            }
            cube::Variable::UnitPosX => {
                self.local_invocation_id = true;
                wgsl::Variable::LocalInvocationIdX
            }
            cube::Variable::UnitPosY => {
                self.local_invocation_id = true;
                wgsl::Variable::LocalInvocationIdY
            }
            cube::Variable::UnitPosZ => {
                self.local_invocation_id = true;
                wgsl::Variable::LocalInvocationIdZ
            }
            cube::Variable::CubePosX => {
                self.workgroup_id = true;
                wgsl::Variable::WorkgroupIdX
            }
            cube::Variable::CubePosY => {
                self.workgroup_id = true;
                wgsl::Variable::WorkgroupIdY
            }
            cube::Variable::CubePosZ => {
                self.workgroup_id = true;
                wgsl::Variable::WorkgroupIdZ
            }
            cube::Variable::AbsolutePosX => {
                self.global_invocation_id = true;
                wgsl::Variable::GlobalInvocationIdX
            }
            cube::Variable::AbsolutePosY => {
                self.global_invocation_id = true;
                wgsl::Variable::GlobalInvocationIdY
            }
            cube::Variable::AbsolutePosZ => {
                self.global_invocation_id = true;
                wgsl::Variable::GlobalInvocationIdZ
            }
            cube::Variable::CubeDimX => wgsl::Variable::WorkgroupSizeX,
            cube::Variable::CubeDimY => wgsl::Variable::WorkgroupSizeY,
            cube::Variable::CubeDimZ => wgsl::Variable::WorkgroupSizeZ,
            cube::Variable::CubeCountX => {
                self.num_workgroups = true;
                wgsl::Variable::NumWorkgroupsX
            }
            cube::Variable::CubeCountY => {
                self.num_workgroups = true;
                wgsl::Variable::NumWorkgroupsY
            }
            cube::Variable::CubeCountZ => {
                self.num_workgroups = true;
                wgsl::Variable::NumWorkgroupsZ
            }
            cube::Variable::CubePos => {
                self.workgroup_id_no_axis = true;
                wgsl::Variable::WorkgroupId
            }
            cube::Variable::CubeDim => {
                self.workgroup_size_no_axis = true;
                wgsl::Variable::WorkgroupSize
            }
            cube::Variable::CubeCount => {
                self.num_workgroup_no_axis = true;
                wgsl::Variable::NumWorkgroups
            }
            cube::Variable::SubcubeDim => {
                self.subgroup_size = true;
                wgsl::Variable::SubgroupSize
            }
            cube::Variable::Matrix { .. } => {
                panic!("Cooperative matrix-multiply and accumulate not supported.")
            }
        }
    }

    fn compile_scope(&mut self, value: &mut cube::Scope) -> Vec<wgsl::Instruction> {
        let mut instructions = Vec::new();
        let processing = value.process();

        for var in processing.variables {
            // We don't declare slices.
            if let cube::Variable::Slice { .. } = var {
                continue;
            }

            instructions.push(wgsl::Instruction::DeclareVariable {
                var: self.compile_variable(var),
            });
        }

        processing
            .operations
            .into_iter()
            .for_each(|op| self.compile_operation(&mut instructions, op, value));

        instructions
    }

    fn compile_operation(
        &mut self,
        instructions: &mut Vec<wgsl::Instruction>,
        operation: cube::Operation,
        scope: &mut cube::Scope,
    ) {
        match operation {
            cube::Operation::Operator(op) => instructions.push(self.compile_instruction(op)),
            cube::Operation::Procedure(proc) => self.compile_procedure(instructions, proc, scope),
            cube::Operation::Metadata(op) => instructions.push(self.compile_metadata(op)),
            cube::Operation::Branch(val) => self.compile_branch(instructions, val),
            cube::Operation::Synchronization(val) => {
                self.compile_synchronization(instructions, val)
            }
            cube::Operation::Subcube(op) => self.compile_subgroup(instructions, op),
            cube::Operation::CoopMma(_) => {
                panic!("Cooperative matrix-multiply and accumulate isn't supported on wgpu.")
            }
        }
    }

    fn compile_subgroup(
        &mut self,
        instructions: &mut Vec<wgsl::Instruction>,
        subgroup: cube::Subcube,
    ) {
        let op = match subgroup {
            cube::Subcube::Elect(op) => Subgroup::Elect {
                out: self.compile_variable(op.out),
            },
            cube::Subcube::All(op) => Subgroup::All {
                input: self.compile_variable(op.input),
                out: self.compile_variable(op.out),
            },
            cube::Subcube::Any(op) => Subgroup::Any {
                input: self.compile_variable(op.input),
                out: self.compile_variable(op.out),
            },
            cube::Subcube::Broadcast(op) => Subgroup::Broadcast {
                lhs: self.compile_variable(op.lhs),
                rhs: self.compile_variable(op.rhs),
                out: self.compile_variable(op.out),
            },
            cube::Subcube::Sum(op) => Subgroup::Sum {
                input: self.compile_variable(op.input),
                out: self.compile_variable(op.out),
            },
            cube::Subcube::Prod(op) => Subgroup::Prod {
                input: self.compile_variable(op.input),
                out: self.compile_variable(op.out),
            },
            cube::Subcube::Min(op) => Subgroup::Min {
                input: self.compile_variable(op.input),
                out: self.compile_variable(op.out),
            },
            cube::Subcube::Max(op) => Subgroup::Max {
                input: self.compile_variable(op.input),
                out: self.compile_variable(op.out),
            },
        };

        instructions.push(wgsl::Instruction::Subgroup(op));
    }

    fn compile_branch(&mut self, instructions: &mut Vec<wgsl::Instruction>, branch: cube::Branch) {
        match branch {
            cube::Branch::If(mut op) => instructions.push(wgsl::Instruction::If {
                cond: self.compile_variable(op.cond),
                instructions: self.compile_scope(&mut op.scope),
            }),
            cube::Branch::IfElse(mut op) => instructions.push(wgsl::Instruction::IfElse {
                cond: self.compile_variable(op.cond),
                instructions_if: self.compile_scope(&mut op.scope_if),
                instructions_else: self.compile_scope(&mut op.scope_else),
            }),
            cube::Branch::Return => instructions.push(wgsl::Instruction::Return),
            cube::Branch::Break => instructions.push(wgsl::Instruction::Break),
            cube::Branch::RangeLoop(mut range_loop) => {
                instructions.push(wgsl::Instruction::RangeLoop {
                    i: self.compile_variable(range_loop.i),
                    start: self.compile_variable(range_loop.start),
                    end: self.compile_variable(range_loop.end),
                    step: range_loop.step.map(|it| self.compile_variable(it)),
                    inclusive: range_loop.inclusive,
                    instructions: self.compile_scope(&mut range_loop.scope),
                })
            }
            cube::Branch::Loop(mut op) => instructions.push(wgsl::Instruction::Loop {
                instructions: self.compile_scope(&mut op.scope),
            }),
        };
    }

    fn compile_synchronization(
        &mut self,
        instructions: &mut Vec<wgsl::Instruction>,
        synchronization: cube::Synchronization,
    ) {
        match synchronization {
            cube::Synchronization::SyncUnits => {
                instructions.push(wgsl::Instruction::WorkgroupBarrier)
            }
            cube::Synchronization::SyncStorage => {
                instructions.push(wgsl::Instruction::StorageBarrier)
            }
        };
    }

    fn compile_procedure(
        &mut self,
        instructions: &mut Vec<wgsl::Instruction>,
        proc: cube::Procedure,
        scope: &mut cube::Scope,
    ) {
        let mut compile = |scope: &mut cube::Scope| {
            instructions.extend(self.compile_scope(scope));
        };

        match proc {
            cube::Procedure::ReadGlobalWithLayout(proc) => {
                proc.expand(scope);
                compile(scope);
            }
            cube::Procedure::ReadGlobal(proc) => {
                proc.expand(scope);
                compile(scope);
            }
            cube::Procedure::WriteGlobal(proc) => {
                proc.expand(scope);
                compile(scope);
            }
            cube::Procedure::ConditionalAssign(proc) => {
                proc.expand(scope);
                compile(scope);
            }
            cube::Procedure::CheckedIndex(proc) => {
                proc.expand(scope);
                compile(scope);
            }
            cube::Procedure::CheckedIndexAssign(proc) => {
                proc.expand(scope);
                compile(scope);
            }
            cube::Procedure::IndexOffsetGlobalWithLayout(proc) => {
                proc.expand(scope);
                compile(scope);
            }
            cube::Procedure::EarlyReturn(proc) => {
                proc.expand(scope);
                compile(scope);
            }
        }
    }

    fn compile_metadata(&mut self, metadata: cube::Metadata) -> wgsl::Instruction {
        match metadata {
            cube::Metadata::Stride { dim, var, out } => {
                self.stride = true;
                let position = match var {
                    cube::Variable::GlobalInputArray { id, .. } => id as usize,
                    cube::Variable::GlobalOutputArray { id, .. } => self.num_inputs + id as usize,
                    _ => panic!("Only Input and Output have a stride, got: {:?}", var),
                };
                wgsl::Instruction::Stride {
                    dim: self.compile_variable(dim),
                    position,
                    out: self.compile_variable(out),
                }
            }
            cube::Metadata::Shape { dim, var, out } => {
                self.shape = true;
                let position = match var {
                    cube::Variable::GlobalInputArray { id, .. } => id as usize,
                    cube::Variable::GlobalOutputArray { id, .. } => self.num_inputs + id as usize,
                    _ => panic!("Only Input and Output have a shape, got {:?}", var),
                };
                wgsl::Instruction::Shape {
                    dim: self.compile_variable(dim),
                    position,
                    out: self.compile_variable(out),
                }
            }
            cube::Metadata::Length { var, out } => wgsl::Instruction::Length {
                out: self.compile_variable(out),
                var: self.compile_variable(var),
            },
        }
    }

    fn compile_instruction(&mut self, value: cube::Operator) -> wgsl::Instruction {
        match value {
            cube::Operator::Max(op) => wgsl::Instruction::Max {
                lhs: self.compile_variable(op.lhs),
                rhs: self.compile_variable(op.rhs),
                out: self.compile_variable(op.out),
            },
            cube::Operator::Min(op) => wgsl::Instruction::Min {
                lhs: self.compile_variable(op.lhs),
                rhs: self.compile_variable(op.rhs),
                out: self.compile_variable(op.out),
            },
            cube::Operator::Add(op) => wgsl::Instruction::Add {
                lhs: self.compile_variable(op.lhs),
                rhs: self.compile_variable(op.rhs),
                out: self.compile_variable(op.out),
            },
            cube::Operator::Fma(op) => wgsl::Instruction::Fma {
                a: self.compile_variable(op.a),
                b: self.compile_variable(op.b),
                c: self.compile_variable(op.c),
                out: self.compile_variable(op.out),
            },
            cube::Operator::Index(op) => wgsl::Instruction::Index {
                lhs: self.compile_variable(op.lhs),
                rhs: self.compile_variable(op.rhs),
                out: self.compile_variable(op.out),
            },
            cube::Operator::UncheckedIndex(op) => wgsl::Instruction::Index {
                lhs: self.compile_variable(op.lhs),
                rhs: self.compile_variable(op.rhs),
                out: self.compile_variable(op.out),
            },
            cube::Operator::Modulo(op) => wgsl::Instruction::Modulo {
                lhs: self.compile_variable(op.lhs),
                rhs: self.compile_variable(op.rhs),
                out: self.compile_variable(op.out),
            },
            cube::Operator::Sub(op) => wgsl::Instruction::Sub {
                lhs: self.compile_variable(op.lhs),
                rhs: self.compile_variable(op.rhs),
                out: self.compile_variable(op.out),
            },
            cube::Operator::Mul(op) => wgsl::Instruction::Mul {
                lhs: self.compile_variable(op.lhs),
                rhs: self.compile_variable(op.rhs),
                out: self.compile_variable(op.out),
            },
            cube::Operator::Div(op) => wgsl::Instruction::Div {
                lhs: self.compile_variable(op.lhs),
                rhs: self.compile_variable(op.rhs),
                out: self.compile_variable(op.out),
            },
            cube::Operator::Abs(op) => wgsl::Instruction::Abs {
                input: self.compile_variable(op.input),
                out: self.compile_variable(op.out),
            },
            cube::Operator::Exp(op) => wgsl::Instruction::Exp {
                input: self.compile_variable(op.input),
                out: self.compile_variable(op.out),
            },
            cube::Operator::Log(op) => wgsl::Instruction::Log {
                input: self.compile_variable(op.input),
                out: self.compile_variable(op.out),
            },
            cube::Operator::Log1p(op) => wgsl::Instruction::Log1p {
                input: self.compile_variable(op.input),
                out: self.compile_variable(op.out),
            },
            cube::Operator::Cos(op) => wgsl::Instruction::Cos {
                input: self.compile_variable(op.input),
                out: self.compile_variable(op.out),
            },
            cube::Operator::Sin(op) => wgsl::Instruction::Sin {
                input: self.compile_variable(op.input),
                out: self.compile_variable(op.out),
            },
            cube::Operator::Tanh(op) => wgsl::Instruction::Tanh {
                input: self.compile_variable(op.input),
                out: self.compile_variable(op.out),
            },
            cube::Operator::Powf(op) => wgsl::Instruction::Powf {
                lhs: self.compile_variable(op.lhs),
                rhs: self.compile_variable(op.rhs),
                out: self.compile_variable(op.out),
            },
            cube::Operator::Sqrt(op) => wgsl::Instruction::Sqrt {
                input: self.compile_variable(op.input),
                out: self.compile_variable(op.out),
            },
            cube::Operator::Round(op) => wgsl::Instruction::Round {
                input: self.compile_variable(op.input),
                out: self.compile_variable(op.out),
            },
            cube::Operator::Floor(op) => wgsl::Instruction::Floor {
                input: self.compile_variable(op.input),
                out: self.compile_variable(op.out),
            },
            cube::Operator::Ceil(op) => wgsl::Instruction::Ceil {
                input: self.compile_variable(op.input),
                out: self.compile_variable(op.out),
            },
            cube::Operator::Erf(op) => wgsl::Instruction::Erf {
                input: self.compile_variable(op.input),
                out: self.compile_variable(op.out),
            },
            cube::Operator::Recip(op) => wgsl::Instruction::Recip {
                input: self.compile_variable(op.input),
                out: self.compile_variable(op.out),
            },
            cube::Operator::Equal(op) => wgsl::Instruction::Equal {
                lhs: self.compile_variable(op.lhs),
                rhs: self.compile_variable(op.rhs),
                out: self.compile_variable(op.out),
            },
            cube::Operator::Lower(op) => wgsl::Instruction::Lower {
                lhs: self.compile_variable(op.lhs),
                rhs: self.compile_variable(op.rhs),
                out: self.compile_variable(op.out),
            },
            cube::Operator::Clamp(op) => wgsl::Instruction::Clamp {
                input: self.compile_variable(op.input),
                min_value: self.compile_variable(op.min_value),
                max_value: self.compile_variable(op.max_value),
                out: self.compile_variable(op.out),
            },
            cube::Operator::Greater(op) => wgsl::Instruction::Greater {
                lhs: self.compile_variable(op.lhs),
                rhs: self.compile_variable(op.rhs),
                out: self.compile_variable(op.out),
            },
            cube::Operator::LowerEqual(op) => wgsl::Instruction::LowerEqual {
                lhs: self.compile_variable(op.lhs),
                rhs: self.compile_variable(op.rhs),
                out: self.compile_variable(op.out),
            },
            cube::Operator::GreaterEqual(op) => wgsl::Instruction::GreaterEqual {
                lhs: self.compile_variable(op.lhs),
                rhs: self.compile_variable(op.rhs),
                out: self.compile_variable(op.out),
            },
            cube::Operator::NotEqual(op) => wgsl::Instruction::NotEqual {
                lhs: self.compile_variable(op.lhs),
                rhs: self.compile_variable(op.rhs),
                out: self.compile_variable(op.out),
            },
            cube::Operator::Assign(op) => wgsl::Instruction::Assign {
                input: self.compile_variable(op.input),
                out: self.compile_variable(op.out),
            },
            cube::Operator::IndexAssign(op) => wgsl::Instruction::IndexAssign {
                lhs: self.compile_variable(op.lhs),
                rhs: self.compile_variable(op.rhs),
                out: self.compile_variable(op.out),
            },
            cube::Operator::UncheckedIndexAssign(op) => wgsl::Instruction::IndexAssign {
                lhs: self.compile_variable(op.lhs),
                rhs: self.compile_variable(op.rhs),
                out: self.compile_variable(op.out),
            },
            cube::Operator::And(op) => wgsl::Instruction::And {
                lhs: self.compile_variable(op.lhs),
                rhs: self.compile_variable(op.rhs),
                out: self.compile_variable(op.out),
            },
            cube::Operator::Or(op) => wgsl::Instruction::Or {
                lhs: self.compile_variable(op.lhs),
                rhs: self.compile_variable(op.rhs),
                out: self.compile_variable(op.out),
            },
            cube::Operator::Not(op) => wgsl::Instruction::Not {
                input: self.compile_variable(op.input),
                out: self.compile_variable(op.out),
            },
            cube::Operator::BitwiseOr(op) => wgsl::Instruction::BitwiseOr {
                lhs: self.compile_variable(op.lhs),
                rhs: self.compile_variable(op.rhs),
                out: self.compile_variable(op.out),
            },
            cube::Operator::BitwiseAnd(op) => wgsl::Instruction::BitwiseAnd {
                lhs: self.compile_variable(op.lhs),
                rhs: self.compile_variable(op.rhs),
                out: self.compile_variable(op.out),
            },
            cube::Operator::BitwiseXor(op) => wgsl::Instruction::BitwiseXor {
                lhs: self.compile_variable(op.lhs),
                rhs: self.compile_variable(op.rhs),
                out: self.compile_variable(op.out),
            },
            cube::Operator::ShiftLeft(op) => wgsl::Instruction::ShiftLeft {
                lhs: self.compile_variable(op.lhs),
                rhs: self.compile_variable(op.rhs),
                out: self.compile_variable(op.out),
            },
            cube::Operator::ShiftRight(op) => wgsl::Instruction::ShiftRight {
                lhs: self.compile_variable(op.lhs),
                rhs: self.compile_variable(op.rhs),
                out: self.compile_variable(op.out),
            },
            cube::Operator::Remainder(op) => wgsl::Instruction::Remainder {
                lhs: self.compile_variable(op.lhs),
                rhs: self.compile_variable(op.rhs),
                out: self.compile_variable(op.out),
            },
            cube::Operator::Slice(op) => wgsl::Instruction::Slice {
                input: self.compile_variable(op.input),
                start: self.compile_variable(op.start),
                end: self.compile_variable(op.end),
                out: self.compile_variable(op.out),
            },
            cube::Operator::AtomicLoad(op) => wgsl::Instruction::AtomicLoad {
                input: self.compile_variable(op.input),
                out: self.compile_variable(op.out),
            },
            cube::Operator::AtomicStore(op) => wgsl::Instruction::AtomicStore {
                input: self.compile_variable(op.input),
                out: self.compile_variable(op.out),
            },
            cube::Operator::AtomicSwap(op) => wgsl::Instruction::AtomicSwap {
                lhs: self.compile_variable(op.lhs),
                rhs: self.compile_variable(op.rhs),
                out: self.compile_variable(op.out),
            },
            cube::Operator::AtomicCompareAndSwap(op) => {
                wgsl::Instruction::AtomicCompareExchangeWeak {
                    lhs: self.compile_variable(op.input),
                    cmp: self.compile_variable(op.cmp),
                    value: self.compile_variable(op.val),
                    out: self.compile_variable(op.out),
                }
            }
            cube::Operator::Bitcast(op) => wgsl::Instruction::Bitcast {
                input: self.compile_variable(op.input),
                out: self.compile_variable(op.out),
            },
            cube::Operator::AtomicAdd(op) => wgsl::Instruction::AtomicAdd {
                lhs: self.compile_variable(op.lhs),
                rhs: self.compile_variable(op.rhs),
                out: self.compile_variable(op.out),
            },
            cube::Operator::AtomicSub(op) => wgsl::Instruction::AtomicSub {
                lhs: self.compile_variable(op.lhs),
                rhs: self.compile_variable(op.rhs),
                out: self.compile_variable(op.out),
            },
            cube::Operator::AtomicMax(op) => wgsl::Instruction::AtomicMax {
                lhs: self.compile_variable(op.lhs),
                rhs: self.compile_variable(op.rhs),
                out: self.compile_variable(op.out),
            },
            cube::Operator::AtomicMin(op) => wgsl::Instruction::AtomicMin {
                lhs: self.compile_variable(op.lhs),
                rhs: self.compile_variable(op.rhs),
                out: self.compile_variable(op.out),
            },
            cube::Operator::AtomicAnd(op) => wgsl::Instruction::AtomicAnd {
                lhs: self.compile_variable(op.lhs),
                rhs: self.compile_variable(op.rhs),
                out: self.compile_variable(op.out),
            },
            cube::Operator::AtomicOr(op) => wgsl::Instruction::AtomicOr {
                lhs: self.compile_variable(op.lhs),
                rhs: self.compile_variable(op.rhs),
                out: self.compile_variable(op.out),
            },
            cube::Operator::AtomicXor(op) => wgsl::Instruction::AtomicXor {
                lhs: self.compile_variable(op.lhs),
                rhs: self.compile_variable(op.rhs),
                out: self.compile_variable(op.out),
            },
<<<<<<< HEAD
            cube::Operator::Neg(op) => wgsl::Instruction::Negate {
=======
            cube::Operator::Normalize(op) => wgsl::Instruction::Normalize {
>>>>>>> b4f0696d
                input: self.compile_variable(op.input),
                out: self.compile_variable(op.out),
            },
        }
    }

    fn compile_location(value: cube::Location) -> wgsl::Location {
        match value {
            cube::Location::Storage => wgsl::Location::Storage,
            cube::Location::Cube => wgsl::Location::Workgroup,
        }
    }

    fn compile_visibility(value: cube::Visibility) -> wgsl::Visibility {
        match value {
            cube::Visibility::Read => wgsl::Visibility::Read,
            cube::Visibility::ReadWrite => wgsl::Visibility::ReadWrite,
        }
    }

    fn compile_binding(value: cube::Binding) -> wgsl::Binding {
        wgsl::Binding {
            visibility: Self::compile_visibility(value.visibility),
            location: Self::compile_location(value.location),
            item: Self::compile_item(value.item),
            size: value.size,
        }
    }
}

fn register_extensions(instructions: &[wgsl::Instruction]) -> Vec<wgsl::Extension> {
    let mut extensions = Vec::new();

    let mut register_extension = |extension: wgsl::Extension| {
        if !extensions.contains(&extension) {
            extensions.push(extension);
        }
    };

    // Since not all instructions are native to WGSL, we need to add the custom ones.
    for instruction in instructions {
        match instruction {
            wgsl::Instruction::Powf { lhs: _, rhs, out } => {
                register_extension(wgsl::Extension::PowfPrimitive(out.item()));

                if rhs.is_always_scalar() {
                    register_extension(wgsl::Extension::PowfScalar(out.item()));
                } else {
                    register_extension(wgsl::Extension::Powf(out.item()));
                }
            }
            wgsl::Instruction::Erf { input, out: _ } => {
                register_extension(wgsl::Extension::Erf(input.item()));
            }
            #[cfg(target_os = "macos")]
            wgsl::Instruction::Tanh { input, out: _ } => {
                register_extension(wgsl::Extension::SafeTanh(input.item()))
            }
            wgsl::Instruction::If {
                cond: _,
                instructions,
            } => {
                for extension in register_extensions(instructions) {
                    register_extension(extension);
                }
            }
            _ => {}
        }
    }

    extensions
}<|MERGE_RESOLUTION|>--- conflicted
+++ resolved
@@ -750,11 +750,11 @@
                 rhs: self.compile_variable(op.rhs),
                 out: self.compile_variable(op.out),
             },
-<<<<<<< HEAD
             cube::Operator::Neg(op) => wgsl::Instruction::Negate {
-=======
+                input: self.compile_variable(op.input),
+                out: self.compile_variable(op.out),
+            },
             cube::Operator::Normalize(op) => wgsl::Instruction::Normalize {
->>>>>>> b4f0696d
                 input: self.compile_variable(op.input),
                 out: self.compile_variable(op.out),
             },
