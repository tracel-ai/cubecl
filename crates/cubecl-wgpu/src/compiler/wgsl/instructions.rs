use super::{
    Elem, Subgroup,
    base::{Item, Variable},
};
use std::fmt::Display;

/// All instructions that can be used in a WGSL compute shader.
#[derive(Debug, Clone)]
#[allow(dead_code)] // Some variants might not be used with different flags
pub enum Instruction {
    DeclareVariable {
        var: Variable,
    },
    Max {
        lhs: Variable,
        rhs: Variable,
        out: Variable,
    },
    Min {
        lhs: Variable,
        rhs: Variable,
        out: Variable,
    },
    Add {
        lhs: Variable,
        rhs: Variable,
        out: Variable,
    },
    Fma {
        a: Variable,
        b: Variable,
        c: Variable,
        out: Variable,
    },
    If {
        cond: Variable,
        instructions: Vec<Instruction>,
    },
    IfElse {
        cond: Variable,
        instructions_if: Vec<Instruction>,
        instructions_else: Vec<Instruction>,
    },
    Select {
        cond: Variable,
        then: Variable,
        or_else: Variable,
        out: Variable,
    },
    Switch {
        value: Variable,
        instructions_default: Vec<Instruction>,
        cases: Vec<(Variable, Vec<Instruction>)>,
    },
    Return,
    Break,
    WorkgroupBarrier,
    StorageBarrier,
    // Index handles casting to correct local variable.
    Index {
        lhs: Variable,
        rhs: Variable,
        out: Variable,
    },
    // Index assign handles casting to correct output variable.
    IndexAssign {
        index: Variable,
        rhs: Variable,
        out: Variable,
    },
    // Index handles casting to correct local variable.
    Assign {
        input: Variable,
        out: Variable,
    },
    Modulo {
        lhs: Variable,
        rhs: Variable,
        out: Variable,
    },
    Sub {
        lhs: Variable,
        rhs: Variable,
        out: Variable,
    },
    Mul {
        lhs: Variable,
        rhs: Variable,
        out: Variable,
    },
    Div {
        lhs: Variable,
        rhs: Variable,
        out: Variable,
    },
    Abs {
        input: Variable,
        out: Variable,
    },
    Exp {
        input: Variable,
        out: Variable,
    },
    Log {
        input: Variable,
        out: Variable,
    },
    Log1p {
        input: Variable,
        out: Variable,
    },
    Cos {
        input: Variable,
        out: Variable,
    },
    Sin {
        input: Variable,
        out: Variable,
    },
    Tanh {
        input: Variable,
        out: Variable,
    },
    Powf {
        lhs: Variable,
        rhs: Variable,
        out: Variable,
    },
    Sqrt {
        input: Variable,
        out: Variable,
    },
    Recip {
        input: Variable,
        out: Variable,
    },
    Equal {
        lhs: Variable,
        rhs: Variable,
        out: Variable,
    },
    Lower {
        lhs: Variable,
        rhs: Variable,
        out: Variable,
    },
    Clamp {
        input: Variable,
        min_value: Variable,
        max_value: Variable,
        out: Variable,
    },
    Greater {
        lhs: Variable,
        rhs: Variable,
        out: Variable,
    },
    LowerEqual {
        lhs: Variable,
        rhs: Variable,
        out: Variable,
    },
    GreaterEqual {
        lhs: Variable,
        rhs: Variable,
        out: Variable,
    },
    NotEqual {
        lhs: Variable,
        rhs: Variable,
        out: Variable,
    },
    Length {
        var: Variable,
        out: Variable,
    },
    Metadata {
        info_offset: Variable,
        out: Variable,
    },
    ExtendedMeta {
        info_offset: Variable,
        dim: Variable,
        out: Variable,
    },
    RangeLoop {
        i: Variable,
        start: Variable,
        end: Variable,
        step: Option<Variable>,
        inclusive: bool,
        instructions: Vec<Instruction>,
    },
    And {
        lhs: Variable,
        rhs: Variable,
        out: Variable,
    },
    Or {
        lhs: Variable,
        rhs: Variable,
        out: Variable,
    },
    Not {
        input: Variable,
        out: Variable,
    },
    Loop {
        instructions: Vec<Instruction>,
    },
    BitwiseOr {
        lhs: Variable,
        rhs: Variable,
        out: Variable,
    },
    BitwiseAnd {
        lhs: Variable,
        rhs: Variable,
        out: Variable,
    },
    BitwiseXor {
        lhs: Variable,
        rhs: Variable,
        out: Variable,
    },
    CountBits {
        input: Variable,
        out: Variable,
    },
    ReverseBits {
        input: Variable,
        out: Variable,
    },
    ShiftLeft {
        lhs: Variable,
        rhs: Variable,
        out: Variable,
    },
    ShiftRight {
        lhs: Variable,
        rhs: Variable,
        out: Variable,
    },
    BitwiseNot {
        input: Variable,
        out: Variable,
    },
    LeadingZeros {
        input: Variable,
        out: Variable,
    },
    FindFirstSet {
        input: Variable,
        out: Variable,
    },
    Round {
        input: Variable,
        out: Variable,
    },
    Floor {
        input: Variable,
        out: Variable,
    },
    Ceil {
        input: Variable,
        out: Variable,
    },
    Remainder {
        lhs: Variable,
        rhs: Variable,
        out: Variable,
    },
    Slice {
        input: Variable,
        start: Variable,
        end: Variable,
        out: Variable,
    },
    CheckedSlice {
        input: Variable,
        start: Variable,
        end: Variable,
        out: Variable,
        len: Variable, // The length of the input.
    },
    Bitcast {
        input: Variable,
        out: Variable,
    },
    AtomicLoad {
        input: Variable,
        out: Variable,
    },
    AtomicStore {
        input: Variable,
        out: Variable,
    },
    AtomicSwap {
        lhs: Variable,
        rhs: Variable,
        out: Variable,
    },
    AtomicCompareExchangeWeak {
        lhs: Variable,
        cmp: Variable,
        value: Variable,
        out: Variable,
    },
    AtomicAdd {
        lhs: Variable,
        rhs: Variable,
        out: Variable,
    },
    AtomicSub {
        lhs: Variable,
        rhs: Variable,
        out: Variable,
    },
    AtomicMax {
        lhs: Variable,
        rhs: Variable,
        out: Variable,
    },
    AtomicMin {
        lhs: Variable,
        rhs: Variable,
        out: Variable,
    },
    AtomicAnd {
        lhs: Variable,
        rhs: Variable,
        out: Variable,
    },
    AtomicOr {
        lhs: Variable,
        rhs: Variable,
        out: Variable,
    },
    AtomicXor {
        lhs: Variable,
        rhs: Variable,
        out: Variable,
    },
    Subgroup(Subgroup),
    Negate {
        input: Variable,
        out: Variable,
    },
    Magnitude {
        input: Variable,
        out: Variable,
    },
    Normalize {
        input: Variable,
        out: Variable,
    },
    Dot {
        lhs: Variable,
        rhs: Variable,
        out: Variable,
    },
    VecInit {
        inputs: Vec<Variable>,
        out: Variable,
    },
    Copy {
        input: Variable,
        in_index: Variable,
        out: Variable,
        out_index: Variable,
    },
    CopyBulk {
        input: Variable,
        in_index: Variable,
        out: Variable,
        out_index: Variable,
        len: u32,
    },
    Comment {
        content: String,
    },
}

impl Display for Instruction {
    fn fmt(&self, f: &mut std::fmt::Formatter<'_>) -> std::fmt::Result {
        match self {
            Instruction::DeclareVariable { var } => {
                let item = var.item();
                writeln!(f, "var {var}: {item};")
            }
            Instruction::Add { lhs, rhs, out } => {
                if out.is_atomic() {
                    assert_eq!(lhs, out, "Can't use regular addition on atomic");
                    writeln!(f, "atomicAdd({out}, {rhs});")
                } else {
                    let out = out.fmt_left();
                    writeln!(f, "{out} = {lhs} + {rhs};")
                }
            }
            Instruction::Slice {
                input,
                start,
                end,
                out,
            } => {
                writeln!(f, "let {out}_offset = {start};")?;
                writeln!(f, "let {out}_length = {end} - {start};")?;
                writeln!(f, "let {out}_ptr = &{input};")
            }
            Instruction::CheckedSlice {
                input,
                start,
                end,
                out,
                len,
            } => {
                writeln!(f, "let {out}_offset = {start};")?;
                writeln!(f, "let {out}_length = min({len}, {end}) - {start};")?;
                writeln!(f, "let {out}_ptr = &{input};")
            }
            Instruction::Fma { a, b, c, out } => {
                let out = out.fmt_left();
                writeln!(f, "{out} = fma({a}, {b}, {c});")
            }
            Instruction::Min { lhs, rhs, out } => {
                if out.is_atomic() {
                    assert_eq!(lhs, out, "Can't use regular min on atomic");
                    writeln!(f, "atomicMin({out}, {rhs});")
                } else {
                    let out = out.fmt_left();
                    writeln!(f, "{out} = min({lhs}, {rhs});")
                }
            }
            Instruction::Max { lhs, rhs, out } => {
                if out.is_atomic() {
                    assert_eq!(lhs, out, "Can't use regular max on atomic");
                    writeln!(f, "atomicMax({out}, {rhs});")
                } else {
                    let out = out.fmt_left();
                    writeln!(f, "{out} = max({lhs}, {rhs});")
                }
            }
            Instruction::And { lhs, rhs, out } => {
                let line_size = out.item().vectorization_factor();
                if out.is_atomic() {
                    assert_eq!(lhs, out, "Can't use regular and on atomic");
                    writeln!(f, "atomicAnd({out}, {rhs});")
                } else if line_size > 1 {
                    let item = out.item();
                    let out = out.fmt_left();
                    writeln!(f, "{out} = {item}(")?;
                    for i in 0..line_size {
                        let lhs_i = lhs.index(i);
                        let rhs_i = rhs.index(i);
                        writeln!(f, "{lhs_i} && {rhs_i},")?;
                    }
                    writeln!(f, ");")
                } else {
                    let out = out.fmt_left();
                    writeln!(f, "{out} = {lhs} && {rhs};")
                }
            }
            Instruction::Or { lhs, rhs, out } => {
                let line_size = out.item().vectorization_factor();
                if out.is_atomic() {
                    assert_eq!(lhs, out, "Can't use regular or on atomic");
                    writeln!(f, "atomicOr({out}, {rhs});")
                } else if line_size > 1 {
                    let item = out.item();
                    let out = out.fmt_left();
                    writeln!(f, "{out} = {item}(")?;
                    for i in 0..line_size {
                        let lhs_i = lhs.index(i);
                        let rhs_i = rhs.index(i);
                        writeln!(f, "{lhs_i} || {rhs_i},")?;
                    }
                    writeln!(f, ");")
                } else {
                    let out = out.fmt_left();
                    writeln!(f, "{out} = {lhs} || {rhs};")
                }
            }
            Instruction::Not { input, out } => {
                let out = out.fmt_left();
                writeln!(f, "{out} = !{input};")
            }
            Instruction::Index { lhs, rhs, out } => index(f, lhs, rhs, out, None, None),
            Instruction::IndexAssign {
                index: lhs,
                rhs,
                out,
            } => index_assign(f, lhs, rhs, out, None),
            Instruction::Copy {
                input,
                in_index,
                out,
                out_index,
            } => {
                let rhs = format!("{input}[{in_index}]");
                let lhs = format!("{out}[{out_index}]");
                writeln!(f, "{lhs} = {rhs};")
            }
            Instruction::CopyBulk {
                input,
                in_index,
                out,
                out_index,
                len,
            } => {
                for i in 0..*len {
                    let rhs = format!("{input}[{in_index} + {i}]");
                    let lhs = format!("{out}[{out_index} + {i}]");
                    writeln!(f, "{lhs} = {rhs};")?;
                }
                Ok(())
            }
            Instruction::Modulo { lhs, rhs, out } => {
                let out = out.fmt_left();
                writeln!(f, "{out} = {lhs} % {rhs};")
            }
            Instruction::Remainder { lhs, rhs, out } => {
                let f_type = match lhs.item() {
                    Item::Vec4(_) => Item::Vec4(Elem::F32),
                    Item::Vec3(_) => Item::Vec3(Elem::F32),
                    Item::Vec2(_) => Item::Vec2(Elem::F32),
                    Item::Scalar(_) => Item::Scalar(Elem::F32),
                };
                let ty = lhs.item();
                let lhs = lhs.fmt_cast_to(f_type);
                let rhs = rhs.fmt_cast_to(f_type);
                let out = out.fmt_left();
                let floor = f_type.fmt_cast_to(ty, format!("floor({lhs} / {rhs})"));
                writeln!(f, "{out} = {lhs} - {rhs} * {floor};")
            }
            Instruction::Sub { lhs, rhs, out } => {
                if out.is_atomic() {
                    assert_eq!(lhs, out, "Can't use regular sub on atomic");
                    writeln!(f, "atomicSub({out}, {rhs});")
                } else {
                    let out = out.fmt_left();
                    writeln!(f, "{out} = {lhs} - {rhs};")
                }
            }
            Instruction::Mul { lhs, rhs, out } => {
                let out = out.fmt_left();
                writeln!(f, "{out} = {lhs} * {rhs};")
            }
            Instruction::Div { lhs, rhs, out } => {
                let out = out.fmt_left();
                writeln!(f, "{out} = {lhs} / {rhs};")
            }
            Instruction::Abs { input, out } => {
                let out = out.fmt_left();
                writeln!(f, "{out} = abs({input});")
            }
            Instruction::Exp { input, out } => {
                let out = out.fmt_left();
                writeln!(f, "{out} = exp({input});")
            }
            Instruction::Log { input, out } => {
                let out = out.fmt_left();
                writeln!(f, "{out} = log({input});")
            }
            Instruction::Clamp {
                input,
                min_value,
                max_value,
                out,
            } => {
                let min = min_value.fmt_cast_to(out.item());
                let max = max_value.fmt_cast_to(out.item());
                let out = out.fmt_left();
                writeln!(f, "{out} = clamp({input}, {min}, {max});")
            }
<<<<<<< HEAD
            Instruction::Powf { lhs, rhs, out } => super::call_powf(f, lhs, rhs, out),
=======
            Instruction::Powf { lhs, rhs, out } => {
                if rhs.is_always_scalar() || rhs.item().vectorization_factor() == 1 {
                    let out = out.fmt_left();
                    let rhs = rhs.fmt_cast_to(lhs.item());
                    writeln!(f, "{out} = powf_scalar({lhs}, {rhs});")
                } else {
                    let out = out.fmt_left();
                    let rhs = rhs.fmt_cast_to(lhs.item());
                    writeln!(f, "{out} = powf({lhs}, {rhs});")
                }
            }
>>>>>>> 462f7cdc
            Instruction::Sqrt { input, out } => {
                let out = out.fmt_left();
                writeln!(f, "{out} = sqrt({input});")
            }
            Instruction::Log1p { input, out } => {
                let out = out.fmt_left();
                writeln!(f, "{out} = log({input} + 1.0);")
            }
            Instruction::Cos { input, out } => {
                let out = out.fmt_left();
                writeln!(f, "{out} = cos({input});")
            }
            Instruction::Sin { input, out } => {
                let out = out.fmt_left();
                writeln!(f, "{out} = sin({input});")
            }
            Instruction::Tanh { input, out } => {
                #[cfg(target_os = "macos")]
                let result = super::call_safe_tanh(f, input, out);
                #[cfg(not(target_os = "macos"))]
                let result = {
                    let out = out.fmt_left();
                    writeln!(f, "{out} = tanh({input});")
                };

                result
            }
            Instruction::Recip { input, out } => {
                let out = out.fmt_left();
                write!(f, "{out} = 1.0 / {input};")
            }
            Instruction::Equal { lhs, rhs, out } => comparison(lhs, rhs, out, "==", f),
            Instruction::Lower { lhs, rhs, out } => comparison(lhs, rhs, out, "<", f),
            Instruction::Greater { lhs, rhs, out } => comparison(lhs, rhs, out, ">", f),
            Instruction::LowerEqual { lhs, rhs, out } => comparison(lhs, rhs, out, "<=", f),
            Instruction::GreaterEqual { lhs, rhs, out } => comparison(lhs, rhs, out, ">=", f),
            Instruction::NotEqual { lhs, rhs, out } => comparison(lhs, rhs, out, "!=", f),
            Instruction::Assign { input, out } => {
                let vec_left = out.item().vectorization_factor();
                let vec_right = input.item().vectorization_factor();

                if out.elem().is_atomic() {
                    if !input.is_atomic() {
                        writeln!(f, "let {out} = {input};")
                    } else {
                        writeln!(f, "let {out} = &{input};")
                    }
                } else if vec_left != vec_right {
                    if vec_right == 1 {
                        let input = input.fmt_cast_to(out.item());
                        let out = out.fmt_left();
                        writeln!(f, "{out} = {input};")
                    } else {
                        for i in 0..vec_right {
                            let out = out.index(i);
                            let input = input.index(i);
                            writeln!(f, "{out} = {input};")?;
                        }
                        Ok(())
                    }
                } else {
                    let input = input.fmt_cast_to(out.item());
                    let out = out.fmt_left();
                    writeln!(f, "{out} = {input};")
                }
            }
            Instruction::Metadata { info_offset, out } => {
                let out = out.fmt_left();
                writeln!(f, "{out} = info[{info_offset}];")
            }
            Instruction::ExtendedMeta {
                dim,
                info_offset,
                out,
            } => {
                let out = out.fmt_left();
                writeln!(f, "{out} = info[info[{info_offset}] + {dim}];")
            }
            Instruction::RangeLoop {
                i,
                start,
                end,
                step,
                inclusive,
                instructions,
            } => {
                let increment = step
                    .as_ref()
                    .map(|step| format!("{i} += {step}"))
                    .unwrap_or_else(|| format!("{i}++"));
                let cmp = if *inclusive { "<=" } else { "<" };
                let i_ty = i.item();

                write!(
                    f,
                    "
for (var {i}: {i_ty} = {start}; {i} {cmp} {end}; {increment}) {{
"
                )?;
                for instruction in instructions {
                    write!(f, "{instruction}")?;
                }

                f.write_str("}\n")
            }
            Instruction::If { cond, instructions } => {
                writeln!(f, "if {cond} {{")?;
                for i in instructions {
                    write!(f, "{i}")?;
                }
                f.write_str("}\n")
            }
            Instruction::IfElse {
                cond,
                instructions_if,
                instructions_else,
            } => {
                writeln!(f, "if {cond} {{")?;
                for i in instructions_if {
                    write!(f, "{i}")?;
                }
                f.write_str("} else {\n")?;
                for i in instructions_else {
                    write!(f, "{i}")?;
                }
                f.write_str("}\n")
            }
            Instruction::Select {
                cond,
                then,
                or_else,
                out,
            } => {
                let vf_then = then.item().vectorization_factor();
                let vf_or_else = or_else.item().vectorization_factor();
                let vf_out = out.item().vectorization_factor();
                let vf_cond = cond.item().vectorization_factor();
                let vf = usize::max(vf_cond, vf_out);
                let vf = usize::max(vf, vf_then);
                let vf = usize::max(vf, vf_or_else);

                let out = out.fmt_left();
                if vf != vf_then || vf != vf_or_else || vf != vf_cond || vf != vf_out {
                    writeln!(f, "{out} = vec{vf}(")?;
                    for i in 0..vf {
                        let theni = then.index(i);
                        let or_elsei = or_else.index(i);
                        let condi = cond.index(i);

                        writeln!(f, "select({or_elsei}, {theni}, {condi}),")?;
                    }
                    writeln!(f, ");")
                } else {
                    writeln!(f, "{out} = select({or_else}, {then}, {cond});")
                }
            }
            Instruction::Switch {
                value,
                instructions_default,
                cases,
            } => {
                writeln!(f, "switch({value}) {{")?;
                for (val, block) in cases {
                    writeln!(f, "case {val}: {{")?;
                    for i in block {
                        i.fmt(f)?;
                    }
                    f.write_str("}\n")?;
                }
                f.write_str("default: {\n")?;
                for i in instructions_default {
                    i.fmt(f)?;
                }
                f.write_str("}\n}\n")
            }
            Instruction::Return => f.write_str("return;\n"),
            Instruction::Break => f.write_str("break;\n"),
            Instruction::WorkgroupBarrier => f.write_str("workgroupBarrier();\n"),
            Instruction::StorageBarrier => f.write_str("storageBarrier();\n"),
            Instruction::Length { var, out } => {
                let out = out.fmt_left();

                match var {
                    Variable::ConstantArray(_, _, length) => {
                        writeln!(f, "{out} = {length}u;")
                    }
                    Variable::LocalArray(_, _, length) => {
                        writeln!(f, "{out} = {length}u;")
                    }
                    Variable::SharedMemory(_, _, length) => {
                        writeln!(f, "{out} = {length}u;")
                    }
                    _ => {
                        writeln!(f, "{out} = arrayLength({var});")
                    }
                }
            }
            Instruction::Loop { instructions } => {
                writeln!(f, "loop {{")?;
                for i in instructions {
                    write!(f, "{i}")?;
                }
                f.write_str("}\n")
            }
            Instruction::BitwiseOr { lhs, rhs, out } => {
                let out = out.fmt_left();
                writeln!(f, "{out} = {lhs} | {rhs};")
            }
            Instruction::BitwiseAnd { lhs, rhs, out } => {
                let out = out.fmt_left();
                writeln!(f, "{out} = {lhs} & {rhs};")
            }
            Instruction::BitwiseXor { lhs, rhs, out } => {
                let out = out.fmt_left();
                writeln!(f, "{out} = {lhs} ^ {rhs};")
            }
            Instruction::CountBits { input, out } => {
                let out_item = out.item();
                let out = out.fmt_left();
                match input.elem() == *out_item.elem() {
                    true => writeln!(f, "{out} = countOneBits({input});"),
                    false => writeln!(f, "{out} = {out_item}(countOneBits({input}));"),
                }
            }
            Instruction::ReverseBits { input, out } => {
                let out = out.fmt_left();
                writeln!(f, "{out} = reverseBits({input});")
            }
            Instruction::ShiftLeft { lhs, rhs, out } => {
                let out = out.fmt_left();
                writeln!(f, "{out} = {lhs} << u32({rhs});")
            }
            Instruction::ShiftRight { lhs, rhs, out } => {
                let out = out.fmt_left();
                writeln!(f, "{out} = {lhs} >> u32({rhs});")
            }
            Instruction::BitwiseNot { input, out } => {
                let out = out.fmt_left();
                writeln!(f, "{out} = ~{input};")
            }
            Instruction::LeadingZeros { input, out } => {
                let u32_ty = match input.item() {
                    Item::Vec4(_) => Item::Vec4(Elem::U32),
                    Item::Vec3(_) => Item::Vec3(Elem::U32),
                    Item::Vec2(_) => Item::Vec2(Elem::U32),
                    Item::Scalar(_) => Item::Scalar(Elem::U32),
                };

                let input = input.fmt_cast_to(u32_ty);
                let out = out.fmt_left();
                writeln!(f, "{out} = countLeadingZeros({input});")
            }
            Instruction::FindFirstSet { input, out } => {
                let u32_ty = match input.item() {
                    Item::Vec4(_) => Item::Vec4(Elem::U32),
                    Item::Vec3(_) => Item::Vec3(Elem::U32),
                    Item::Vec2(_) => Item::Vec2(Elem::U32),
                    Item::Scalar(_) => Item::Scalar(Elem::U32),
                };

                let input = input.fmt_cast_to(u32_ty);
                let out = out.fmt_left();
                writeln!(f, "{out} = firstTrailingBit({input}) + 1;")
            }
            Instruction::Round { input, out } => {
                let out = out.fmt_left();
                writeln!(f, "{out} = round({input});")
            }
            Instruction::Floor { input, out } => {
                let out = out.fmt_left();
                writeln!(f, "{out} = floor({input});")
            }
            Instruction::Ceil { input, out } => {
                let out = out.fmt_left();
                writeln!(f, "{out} = ceil({input});")
            }
            Instruction::Subgroup(op) => write!(f, "{op}"),
            Instruction::Bitcast { input, out } => {
                let elem = out.item();
                let out = out.fmt_left();
                writeln!(f, "{out} = bitcast<{elem}>({input});")
            }
            Instruction::AtomicLoad { input, out } => {
                let out = out.fmt_left();
                writeln!(f, "{out} = atomicLoad({input});")
            }
            Instruction::AtomicStore { input, out } => {
                writeln!(f, "atomicStore({out},{input});")
            }
            Instruction::AtomicSwap { lhs, rhs, out } => {
                let out = out.fmt_left();
                write!(f, "{out} = atomicExchange({lhs}, {rhs});")
            }
            Instruction::AtomicAdd { lhs, rhs, out } => {
                let out = out.fmt_left();
                write!(f, "{out} = atomicAdd({lhs}, {rhs});")
            }
            Instruction::AtomicSub { lhs, rhs, out } => {
                let out = out.fmt_left();
                write!(f, "{out} = atomicSub({lhs}, {rhs});")
            }
            Instruction::AtomicMax { lhs, rhs, out } => {
                let out = out.fmt_left();
                write!(f, "{out} = atomicMax({lhs}, {rhs});")
            }
            Instruction::AtomicMin { lhs, rhs, out } => {
                let out = out.fmt_left();
                write!(f, "{out} = atomicMin({lhs}, {rhs});")
            }
            Instruction::AtomicAnd { lhs, rhs, out } => {
                let out = out.fmt_left();
                write!(f, "{out} = atomicAnd({lhs}, {rhs});")
            }
            Instruction::AtomicOr { lhs, rhs, out } => {
                let out = out.fmt_left();
                write!(f, "{out} = atomicOr({lhs}, {rhs});")
            }
            Instruction::AtomicXor { lhs, rhs, out } => {
                let out = out.fmt_left();
                write!(f, "{out} = atomicXor({lhs}, {rhs});")
            }
            Instruction::AtomicCompareExchangeWeak {
                lhs,
                cmp,
                value,
                out,
            } => {
                let out = out.fmt_left();
                writeln!(
                    f,
                    // For compatibility with cuda, only return old_value
                    "{out} = atomicCompareExchangeWeak({lhs}, {cmp}, {value}).old_value;"
                )
            }
            Instruction::Negate { input, out } => {
                let out = out.fmt_left();
                writeln!(f, "{out} = -{input};")
            }
            Instruction::Magnitude { input, out } => {
                let out = out.fmt_left();
                writeln!(f, "{out} = length({input});")
            }
            Instruction::Normalize { input, out } => {
                if input.item().vectorization_factor() == 1 {
                    // We need a check for vectorization factor 1 here, for compatibility with cuda.
                    // You can almost use sign here, however that does not correctly handle the case for x == 0.0.
                    // Therefore we use normalize with vec2, as there is no way to use a NaN literal in wgsl.
                    let vec2_type = Item::Vec2(out.elem());
                    let out = out.fmt_left();
                    writeln!(f, "{out} = normalize({vec2_type}({input}, 0.0)).x;")
                } else {
                    let out = out.fmt_left();
                    writeln!(f, "{out} = normalize({input});")
                }
            }
            Instruction::Dot { lhs, rhs, out } => {
                let out = out.fmt_left();
                if lhs.item().vectorization_factor() == 1 {
                    writeln!(f, "{out} = {lhs} * {rhs};")
                } else {
                    writeln!(f, "{out} = dot({lhs}, {rhs});")
                }
            }
            Instruction::VecInit { inputs, out } => {
                let item = out.item();
                let inputs = inputs.iter().map(|var| var.to_string()).collect::<Vec<_>>();
                let out = out.fmt_left();
                writeln!(f, "{out} = {item}({});", inputs.join(", "))
            }
            Instruction::Comment { content } => {
                if content.contains('\n') {
                    writeln!(f, "/* {content} */")
                } else {
                    writeln!(f, "// {content}")
                }
            }
        }
    }
}

fn comparison(
    lhs: &Variable,
    rhs: &Variable,
    out: &Variable,
    op: &str,
    f: &mut std::fmt::Formatter<'_>,
) -> std::fmt::Result {
    match out.item() {
        Item::Vec4(_) => {
            let lhs0 = lhs.index(0);
            let lhs1 = lhs.index(1);
            let lhs2 = lhs.index(2);
            let lhs3 = lhs.index(3);
            let rhs0 = rhs.index(0);
            let rhs1 = rhs.index(1);
            let rhs2 = rhs.index(2);
            let rhs3 = rhs.index(3);
            let out = out.fmt_left();

            write!(
                f,
                "
{out} = vec4({lhs0} {op} {rhs0}, {lhs1} {op} {rhs1}, {lhs2} {op} {rhs2}, {lhs3} {op} {rhs3});
"
            )
        }
        Item::Vec3(_) => {
            let lhs0 = lhs.index(0);
            let lhs1 = lhs.index(1);
            let lhs2 = lhs.index(2);
            let rhs0 = rhs.index(0);
            let rhs1 = rhs.index(1);
            let rhs2 = rhs.index(2);
            let out = out.fmt_left();

            write!(
                f,
                "
{out} = vec3({lhs0} {op} {rhs0}, {lhs1} {op} {rhs1}, {lhs2} {op} {rhs2});
"
            )
        }
        Item::Vec2(_) => {
            let lhs0 = lhs.index(0);
            let lhs1 = lhs.index(1);
            let rhs0 = rhs.index(0);
            let rhs1 = rhs.index(1);
            let out = out.fmt_left();

            write!(
                f,
                "
{out} = vec2({lhs0} {op} {rhs0}, {lhs1} {op} {rhs1});
"
            )
        }
        Item::Scalar(_) => match rhs.item() {
            Item::Scalar(_) => {
                let out = out.fmt_left();
                writeln!(f, "{out} = {lhs} {op} {rhs};")
            }
            _ => panic!("Can only compare a scalar when the output is a scalar"),
        },
    }
}

// fn unroll<
//     const N: usize,
//     F: Fn(&mut core::fmt::Formatter<'_>, [IndexedVariable; N]) -> core::fmt::Result,
// >(
//     f: &mut core::fmt::Formatter<'_>,
//     vectorization_factor: usize,
//     variables: [&Variable; N],
//     func: F,
// ) -> core::fmt::Result {
//     for i in 0..vectorization_factor {
//         let mut tmp = Vec::with_capacity(N);
//         for var in variables.iter().take(N) {
//             tmp.push(var.index(i));
//         }
//         let vars = tmp.try_into().unwrap();

//         func(f, vars)?;
//     }
//     Ok(())
// }

struct IndexOffset {
    var: Variable,
    offset: Option<Variable>,
    index: usize,
}
impl IndexOffset {
    fn new(var: &Variable, offset: &Option<Variable>, index: usize) -> Self {
        Self {
            var: var.clone(),
            offset: offset.clone(),
            index,
        }
    }
}

impl Display for IndexOffset {
    fn fmt(&self, f: &mut std::fmt::Formatter<'_>) -> std::fmt::Result {
        let var = self.var.index(self.index);

        match &self.offset {
            Some(offset) => {
                let offset = offset.index(self.index);
                write!(f, "{var} + {offset}")
            }
            None => write!(f, "{var}"),
        }
    }
}

fn index(
    f: &mut std::fmt::Formatter<'_>,
    lhs: &Variable,
    rhs: &Variable,
    out: &Variable,
    offset: Option<Variable>,
    len: Option<&Variable>,
) -> core::fmt::Result {
    let is_scalar = match lhs {
        Variable::LocalMut { item, .. } => item.vectorization_factor() == 1,
        Variable::LocalConst { item, .. } => item.vectorization_factor() == 1,
        Variable::ConstantScalar(..) => true,
        _ => false,
    };

    let (mut value, index) = if is_scalar {
        (format!("{lhs}"), None)
    } else {
        let value = if let Some(offset) = offset {
            format!("{lhs}[{rhs}+{offset}]")
        } else {
            format!("{lhs}[{rhs}]")
        };

        (value, Some(format!("{rhs}")))
    };

    if out.item().elem().is_atomic() {
        // Atomic values don't support casting or bound checking - we just assign the reference.
        value = format!("&{value}");
        writeln!(f, "let {out} = {value};")
    } else {
        // Check for casting
        if lhs.elem() != out.elem() {
            value = lhs.item().fmt_cast_to(out.item(), value)
        };

        // Check for bounds.
        if let Some(ind) = index
            && let Some(len) = len
        {
            // Note: This is technically not 100% allowed. According to the WebGPU specification,
            // any OOB access is a "dynamic error" which allows "many possible outcomes". In practice,
            // both wgpu and Dawn handle this by either returning dummy data or clamping the index
            // to valid bounds. This means it's harmless to use in a select.
            let out_item = out.item();
            value = format!("select({out_item}(0), {value}, {ind} < {len})");
        };

        let out = out.fmt_left();
        writeln!(f, "{out} = {value};")
    }
}

fn index_assign(
    f: &mut std::fmt::Formatter<'_>,
    lhs: &Variable,
    rhs: &Variable,
    out: &Variable,
    offset: Option<Variable>,
) -> core::fmt::Result {
    match lhs.item() {
        Item::Vec4(elem) => {
            let item = Item::Scalar(elem);
            let lhs0 = IndexOffset::new(lhs, &offset, 0);

            let rhs0 = rhs.index(0).fmt_cast(item);
            let rhs1 = rhs.index(1).fmt_cast(item);
            let rhs2 = rhs.index(2).fmt_cast(item);
            let rhs3 = rhs.index(3).fmt_cast(item);

            write!(f, "{out}[{lhs0}] = vec4({rhs0}, {rhs1}, {rhs2}, {rhs3})")
        }
        Item::Vec3(elem) => {
            let item = Item::Scalar(elem);
            let lhs0 = IndexOffset::new(lhs, &offset, 0);

            let rhs0 = rhs.index(0).fmt_cast(item);
            let rhs1 = rhs.index(1).fmt_cast(item);
            let rhs2 = rhs.index(2).fmt_cast(item);

            writeln!(f, "{out}[{lhs0}] = vec3({rhs0}, {rhs1}, {rhs2});")
        }
        Item::Vec2(elem) => {
            let item = Item::Scalar(elem);
            let lhs0 = IndexOffset::new(lhs, &offset, 0);

            let rhs0 = rhs.index(0).fmt_cast(item);
            let rhs1 = rhs.index(1).fmt_cast(item);

            writeln!(f, "{out}[{lhs0}] = vec2({rhs0}, {rhs1});")
        }
        Item::Scalar(_elem) => {
            let is_array = match out {
                Variable::GlobalInputArray(_, _)
                | Variable::GlobalOutputArray(_, _)
                | Variable::SharedMemory(_, _, _)
                | Variable::LocalArray(_, _, _) => true,
                Variable::Named { is_array, .. } => *is_array,
                _ => false,
            };

            if !is_array {
                let elem_out = out.elem();
                let casting_type = match rhs.item() {
                    Item::Vec4(_) => Item::Vec4(elem_out),
                    Item::Vec3(_) => Item::Vec3(elem_out),
                    Item::Vec2(_) => Item::Vec2(elem_out),
                    Item::Scalar(_) => Item::Scalar(elem_out),
                };
                let rhs = rhs.fmt_cast_to(casting_type);
                if matches!(out.item(), Item::Scalar(_)) {
                    writeln!(f, "{out} = {rhs};")
                } else {
                    writeln!(f, "{out}[{lhs}] = {rhs};")
                }
            } else {
                let item_rhs = rhs.item();
                let item_out = out.item();
                let lhs = IndexOffset::new(lhs, &offset, 0);

                let vectorization_factor = item_out.vectorization_factor();
                if vectorization_factor > item_rhs.vectorization_factor() {
                    let casting_type = Item::Scalar(*item_out.elem());
                    write!(f, "{out}[{lhs}] = vec{vectorization_factor}(")?;
                    for i in 0..vectorization_factor {
                        f.write_str(&rhs.index(i).fmt_cast(casting_type))?;

                        if i < vectorization_factor - 1 {
                            f.write_str(",")?;
                        }
                    }
                    f.write_str(");\n")
                } else {
                    let rhs = rhs.fmt_cast_to(item_out);
                    writeln!(f, "{out}[{lhs}] = {rhs};")
                }
            }
        }
    }
}<|MERGE_RESOLUTION|>--- conflicted
+++ resolved
@@ -572,21 +572,7 @@
                 let out = out.fmt_left();
                 writeln!(f, "{out} = clamp({input}, {min}, {max});")
             }
-<<<<<<< HEAD
             Instruction::Powf { lhs, rhs, out } => super::call_powf(f, lhs, rhs, out),
-=======
-            Instruction::Powf { lhs, rhs, out } => {
-                if rhs.is_always_scalar() || rhs.item().vectorization_factor() == 1 {
-                    let out = out.fmt_left();
-                    let rhs = rhs.fmt_cast_to(lhs.item());
-                    writeln!(f, "{out} = powf_scalar({lhs}, {rhs});")
-                } else {
-                    let out = out.fmt_left();
-                    let rhs = rhs.fmt_cast_to(lhs.item());
-                    writeln!(f, "{out} = powf({lhs}, {rhs});")
-                }
-            }
->>>>>>> 462f7cdc
             Instruction::Sqrt { input, out } => {
                 let out = out.fmt_left();
                 writeln!(f, "{out} = sqrt({input});")
