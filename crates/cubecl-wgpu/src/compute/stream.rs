use cubecl_core::{
    CubeCount, MemoryConfiguration,
    server::{Binding, Bindings, Handle},
};
use std::{future::Future, num::NonZero, pin::Pin, sync::Arc, time::Duration};
use web_time::Instant;

use super::{mem_manager::WgpuMemManager, poll::WgpuPoll, timestamps::KernelTimestamps};
use cubecl_runtime::{
    TimestampsError, TimestampsResult, memory_management::MemoryDeviceProperties,
};
use wgpu::{BufferSize, ComputePipeline};

#[derive(Debug)]
pub struct WgpuStream {
    pub mem_manage: WgpuMemManager,
    pub timestamps: KernelTimestamps,

    sync_buffer: Option<Handle>,
    compute_pass: Option<wgpu::ComputePass<'static>>,
    tasks_count: usize,
    tasks_max: usize,
    device: wgpu::Device,
    queue: wgpu::Queue,
    encoder: wgpu::CommandEncoder,
    poll: WgpuPoll,
    submission_load: SubmissionLoad,
}

impl WgpuStream {
    pub fn new(
        device: wgpu::Device,
        queue: wgpu::Queue,
        memory_properties: MemoryDeviceProperties,
        memory_config: MemoryConfiguration,
        timestamps: KernelTimestamps,
        tasks_max: usize,
    ) -> Self {
        let poll = WgpuPoll::new(device.clone());

        #[allow(unused_mut)]
        let mut mem_manage = WgpuMemManager::new(device.clone(), memory_properties, memory_config);

        // Allocate a small buffer to use for synchronization.
        #[cfg(target_family = "wasm")]
        let sync_buffer = Some(mem_manage.reserve(32, false));

        #[cfg(not(target_family = "wasm"))]
        let sync_buffer = None;

        Self {
            mem_manage,
            compute_pass: None,
            timestamps,
            encoder: {
                device.create_command_encoder(&wgpu::CommandEncoderDescriptor {
                    label: Some("CubeCL Tasks Encoder"),
                })
            },
            device,
            queue,
            tasks_count: 0,
            tasks_max,
            poll,
            sync_buffer,
            submission_load: SubmissionLoad::default(),
        }
    }

    pub fn register(
        &mut self,
        pipeline: Arc<ComputePipeline>,
        bindings: Bindings,
        dispatch: &CubeCount,
    ) {
        let dispatch_resource = match dispatch.clone() {
            CubeCount::Static(_, _, _) => None,
            CubeCount::Dynamic(binding) => Some(self.mem_manage.get_resource(binding)),
        };

        let info = (!bindings.metadata.data.is_empty())
            .then(|| self.create(bytemuck::cast_slice(&bindings.metadata.data)));
        let scalars = bindings
            .scalars
            .values()
            .map(|s| self.create(s.data()))
            .collect::<Vec<_>>();

        // Store all the resources we'll be using. This could be eliminated if
        // there was a way to tie the lifetime of the resource to the memory handle.
        let mut resources = bindings
            .buffers
            .iter()
            .map(|b| self.mem_manage.get_resource(b.clone()))
            .collect::<Vec<_>>();

        if let Some(info) = info {
            resources.push(self.mem_manage.get_resource(info.binding()));
        }

        resources.extend(
            scalars
                .iter()
                .map(|s| self.mem_manage.get_resource(s.clone().binding())),
        );

        // Start a new compute pass if needed. The forget_lifetime allows
        // to store this with a 'static lifetime, but the compute pass must
        // be dropped before the encoder. This isn't unsafe - it's still checked at runtime.
        let pass = self.compute_pass.get_or_insert_with(|| {
            // Write out timestamps. The first compute pass writes both a start and end timestamp.
            // the second timestamp writes out only an end stamp.
            let timestamps =
                if let KernelTimestamps::Native { query_set, init } = &mut self.timestamps {
                    let result = Some(wgpu::ComputePassTimestampWrites {
                        query_set,
                        beginning_of_pass_write_index: if !*init { Some(0) } else { None },
                        end_of_pass_write_index: Some(1),
                    });
                    *init = true;
                    result
                } else {
                    None
                };

            self.encoder
                .begin_compute_pass(&wgpu::ComputePassDescriptor {
                    label: None,
                    timestamp_writes: timestamps,
                })
                .forget_lifetime()
        });

        self.tasks_count += 1;

        let entries = &resources
            .iter()
            .enumerate()
            .map(|(i, r)| wgpu::BindGroupEntry {
                binding: i as u32,
                resource: r.as_wgpu_bind_resource(),
            })
            .collect::<Vec<_>>();

        let group_layout = pipeline.get_bind_group_layout(0);
        let bind_group = self.device.create_bind_group(&wgpu::BindGroupDescriptor {
            label: None,
            layout: &group_layout,
            entries,
        });

        pass.set_pipeline(&pipeline);
        pass.set_bind_group(0, &bind_group, &[]);

        match dispatch {
            CubeCount::Static(x, y, z) => {
                pass.dispatch_workgroups(*x, *y, *z);
            }
            CubeCount::Dynamic(_) => {
                let res = dispatch_resource.unwrap();
                pass.dispatch_workgroups_indirect(res.buffer(), res.offset());
            }
        }
        self.flush_if_needed();
    }

    pub fn read_buffers(
        &mut self,
        bindings: Vec<Binding>,
    ) -> impl Future<Output = Vec<Vec<u8>>> + 'static {
        self.compute_pass = None;
        let mut staging_buffers = Vec::with_capacity(bindings.len());
        let mut callbacks = Vec::with_capacity(bindings.len());

        for binding in bindings.into_iter() {
            // Copying into a buffer has to be 4 byte aligned. We can safely do so, as
            // memory is 32 bytes aligned (see WgpuStorage).
            let align = wgpu::COPY_BUFFER_ALIGNMENT;
            let resource = self.mem_manage.get_resource(binding);
            let aligned_len = resource.size().div_ceil(align) * align;
            let staging_buffer = self.device.create_buffer(&wgpu::BufferDescriptor {
                label: None,
                size: aligned_len,
                usage: wgpu::BufferUsages::MAP_READ | wgpu::BufferUsages::COPY_DST,
                mapped_at_creation: false,
            });
            self.encoder.copy_buffer_to_buffer(
                resource.buffer(),
                resource.offset(),
                &staging_buffer,
                0,
                aligned_len,
            );
            staging_buffers.push((staging_buffer, resource.size()));
        }

        // Flush all commands to the queue, so GPU gets started on copying to the staging buffer.
        self.flush();

        for (staging_buffer, _size) in staging_buffers.iter() {
            let (sender, receiver) = async_channel::bounded(1);
            staging_buffer
                .slice(..)
                .map_async(wgpu::MapMode::Read, move |v| {
                    // This might fail if the channel is closed (eg. the future is dropped).
                    // This is fine, just means results aren't needed anymore.
                    let _ = sender.try_send(v);
                });

            callbacks.push(receiver);
        }

        let poll = self.poll.start_polling();

        async move {
            for callback in callbacks {
                callback
                    .recv()
                    .await
                    .expect("Unable to receive buffer slice result.")
                    .expect("Failed to map buffer");
            }

            // Can stop polling now.
            core::mem::drop(poll);

            let result = {
                staging_buffers
                    .iter()
                    .map(|(staging_buffer, size)| {
                        let data = staging_buffer.slice(..).get_mapped_range();
                        bytemuck::cast_slice(&data[0..(*size as usize)]).to_vec()
                    })
                    .collect()
            };

            for (staging_buffer, _size) in staging_buffers {
                staging_buffer.unmap();
            }
            result
        }
    }

    pub fn sync_elapsed(
        &mut self,
    ) -> Pin<Box<dyn Future<Output = TimestampsResult> + Send + 'static>> {
        self.compute_pass = None;

        enum TimestampMethod {
            Buffer(Handle),
            StartTime(Instant),
        }

        let method = match &mut self.timestamps {
            KernelTimestamps::Native { query_set, init } => {
                if !*init {
                    let fut = self.sync();

                    return Box::pin(async move {
                        fut.await;
                        Err(TimestampsError::Unavailable)
                    });
                } else {
                    let (handle, resource) = self.mem_manage.query();
                    self.encoder.resolve_query_set(
                        query_set,
                        0..2,
                        resource.buffer(),
                        resource.offset(),
                    );
                    *init = false;
                    TimestampMethod::Buffer(handle)
                }
            }
            KernelTimestamps::Inferred { start_time } => {
                let mut instant = Instant::now();
                core::mem::swap(&mut instant, start_time);
                TimestampMethod::StartTime(instant)
            }
            KernelTimestamps::Disabled => {
                let fut = self.sync();

                return Box::pin(async move {
                    fut.await;
                    Err(TimestampsError::Disabled)
                });
            }
        };

        match method {
            TimestampMethod::Buffer(handle) => {
                let period = self.queue.get_timestamp_period() as f64 * 1e-9;
                let fut = self.read_buffers(vec![handle.binding()]);
                Box::pin(async move {
                    let data = fut
                        .await
                        .remove(0)
                        .chunks_exact(8)
                        .map(|x| u64::from_le_bytes(x.try_into().unwrap()))
                        .collect::<Vec<_>>();
                    let delta = u64::checked_sub(data[1], data[0]).unwrap_or(1);
                    let duration = Duration::from_secs_f64(delta as f64 * period);
                    Ok(duration)
                })
            }
            TimestampMethod::StartTime(start_time) => {
                let fut = self.sync();

                Box::pin(async move {
                    fut.await;
                    Ok(start_time.elapsed())
                })
            }
        }
    }

    pub fn sync(&mut self) -> Pin<Box<dyn Future<Output = ()> + Send + 'static>> {
        self.flush();

        let mut buffer = None;
        core::mem::swap(&mut buffer, &mut self.sync_buffer);

        match buffer.as_mut() {
            Some(buf) => {
                // TODO: This should work queue.on_submitted_work_done() but that
                // is not yet implemented on wgpu https://github.com/gfx-rs/wgpu/issues/6395
                //
                // For now, instead do a dummy readback. This *seems* to wait for the entire
                // queue to be done.
                let fut = self.read_buffers(vec![buf.clone().binding()]);
                core::mem::swap(&mut buffer, &mut self.sync_buffer);
                Box::pin(async move {
                    fut.await;
                })
            }
            None => {
                #[cfg(not(target_family = "wasm"))]
                {
                    self.device.poll(wgpu::MaintainBase::Wait);
                    Box::pin(async move {})
                }

                #[cfg(target_family = "wasm")]
                {
                    panic!("Only synching from a buffer is supported.");
                }
            }
        }
    }

    pub fn empty(&mut self, size: u64) -> Handle {
        self.mem_manage.reserve(size, false)
    }

    pub fn create(&mut self, data: &[u8]) -> Handle {
        // Copying into a buffer has to be 4 byte aligned. We can safely do so, as
        // memory is 32 bytes aligned (see WgpuStorage).
        let align = wgpu::COPY_BUFFER_ALIGNMENT;
        let aligned_len = (data.len() as u64).div_ceil(align) * align;

        // We'd like to keep operations as one long ComputePass. To do so, all copy operations happen
        // at the start of the encoder, and all execute operations afterwards. For this re-ordering to be valid,
        // a buffer we copy to MUST not have any outstanding compute work associated with it.
        // Any handles with compute work are kept in pending operations,
        // and the allocation here won't try to use that buffer.
        let alloc = self.mem_manage.reserve(aligned_len, true);
        let resource = self.mem_manage.get_resource(alloc.clone().binding());

        // Nb: using write_buffer_with here has no advantages. It'd only be faster if create() would expose
        // its API as a slice to write into.
        //
        // write_buffer is the recommended way to write this data, as:
        // - On WebGPU, from WASM, this can save a copy to the JS memory.
        // - On devices with unified memory, this could skip the staging buffer entirely.
<<<<<<< HEAD
        if aligned_len > data.len() as u64 {
            let mut buffer = self
=======
        if data.len() < aligned_len as usize {
            let mut buffer_view = self
>>>>>>> 6c2085c4
                .queue
                .write_buffer_with(
                    resource.buffer(),
                    resource.offset(),
<<<<<<< HEAD
                    NonZero::new(aligned_len).unwrap(),
                )
                .unwrap();
            buffer[0..data.len()].copy_from_slice(data);
=======
                    BufferSize::new(aligned_len).unwrap(),
                )
                .unwrap();
            buffer_view[0..data.len()].copy_from_slice(data);
>>>>>>> 6c2085c4
        } else {
            self.queue
                .write_buffer(resource.buffer(), resource.offset(), data);
        }
<<<<<<< HEAD

=======
>>>>>>> 6c2085c4
        self.flush_if_needed();

        alloc
    }

    fn flush_if_needed(&mut self) {
        // Flush when there are too many tasks, or when too many handles are locked.
        // Locked handles should only accumulate in rare circumstances (where uniforms
        // are being created but no work is submitted).
        if self.tasks_count >= self.tasks_max || self.mem_manage.needs_flush(self.tasks_max * 8) {
            self.flush();
        }
    }

    pub fn flush(&mut self) {
        // End the current compute pass.
        self.compute_pass = None;

        // Submit the pending actions to the queue. This will _first_ submit the
        // pending uniforms copy operations, then the main tasks.
        let tasks_encoder = std::mem::replace(&mut self.encoder, {
            self.device
                .create_command_encoder(&wgpu::CommandEncoderDescriptor {
                    label: Some("CubeCL Tasks Encoder"),
                })
        });

        // This will _first_ fire off all pending write_buffer work.
        let index = self.queue.submit([tasks_encoder.finish()]);
        self.submission_load
            .regulate(&self.device, self.tasks_count, index);

        // All buffers are submitted, so don't need to exclude them anymore.
        self.mem_manage.clear_pending();

        // Cleanup allocations and deallocations.
        self.mem_manage.memory_cleanup(false);

        self.tasks_count = 0;
    }
}

#[cfg(not(target_family = "wasm"))]
mod __submission_load {
    #[derive(Default, Debug)]
    pub enum SubmissionLoad {
        Init {
            last_index: wgpu::SubmissionIndex,
            tasks_count_submitted: usize,
        },
        #[default]
        Empty,
    }

    impl SubmissionLoad {
        pub fn regulate(
            &mut self,
            device: &wgpu::Device,
            tasks_count: usize,
            mut index: wgpu::SubmissionIndex,
        ) {
            match self {
                SubmissionLoad::Init {
                    last_index,
                    tasks_count_submitted,
                } => {
                    *tasks_count_submitted += tasks_count;

                    // Enough to keep the GPU busy.
                    //
                    // - Too much can hang the GPU and create slowdown.
                    // - Too little and GPU utilization is really bad.
                    //
                    // TODO: Could be smarter and dynamic based on stats.
                    const MAX_TOTAL_TASKS: usize = 512;

                    if *tasks_count_submitted >= MAX_TOTAL_TASKS {
                        core::mem::swap(last_index, &mut index);
                        device.poll(wgpu::MaintainBase::WaitForSubmissionIndex(index));
                        *tasks_count_submitted = 0;
                    }
                }
                SubmissionLoad::Empty => {
                    *self = Self::Init {
                        last_index: index,
                        tasks_count_submitted: 0,
                    }
                }
            }
        }
    }
}

#[cfg(target_family = "wasm")]
mod __submission_load_wasm {
    #[derive(Default, Debug)]
    pub struct SubmissionLoad;

    impl SubmissionLoad {
        pub fn regulate(
            &mut self,
            _device: &wgpu::Device,
            _tasks_count: usize,
            _index: wgpu::SubmissionIndex,
        ) {
            // Nothing to do.
        }
    }
}

#[cfg(not(target_family = "wasm"))]
use __submission_load::*;
#[cfg(target_family = "wasm")]
use __submission_load_wasm::*;<|MERGE_RESOLUTION|>--- conflicted
+++ resolved
@@ -372,36 +372,21 @@
         // write_buffer is the recommended way to write this data, as:
         // - On WebGPU, from WASM, this can save a copy to the JS memory.
         // - On devices with unified memory, this could skip the staging buffer entirely.
-<<<<<<< HEAD
         if aligned_len > data.len() as u64 {
             let mut buffer = self
-=======
-        if data.len() < aligned_len as usize {
-            let mut buffer_view = self
->>>>>>> 6c2085c4
                 .queue
                 .write_buffer_with(
                     resource.buffer(),
                     resource.offset(),
-<<<<<<< HEAD
                     NonZero::new(aligned_len).unwrap(),
                 )
                 .unwrap();
             buffer[0..data.len()].copy_from_slice(data);
-=======
-                    BufferSize::new(aligned_len).unwrap(),
-                )
-                .unwrap();
-            buffer_view[0..data.len()].copy_from_slice(data);
->>>>>>> 6c2085c4
         } else {
             self.queue
                 .write_buffer(resource.buffer(), resource.offset(), data);
         }
-<<<<<<< HEAD
-
-=======
->>>>>>> 6c2085c4
+
         self.flush_if_needed();
 
         alloc
