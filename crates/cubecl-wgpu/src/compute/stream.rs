use super::{mem_manager::WgpuMemManager, poll::WgpuPoll, timings::QueryProfiler};
<<<<<<< HEAD
use cubecl_common::{
    profile::{ProfileDuration, TimingMethod},
    stream_id::StreamId,
=======
use crate::{WgpuResource, controller::WgpuAllocController};
use cubecl_common::{
    bytes::Bytes,
    profile::{ProfileDuration, TimingMethod},
>>>>>>> 3770b479
};
use cubecl_core::{
    CubeCount, MemoryConfiguration,
    future::{self, DynFut},
    server::{Binding, Bindings, CopyDescriptor, Handle, IoError, ProfileError, ProfilingToken},
};
use cubecl_runtime::{
    memory_management::MemoryDeviceProperties, timestamp_profiler::TimestampProfiler,
};
use std::{future::Future, num::NonZero, pin::Pin, sync::Arc};
use wgpu::ComputePipeline;

#[derive(Debug)]
enum Timings {
    Device(QueryProfiler),
    System(TimestampProfiler),
}

#[derive(Debug)]
pub struct WgpuStream {
    pub mem_manage: WgpuMemManager,
    pub device: wgpu::Device,
    sync_buffer: Option<Handle>,
    compute_pass: Option<wgpu::ComputePass<'static>>,
    timings: Timings,
    tasks_count: usize,
    tasks_max: usize,
    queue: wgpu::Queue,
    encoder: wgpu::CommandEncoder,
    poll: WgpuPoll,
    submission_load: SubmissionLoad,
}

impl WgpuStream {
    pub fn new(
        device: wgpu::Device,
        queue: wgpu::Queue,
        memory_properties: MemoryDeviceProperties,
        memory_config: MemoryConfiguration,
        timing_method: TimingMethod,
        tasks_max: usize,
    ) -> Self {
        let timings = if timing_method == TimingMethod::Device {
            Timings::Device(QueryProfiler::new(&queue, &device))
        } else {
            if cfg!(target_family = "wasm") {
                // On WASM, there's not much we can do here anymore. This should be very rare however,
                // all modern GPU's support timestamp queries.
                panic!(
                    "Cannot profile on web assembly without timestamp_query feature as it requires blocking."
                );
            }
            Timings::System(TimestampProfiler::default())
        };

        let poll = WgpuPoll::new(device.clone());

        #[allow(unused_mut)]
        let mut mem_manage = WgpuMemManager::new(device.clone(), memory_properties, memory_config);

        // Allocate a small buffer to use for synchronization.
        #[cfg(target_family = "wasm")]
        let sync_buffer = Some(
            mem_manage
                .reserve(32)
                .expect("Failed to reserve sync buffer memory"),
        );

        #[cfg(not(target_family = "wasm"))]
        let sync_buffer = None;

        Self {
            mem_manage,
            compute_pass: None,
            timings,
            encoder: {
                device.create_command_encoder(&wgpu::CommandEncoderDescriptor {
                    label: Some("CubeCL Tasks Encoder"),
                })
            },
            device,
            queue,
            tasks_count: 0,
            tasks_max,
            poll,
            sync_buffer,
            submission_load: SubmissionLoad::default(),
        }
    }

    pub fn register(
        &mut self,
        pipeline: Arc<ComputePipeline>,
        bindings: Bindings,
        dispatch: &CubeCount,
    ) {
        // Store all the resources we'll be using. This could be eliminated if
        // there was a way to tie the lifetime of the resource to the memory handle.
        let mut resources = bindings
            .buffers
            .iter()
            .map(|b| self.mem_manage.get_resource(b.clone()))
            .collect::<Vec<_>>();

        if !bindings.metadata.data.is_empty() {
            let info = self.create_uniform(bytemuck::cast_slice(&bindings.metadata.data));
            resources.push(info);
        }

        resources.extend(
            bindings
                .scalars
                .values()
                .map(|s| self.create_uniform(s.data())),
        );

        let entries = resources
            .iter()
            .enumerate()
            .map(|(i, r)| wgpu::BindGroupEntry {
                binding: i as u32,
                resource: r.as_wgpu_bind_resource(),
            })
            .collect::<Vec<_>>();

        // Start a new compute pass if needed. The forget_lifetime allows
        // to store this with a 'static lifetime, but the compute pass must
        // be dropped before the encoder. This isn't unsafe - it's still checked at runtime.
        let pass = self.compute_pass.get_or_insert_with(|| {
            let writes = if let Timings::Device(query_time) = &mut self.timings {
                query_time
                    .register_profile_device(&self.device)
                    .map(|query_set| wgpu::ComputePassTimestampWrites {
                        query_set,
                        beginning_of_pass_write_index: Some(0),
                        end_of_pass_write_index: Some(1),
                    })
            } else {
                None
            };
            self.encoder
                .begin_compute_pass(&wgpu::ComputePassDescriptor {
                    label: None,
                    timestamp_writes: writes,
                })
                .forget_lifetime()
        });

        self.tasks_count += 1;

        let group_layout = pipeline.get_bind_group_layout(0);
        let bind_group = self.device.create_bind_group(&wgpu::BindGroupDescriptor {
            label: None,
            layout: &group_layout,
            entries: &entries,
        });

        pass.set_pipeline(&pipeline);
        pass.set_bind_group(0, &bind_group, &[]);

        match dispatch.clone() {
            CubeCount::Static(x, y, z) => {
                pass.dispatch_workgroups(x, y, z);
            }
            CubeCount::Dynamic(binding) => {
                let res = self.mem_manage.get_resource(binding);
                pass.dispatch_workgroups_indirect(&res.buffer, res.offset);
            }
        }
        self.flush_if_needed();
    }

    /// Read multiple buffers lazily to [Bytes], potentially using pinned memory.
    ///
    /// # Arguments
    ///
    /// * `self` - The current stream.
    /// * `descriptors` - A vector of copy descriptors specifying the source data.
    ///
    /// # Returns
    ///
    /// A [Result] containing a vector of [Bytes] with the copied data, or an [IoError] if any copy fails.
    pub fn read_buffers(
        &mut self,
        descriptors: Vec<CopyDescriptor>,
    ) -> DynFut<Result<Vec<Bytes>, IoError>> {
        self.compute_pass = None;
        let mut staging_info = Vec::with_capacity(descriptors.len());
        let mut callbacks = Vec::with_capacity(descriptors.len());

        for descriptor in descriptors {
            let binding = descriptor.binding;
            let size = descriptor.shape.iter().product::<usize>() * descriptor.elem_size;
            // Copying into a buffer has to be 4 byte aligned. We can safely do so, as
            // memory is 32 bytes aligned (see WgpuStorage).
            let align = wgpu::COPY_BUFFER_ALIGNMENT;
            let resource = self.mem_manage.get_resource(binding);
            let aligned_len = resource.size.div_ceil(align) * align;
            let (staging, binding) = self.mem_manage.reserve_staging(aligned_len).unwrap();

            self.tasks_count += 1;
            self.encoder.copy_buffer_to_buffer(
                &resource.buffer,
                resource.offset,
                &staging.buffer,
                0,
                aligned_len,
            );
            staging_info.push((staging, binding, size));
        }

        // Flush all commands to the queue, so GPU gets started on copying to the staging buffer.
        self.flush();

        for (staging, _binding, _size) in staging_info.iter() {
            let (sender, receiver) = async_channel::bounded(1);
            staging
                .buffer
                .slice(..)
                .map_async(wgpu::MapMode::Read, move |v| {
                    // This might fail if the channel is closed (eg. the future is dropped).
                    // This is fine, just means results aren't needed anymore.
                    let _ = sender.try_send(v);
                });

            callbacks.push(receiver);
        }

        let poll = self.poll.start_polling();

        Box::pin(async move {
            for callback in callbacks {
                callback
                    .recv()
                    .await
                    .expect("Unable to receive buffer slice result.")
                    .expect("Failed to map buffer");
            }

            // Can stop polling now.
            core::mem::drop(poll);

            let result = {
                staging_info
                    .into_iter()
                    .map(|(staging, binding, size)| {
                        let (controller, alloc) =
                            WgpuAllocController::init(binding, staging.buffer, size);
                        unsafe { Bytes::from_raw_parts(alloc, size, Box::new(controller)) }
                    })
                    .collect()
            };

            Ok(result)
        })
    }

    pub fn read_binding(&mut self, binding: Binding) -> DynFut<Result<Bytes, IoError>> {
        let shape = [binding.size() as usize];
        let data = self.read_buffers(vec![CopyDescriptor::new(binding, &shape, &[1], 1)]);
        Box::pin(async move {
            let data = data.await?.remove(0);
            Ok(data)
        })
    }

    // Bit silly but needed to make the borrow checker happy.
    fn system_profiler(&mut self) -> &mut TimestampProfiler {
        let Timings::System(timing) = &mut self.timings else {
            panic!("Unexpected timings type");
        };
        timing
    }

    pub fn start_profile(&mut self) -> ProfilingToken {
        match &mut self.timings {
            Timings::System(..) => {
                // Sync before profiling as well to get a cleaner measurement, we don't want to
                // include any queued up work so far.
                future::block_on(self.sync());
                self.system_profiler().start()
            }
            Timings::Device(query) => {
                // Close the current compute pass so that we start a new one. This keeps
                // the timestamps separated.
                self.compute_pass = None;
                query.start_profile()
            }
        }
    }

    pub fn end_profile(&mut self, token: ProfilingToken) -> Result<ProfileDuration, ProfileError> {
        match &mut self.timings {
            Timings::System(..) => {
                // Nb: WASM _has_ to use device timing and will panic here if query timestamps are not supported.
                future::block_on(self.sync());
                self.system_profiler().stop(token)
            }
            Timings::Device(..) => {
                let poll = self.poll.start_polling();

                self.compute_pass = None;

                self.tasks_count += 1;
                // Submit commands needed for profiling.
                let buffer = {
                    let Timings::Device(timing) = &mut self.timings else {
                        panic!("Unexpected timings type");
                    };
                    timing.stop_profile_setup(token, &self.device, &mut self.encoder)
                };

                // Flush commands.
                self.flush();

                let Timings::Device(timing) = &mut self.timings else {
                    panic!("Unexpected timings type");
                };

                timing.stop_profile(buffer, poll)
            }
        }
    }

    pub fn sync(&mut self) -> Pin<Box<dyn Future<Output = ()> + Send + 'static>> {
        self.flush();

        let mut buffer = None;
        core::mem::swap(&mut buffer, &mut self.sync_buffer);

        match buffer.as_mut() {
            Some(buf) => {
                // TODO: This should work queue.on_submitted_work_done() but that
                // is not yet implemented on wgpu https://github.com/gfx-rs/wgpu/issues/6395
                //
                // For now, instead do a dummy readback. This *seems* to wait for the entire
                // queue to be done.
                let fut = self.read_binding(buf.clone().binding());
                core::mem::swap(&mut buffer, &mut self.sync_buffer);
                Box::pin(async move {
                    fut.await.expect("Failed to read sync buffer");
                })
            }
            None => {
                #[cfg(not(target_family = "wasm"))]
                {
                    if let Err(e) = self.device.poll(wgpu::PollType::Wait) {
                        log::warn!(
                            "wgpu: requested wait timed out before the submission was completed during sync. ({e})"
                        )
                    }
                    Box::pin(async move {})
                }

                #[cfg(target_family = "wasm")]
                {
                    panic!("Only synching from a buffer is supported.");
                }
            }
        }
    }

    pub fn empty(&mut self, size: u64, stream_id: StreamId) -> Result<Handle, IoError> {
        self.mem_manage.reserve(size, stream_id)
    }

    fn create_uniform(&mut self, data: &[u8]) -> WgpuResource {
        let resource = self.mem_manage.reserve_uniform(data.len() as u64);
        self.write_to_buffer(&resource, data);
        resource
    }

    pub fn write(&mut self, binding: Binding, data: &[u8]) {
        // It is important to flush before writing, as the write operation is inserted
        // into the QUEUE not the encoder. We want to make sure all outstanding work
        // happens _before_ the write operation.
        self.flush();
        let resource = self.mem_manage.get_resource(binding);
        self.write_to_buffer(&resource, data);
    }

    // Nb: this function submits a command to the _queue_ not to the encoder,
    // so you have to be really careful about the ordering of operations here.
    // Any buffer which has outstanding (not yet flushed) compute work should
    // NOT be copied to.
    fn write_to_buffer(&mut self, resource: &WgpuResource, data: &[u8]) {
        let align = self.device.limits().min_storage_buffer_offset_alignment as usize;
        // Copying into a buffer has to be 4 byte aligned. We can safely do so, as
        // memory is 32 bytes aligned (see WgpuStorage).
        let size = resource.size.next_multiple_of(align as u64);

        if size == data.len() as u64 {
            // write_buffer is the recommended way to write this data, as:
            // - On WebGPU, from WASM, this can save a copy to the JS memory.
            // - On devices with unified memory, this could skip the staging buffer entirely.
            self.queue
                .write_buffer(&resource.buffer, resource.offset, data);
        } else {
            let mut buffer = self
                .queue
                .write_buffer_with(
                    &resource.buffer,
                    resource.offset,
                    NonZero::new(size).unwrap(),
                )
                .unwrap();
            buffer[0..data.len()].copy_from_slice(data);
        }
    }

    fn flush_if_needed(&mut self) {
        // Flush when there are too many tasks, or when too many handles are locked.
        // Locked handles should only accumulate in rare circumstances (where uniforms
        // are being created but no work is submitted).
        if self.tasks_count >= self.tasks_max {
            self.flush();
        }
    }

    pub fn flush(&mut self) {
        if self.tasks_count == 0 {
            return;
        }
        // End the current compute pass.
        self.compute_pass = None;

        // Submit the pending actions to the queue. This will _first_ submit the
        // pending uniforms copy operations, then the main tasks.
        let tasks_encoder = {
            std::mem::replace(&mut self.encoder, {
                self.device
                    .create_command_encoder(&wgpu::CommandEncoderDescriptor {
                        label: Some("CubeCL Tasks Encoder"),
                    })
            })
        };

        // This will _first_ fire off all pending write_buffer work.
        let index = self.queue.submit([tasks_encoder.finish()]);

        self.submission_load
            .regulate(&self.device, self.tasks_count, index);

        // Cleanup allocations and deallocations.
        self.mem_manage.memory_cleanup(false);
        self.mem_manage.release_uniforms();

        self.tasks_count = 0;
    }
}

#[cfg(not(target_family = "wasm"))]
mod __submission_load {
    #[derive(Default, Debug)]
    pub enum SubmissionLoad {
        Init {
            last_index: wgpu::SubmissionIndex,
            tasks_count_submitted: usize,
        },
        #[default]
        Empty,
    }

    impl SubmissionLoad {
        pub fn regulate(
            &mut self,
            device: &wgpu::Device,
            tasks_count: usize,
            mut index: wgpu::SubmissionIndex,
        ) {
            match self {
                SubmissionLoad::Init {
                    last_index,
                    tasks_count_submitted,
                } => {
                    *tasks_count_submitted += tasks_count;

                    // Enough to keep the GPU busy.
                    //
                    // - Too much can hang the GPU and create slowdown.
                    // - Too little and GPU utilization is really bad.
                    //
                    // TODO: Could be smarter and dynamic based on stats.
                    const MAX_TOTAL_TASKS: usize = 512;

                    if *tasks_count_submitted >= MAX_TOTAL_TASKS {
                        core::mem::swap(last_index, &mut index);
                        if let Err(e) = device.poll(wgpu::PollType::WaitForSubmissionIndex(index)) {
                            log::warn!(
                                "wgpu: requested wait timed out before the submission was completed during sync. ({e})"
                            )
                        }
                        *tasks_count_submitted = 0;
                    }
                }
                SubmissionLoad::Empty => {
                    *self = Self::Init {
                        last_index: index,
                        tasks_count_submitted: 0,
                    }
                }
            }
        }
    }
}

#[cfg(target_family = "wasm")]
mod __submission_load_wasm {
    #[derive(Default, Debug)]
    pub struct SubmissionLoad;

    impl SubmissionLoad {
        pub fn regulate(
            &mut self,
            _device: &wgpu::Device,
            _tasks_count: usize,
            _index: wgpu::SubmissionIndex,
        ) {
            // Nothing to do.
        }
    }
}

#[cfg(not(target_family = "wasm"))]
use __submission_load::*;
#[cfg(target_family = "wasm")]
use __submission_load_wasm::*;<|MERGE_RESOLUTION|>--- conflicted
+++ resolved
@@ -1,14 +1,9 @@
 use super::{mem_manager::WgpuMemManager, poll::WgpuPoll, timings::QueryProfiler};
-<<<<<<< HEAD
-use cubecl_common::{
-    profile::{ProfileDuration, TimingMethod},
-    stream_id::StreamId,
-=======
 use crate::{WgpuResource, controller::WgpuAllocController};
 use cubecl_common::{
     bytes::Bytes,
     profile::{ProfileDuration, TimingMethod},
->>>>>>> 3770b479
+    stream_id::StreamId,
 };
 use cubecl_core::{
     CubeCount, MemoryConfiguration,
