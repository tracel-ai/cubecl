--- conflicted
+++ resolved
@@ -1,10 +1,6 @@
 use std::num::NonZero;
 
-<<<<<<< HEAD
-use crate::compiler::wgsl::ComputeShader;
-=======
 use crate::compiler::wgsl::WgslCompiler;
->>>>>>> e377fdf8
 
 use super::WgpuStorage;
 use alloc::{borrow::Cow, sync::Arc};
@@ -135,11 +131,7 @@
 where
     MM: MemoryManagement<WgpuStorage>,
 {
-<<<<<<< HEAD
-    type Kernel = Box<dyn CubeTask<ComputeShader>>;
-=======
     type Kernel = Box<dyn CubeTask<WgslCompiler>>;
->>>>>>> e377fdf8
     type DispatchOptions = CubeCount<Self>;
     type Storage = WgpuStorage;
     type MemoryManagement = MM;
