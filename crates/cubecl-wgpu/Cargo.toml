--- conflicted
+++ resolved
@@ -131,14 +131,10 @@
 cubecl-matmul = { path = "../cubecl-matmul", version = "0.7.0", features = [
     "export_tests",
 ] }
-<<<<<<< HEAD
-cubecl-attention = { path = "../cubecl-attention", version = "0.6.0", features = [
+cubecl-attention = { path = "../cubecl-attention", version = "0.7.0", features = [
     "export_tests",
 ] }
-cubecl-convolution = { path = "../cubecl-convolution", version = "0.6.0", features = [
-=======
 cubecl-convolution = { path = "../cubecl-convolution", version = "0.7.0", features = [
->>>>>>> b54e0173
     "export_tests",
 ] }
 cubecl-reduce = { path = "../cubecl-reduce", version = "0.7.0", features = [
