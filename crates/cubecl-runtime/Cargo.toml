--- conflicted
+++ resolved
@@ -32,15 +32,10 @@
 async-channel = { workspace = true } # Assume std
 bytemuck = { workspace = true }
 cfg-if = { workspace = true }
-<<<<<<< HEAD
-cubecl-common = { path = "../cubecl-common", version = "0.9.0-pre.2", default-features = false }
-cubecl-ir = { path = "../cubecl-ir", version = "0.9.0-pre.2", default-features = false, features = [
+cubecl-common = { path = "../cubecl-common", version = "=0.9.0-pre.3", default-features = false }
+cubecl-ir = { path = "../cubecl-ir", version = "=0.9.0-pre.3", default-features = false, features = [
     "serde",
 ] }
-=======
-cubecl-common = { path = "../cubecl-common", version = "=0.9.0-pre.3", default-features = false }
-cubecl-ir = { path = "../cubecl-ir", version = "=0.9.0-pre.3", default-features = false }
->>>>>>> 77bd7bce
 derive-new = { workspace = true }
 dirs = { workspace = true, optional = true }
 enumset = { workspace = true }
