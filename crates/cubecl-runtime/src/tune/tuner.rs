use async_channel::Sender;
use cubecl_common::future;

use core::future::Future;
use core::{any::Any, mem::ManuallyDrop};
use cubecl_common::stub::Duration;

#[cfg(all(not(target_family = "wasm"), feature = "std"))]
use std::panic::resume_unwind;

use alloc::boxed::Box;
use alloc::string::ToString;
use alloc::vec::Vec;
use cubecl_common::benchmark::{BenchmarkComputations, BenchmarkDurations};

use crate::channel::ComputeChannel;
use crate::client::ComputeClient;
use crate::server::ComputeServer;
use crate::tune::{AutotuneOperation, AutotuneOperationSet, TuneBenchmark, TuneCache};

use super::{AutotuneKey, TuneCacheResult};

/// An error that occurred during benchmarking. If other benches succeeded, ignore this bench and
/// continue gracefully. If all benches fail, panic.
/// This error cannot be acted on in any way, because it's an opaque unwind object, and must be
/// `ManuallyDrop` because dropping it can cause unwinding to proceed. It can only
/// be passed to `resume_unwind` to continue the panic.
type BenchError = ManuallyDrop<Box<dyn Any + Send>>;

#[derive(Debug)]
/// Executes autotune benchmarking and caching
pub struct Tuner<K: AutotuneKey> {
    tune_cache: TuneCache<K>,
}

struct AutotuneMessage<K> {
    key: K,
    fastest_index: usize,
}

/// Result from running benchmarks.
pub struct AutotuneResult<K, Out> {
    key: K,
    fastest_index: usize,
    set: Box<dyn AutotuneOperationSet<K, Out>>,
}

#[allow(clippy::new_without_default)]
impl<K: AutotuneKey> Tuner<K> {
    /// Returns a tuner with cache initialized from persistent cache
    pub fn new(name: &str, device_id: &str) -> Self {
        Self {
            tune_cache: TuneCache::new(name, device_id),
        }
    }

    /// Fetch the fastest autotune operation index for an autotune key.
    pub fn fastest(&self, key: &K) -> TuneCacheResult {
        self.tune_cache.fastest(key)
    }

    /// Registers the [results](AutotuneResult) from [execute_autotune()](Self::execute_autotune).
    pub fn register_autotune<Out: Send>(&mut self, result: AutotuneResult<K, Out>) -> Out {
        self.tune_cache
            .cache_insert(result.key.clone(), result.fastest_index);

        #[cfg(autotune_persistent_cache)]
        {
            let checksum = result.set.compute_checksum();
            self.tune_cache
                .persistent_cache_insert(result.key, checksum, result.fastest_index);
            self.tune_cache.save();
        }
        let op = result.set.fastest(result.fastest_index);

        AutotuneOperation::execute(op)
    }

    #[cfg(autotune_persistent_cache)]
    /// Fetch the fastest autotune operation index for an autotune key and validate the checksum.
    pub fn fastest_with_checksum<Out: Send>(
        &mut self,
        set: &dyn AutotuneOperationSet<K, Out>,
    ) -> TuneCacheResult {
        self.tune_cache.fastest_with_checksum(set)
    }

    /// Execute the fastest autotune operation if known, otherwise perform some benchmarks before.
    pub fn execute_autotune<S, C, Out: Send + 'static>(
        &self,
        set: Box<dyn AutotuneOperationSet<K, Out>>,
        client: &ComputeClient<S, C>,
    ) -> AutotuneResult<K, Out>
    where
        S: ComputeServer + 'static,
        C: ComputeChannel<S> + 'static,
    {
        let (send, rec) = async_channel::bounded(1);

        self.start_autotuning(send, set.as_ref(), client);

        if let Ok(msg) = rec.try_recv() {
            AutotuneResult {
                key: msg.key,
                fastest_index: msg.fastest_index,
                set,
            }
        } else {
            panic!("Unable to perform autotune.");
        }
    }

    fn start_autotuning<
        S: ComputeServer + 'static,
        C: ComputeChannel<S> + 'static,
        Out: Send + 'static,
    >(
        &self,
        sender: Sender<AutotuneMessage<K>>,
        set: &dyn AutotuneOperationSet<K, Out>,
        client: &ComputeClient<S, C>,
    ) {
        let key = set.key();
        log::info!("Tuning {key}");
<<<<<<< HEAD
        self.tune_cache.mark_pending(key.clone());
        let client = client.clone();
        let sender = self.results_send.clone();
=======
>>>>>>> 3815d456

        let autotunables: Vec<_> = set
            .autotunables()
            .into_iter()
            .enumerate()
            .filter(|(index, _)| set.should_run(&key, *index))
            .collect();
<<<<<<< HEAD

        if autotunables.len() == 1 {
            sender
                .try_send(AutotuneMessage {
                    key,
                    fastest_index: autotunables[0].0,
                })
                .expect("Autotune results channel closed");
            return;
        }
=======
        let client = client.clone();
>>>>>>> 3815d456

        spawn_benchmark_task(async move {
            #[derive(new, Debug)]
            struct BenchResult {
                name: String,
                index: usize,
                computation: BenchmarkComputations,
            }

            let mut bench_results = Vec::with_capacity(autotunables.len());

            for (index, op) in autotunables.into_iter() {
                let name = op.name().to_string();
                let result = Self::run_benchmark(op, &client).await.map(|durations| {
                    log::info!("Name: {name} => {}", durations);
                    BenchResult::new(name, index, BenchmarkComputations::new(&durations))
                });

                bench_results.push(result);
            }

            // Panic if all tuners panicked.
            #[cfg(all(feature = "std", not(target_family = "wasm")))]
            if bench_results.iter().all(|result| result.is_err()) {
                let first_error = bench_results.into_iter().next().unwrap().err().unwrap();
                resume_unwind(ManuallyDrop::into_inner(first_error));
            }

            // Finds the fastest operation (by the median time).
            bench_results.sort_by(|a, b| {
                let a = a
                    .as_ref()
                    .map(|r| r.computation.median)
                    .unwrap_or(Duration::MAX);
                let b = b
                    .as_ref()
                    .map(|r| r.computation.median)
                    .unwrap_or(Duration::MAX);

                a.cmp(&b)
            });

            // Log & send results.
            let result = bench_results.first().expect("At least one kernel needed. ");

            let fastest_index = if let Ok(result) = result {
                let top_times = bench_results
                    .iter()
                    .map(|r| {
                        r.as_ref()
                            .map(|r| r.computation.median)
                            .unwrap_or(Duration::MAX)
                    })
                    .take(3)
                    .collect::<Vec<_>>();
                log::info!(
                    "Fastest result {}-{key}. \n Top 3 times: {top_times:?}",
                    result.name,
                );

                result.index
            } else {
                0
            };

            sender
                .try_send(AutotuneMessage { key, fastest_index })
                .expect("Autotune results channel closed");
        });
    }

    async fn run_benchmark<S: ComputeServer, C: ComputeChannel<S>, Out>(
        operation: Box<dyn AutotuneOperation<Out>>,
        client: &ComputeClient<S, C>,
    ) -> Result<BenchmarkDurations, BenchError> {
        let tuner = TuneBenchmark::new(operation, client.clone());
        future::catch_unwind(tuner.sample_durations())
            .await
            .map_err(|e| {
                log::warn!("Caught error while benchmarking, falling back to next operation.");
                ManuallyDrop::new(e)
            })
    }
}

fn spawn_benchmark_task(future: impl Future<Output = ()> + 'static) {
    // Spawn the tuning as a task.
    #[cfg(target_family = "wasm")]
    {
        wasm_bindgen_futures::spawn_local(future);
    }

    // It is totally possible here to run the tuning on a thread, which woulp startup time,
    // but might have two downsides:
    // - Benchmarks now need a "warmup" time until a good kernel is selected.
    // - Tuning might be less precise, as it's possible that other operations are
    //   submitted while tuning, which might skew results.
    #[cfg(not(target_family = "wasm"))]
    future::block_on(future);
}<|MERGE_RESOLUTION|>--- conflicted
+++ resolved
@@ -122,12 +122,6 @@
     ) {
         let key = set.key();
         log::info!("Tuning {key}");
-<<<<<<< HEAD
-        self.tune_cache.mark_pending(key.clone());
-        let client = client.clone();
-        let sender = self.results_send.clone();
-=======
->>>>>>> 3815d456
 
         let autotunables: Vec<_> = set
             .autotunables()
@@ -135,7 +129,6 @@
             .enumerate()
             .filter(|(index, _)| set.should_run(&key, *index))
             .collect();
-<<<<<<< HEAD
 
         if autotunables.len() == 1 {
             sender
@@ -146,9 +139,8 @@
                 .expect("Autotune results channel closed");
             return;
         }
-=======
+
         let client = client.clone();
->>>>>>> 3815d456
 
         spawn_benchmark_task(async move {
             #[derive(new, Debug)]
