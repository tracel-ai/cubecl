--- conflicted
+++ resolved
@@ -310,16 +310,8 @@
         })
     }
 
-<<<<<<< HEAD
     #[allow(clippy::too_many_arguments)]
-    async fn generate_tune_message<
-        In: Clone + Send + 'static,
-        Out: AutotuneOutput,
-        S: ComputeServer + 'static,
-    >(
-=======
     async fn generate_tune_message<In: Clone + Send + 'static, Out: AutotuneOutput, R: Runtime>(
->>>>>>> 1a885d6d
         key: K,
         client: &ComputeClient<R>,
         mut plan: TunePlan,
