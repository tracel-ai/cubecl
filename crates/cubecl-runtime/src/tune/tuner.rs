--- conflicted
+++ resolved
@@ -86,23 +86,19 @@
         context: String,
     },
     /// The autotune is skipped manually.
-<<<<<<< HEAD
-    Skip,
+    Skip {
+        /// The name of the skipped kernel.
+        name: String,
+    },
 
     /// An error happened when launching a kernel.
     Launch(LaunchError),
 }
 
-impl From<String> for AutotuneError {
-    fn from(value: String) -> Self {
-        Self::Unknown(value)
-    }
-=======
-    Skip {
-        /// The name of the tunable.
-        name: String,
-    },
->>>>>>> 4f9a7d8f
+impl From<LaunchError> for AutotuneError {
+    fn from(value: LaunchError) -> Self {
+        Self::Launch(value)
+    }
 }
 
 #[allow(clippy::new_without_default)]
