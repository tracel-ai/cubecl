use crate::{
    DeviceProperties,
    config::{TypeNameFormatLevel, type_name_format},
    kernel::KernelMetadata,
    logging::ProfileLevel,
    memory_management::{MemoryAllocationMode, MemoryUsage},
    runtime::Runtime,
    server::{
        Allocation, AllocationDescriptor, AllocationKind, Binding, Bindings, ComputeServer,
        CopyDescriptor, CubeCount, ExecutionError, Handle, IoError, LaunchError, ProfileError,
        ServerCommunication, ServerUtilities,
    },
    storage::{BindingResource, ComputeStorage},
};

#[cfg(feature = "plugin")]
use crate::plugin::{Plugin, PluginError, SupportsPlugin};
use alloc::format;
use alloc::sync::Arc;
use alloc::vec;
use alloc::vec::Vec;
use core::ops::DerefMut;
use cubecl_common::{
    ExecutionMode,
    bytes::{AllocationProperty, Bytes},
    device::{Device, DeviceContext},
    future::DynFut,
    profile::ProfileDuration,
};
use cubecl_ir::StorageType;

#[allow(unused)]
use cubecl_common::profile::TimingMethod;
use cubecl_common::stream_id::StreamId;

/// The ComputeClient is the entry point to require tasks from the ComputeServer.
/// It should be obtained for a specific device via the Compute struct.
pub struct ComputeClient<R: Runtime> {
    context: DeviceContext<R::Server>,
    utilities: Arc<ServerUtilities<R::Server>>,
    stream_id: Option<StreamId>,
}

impl<R: Runtime> Clone for ComputeClient<R> {
    fn clone(&self) -> Self {
        Self {
            context: self.context.clone(),
            utilities: self.utilities.clone(),
            stream_id: self.stream_id,
        }
    }
}

impl<R: Runtime> ComputeClient<R> {
    /// Get the info of the current backend.
    pub fn info(&self) -> &<R::Server as ComputeServer>::Info {
        &self.utilities.info
    }

    /// Create a new client with a new server.
    pub fn init<D: Device>(device: &D, server: R::Server) -> Self {
        let utilities = server.utilities();

        let context = DeviceContext::<R::Server>::insert(device, server)
            .expect("Can't create a new client on an already registered server");

        Self {
            context,
            utilities,
            stream_id: None,
        }
    }

    /// Load the client for the given device.
    pub fn load<D: Device>(device: &D) -> Self {
        let context = DeviceContext::<R::Server>::locate(device);
        let utilities = context.lock().utilities();

        Self {
            context,
            utilities,
            stream_id: None,
        }
    }

    fn stream_id(&self) -> StreamId {
        match self.stream_id {
            Some(val) => val,
            None => StreamId::current(),
        }
    }

    /// Set the stream in which the current client is operating on.
    ///
    /// # Safety
    ///
    /// This is highly unsafe and should probably only be used by the CubeCL/Burn projects for now.
    pub unsafe fn set_stream(&mut self, stream_id: StreamId) {
        self.stream_id = Some(stream_id);
    }

    fn do_read(&self, descriptors: Vec<CopyDescriptor<'_>>) -> DynFut<Result<Vec<Bytes>, IoError>> {
        let stream_id = self.stream_id();
        let mut state = self.context.lock();
        let fut = state.read(descriptors, stream_id);
        core::mem::drop(state);
        fut
    }

    /// Given bindings, returns owned resources as bytes.
    pub fn read_async(
        &self,
        handles: Vec<Handle>,
    ) -> impl Future<Output = Result<Vec<Bytes>, IoError>> + Send {
        let strides = [1];
        let shapes = handles
            .iter()
            .map(|it| [it.size() as usize])
            .collect::<Vec<_>>();
        let bindings = handles
            .into_iter()
            .map(|it| it.binding())
            .collect::<Vec<_>>();
        let descriptors = bindings
            .into_iter()
            .zip(shapes.iter())
            .map(|(binding, shape)| CopyDescriptor::new(binding, shape, &strides, 1))
            .collect();

        self.do_read(descriptors)
    }

    /// Given bindings, returns owned resources as bytes.
    ///
    /// # Remarks
    ///
    /// Panics if the read operation fails.
    pub fn read(&self, handles: Vec<Handle>) -> Vec<Bytes> {
        cubecl_common::reader::read_sync(self.read_async(handles)).expect("TODO")
    }

    /// Given a binding, returns owned resource as bytes.
    ///
    /// # Remarks
    /// Panics if the read operation fails.
    pub fn read_one(&self, handle: Handle) -> Bytes {
        cubecl_common::reader::read_sync(self.read_async(vec![handle]))
            .expect("TODO")
            .remove(0)
    }

    /// Given bindings, returns owned resources as bytes.
    pub fn read_tensor_async(
        &self,
        descriptors: Vec<CopyDescriptor<'_>>,
    ) -> impl Future<Output = Result<Vec<Bytes>, IoError>> + Send {
        self.do_read(descriptors)
    }

    /// Given bindings, returns owned resources as bytes.
    ///
    /// # Remarks
    ///
    /// Panics if the read operation fails.
    ///
    /// The tensor must be in the same layout as created by the runtime, or more strict.
    /// Contiguous tensors are always fine, strided tensors are only ok if the stride is similar to
    /// the one created by the runtime (i.e. padded on only the last dimension). A way to check
    /// stride compatibility on the runtime will be added in the future.
    ///
    /// Also see [ComputeClient::create_tensor].
    pub fn read_tensor(&self, descriptors: Vec<CopyDescriptor<'_>>) -> Vec<Bytes> {
        cubecl_common::reader::read_sync(self.read_tensor_async(descriptors)).expect("TODO")
    }

    /// Given a binding, returns owned resource as bytes.
    /// See [ComputeClient::read_tensor]
    pub fn read_one_tensor_async(
        &self,
        descriptor: CopyDescriptor<'_>,
    ) -> impl Future<Output = Result<Bytes, IoError>> + Send {
        let fut = self.read_tensor_async(vec![descriptor]);

        async { Ok(fut.await?.remove(0)) }
    }

    /// Given a binding, returns owned resource as bytes.
    ///
    /// # Remarks
    /// Panics if the read operation fails.
    /// See [ComputeClient::read_tensor]
    pub fn read_one_tensor(&self, descriptor: CopyDescriptor) -> Bytes {
        self.read_tensor(vec![descriptor]).remove(0)
    }

    /// Given a resource handle, returns the storage resource.
    pub fn get_resource(
        &self,
        binding: Binding,
    ) -> BindingResource<<<R::Server as ComputeServer>::Storage as ComputeStorage>::Resource> {
        let stream_id = self.stream_id();
        self.context.lock().get_resource(binding, stream_id)
    }

    fn do_create_from_slices(
        &self,
        descriptors: Vec<AllocationDescriptor<'_>>,
        slices: Vec<&[u8]>,
    ) -> Result<Vec<Allocation>, IoError> {
        let mut state = self.context.lock();
        let allocations = state.create(descriptors.clone(), self.stream_id())?;
        let descriptors = descriptors
            .into_iter()
            .zip(allocations.iter())
            .zip(slices)
            .map(|((desc, alloc), data)| {
                (
                    CopyDescriptor::new(
                        alloc.handle.clone().binding(),
                        desc.shape,
                        &alloc.strides,
                        desc.elem_size,
                    ),
                    Bytes::from_bytes_vec(data.to_vec()),
                )
            })
            .collect();
        let stream_id = self.stream_id();
        state.write(descriptors, stream_id)?;
        Ok(allocations)
    }

    fn do_create(
        &self,
        descriptors: Vec<AllocationDescriptor<'_>>,
        mut data: Vec<Bytes>,
    ) -> Result<Vec<Allocation>, IoError> {
        self.staging(data.iter_mut(), true);

        let mut state = self.context.lock();
        let allocations = state.create(descriptors.clone(), self.stream_id())?;
        let descriptors = descriptors
            .into_iter()
            .zip(allocations.iter())
            .zip(data)
            .map(|((desc, alloc), data)| {
                (
                    CopyDescriptor::new(
                        alloc.handle.clone().binding(),
                        desc.shape,
                        &alloc.strides,
                        desc.elem_size,
                    ),
                    data,
                )
            })
            .collect();
        let stream_id = self.stream_id();
        state.write(descriptors, stream_id)?;
        Ok(allocations)
    }

    /// Returns a resource handle containing the given data.
    ///
    /// # Notes
    ///
    /// Prefer using the more efficient [Self::create] function.
    pub fn create_from_slice(&self, slice: &[u8]) -> Handle {
        let shape = [slice.len()];

        self.do_create_from_slices(
            vec![AllocationDescriptor::new(
                AllocationKind::Contiguous,
                &shape,
                1,
            )],
            vec![slice],
        )
        .unwrap()
        .remove(0)
        .handle
    }

    /// Returns a resource handle containing the given [Bytes].
    pub fn create(&self, data: Bytes) -> Handle {
        let shape = [data.len()];

        self.do_create(
            vec![AllocationDescriptor::new(
                AllocationKind::Contiguous,
                &shape,
                1,
            )],
            vec![data],
        )
        .unwrap()
        .remove(0)
        .handle
    }

    /// Given a resource and shape, stores it and returns the tensor handle and strides.
    /// This may or may not return contiguous strides. The layout is up to the runtime, and care
    /// should be taken when indexing.
    ///
    /// Currently the tensor may either be contiguous (most runtimes), or "pitched", to use the CUDA
    /// terminology. This means the last (contiguous) dimension is padded to fit a certain alignment,
    /// and the strides are adjusted accordingly. This can make memory accesses significantly faster
    /// since all rows are aligned to at least 16 bytes (the maximum load width), meaning the GPU
    /// can load as much data as possible in a single instruction. It may be aligned even more to
    /// also take cache lines into account.
    ///
    /// However, the stride must be taken into account when indexing and reading the tensor
    /// (also see [ComputeClient::read_tensor]).
    ///
    /// # Notes
    ///
    /// Prefer using [Self::create_tensor] for better performance.
    pub fn create_tensor_from_slice(
        &self,
        slice: &[u8],
        shape: &[usize],
        elem_size: usize,
    ) -> Allocation {
        self.do_create_from_slices(
            vec![AllocationDescriptor::new(
                AllocationKind::Optimized,
                shape,
                elem_size,
            )],
            vec![slice],
        )
        .unwrap()
        .remove(0)
    }

    /// Given a resource and shape, stores it and returns the tensor handle and strides.
    /// This may or may not return contiguous strides. The layout is up to the runtime, and care
    /// should be taken when indexing.
    ///
    /// Currently the tensor may either be contiguous (most runtimes), or "pitched", to use the CUDA
    /// terminology. This means the last (contiguous) dimension is padded to fit a certain alignment,
    /// and the strides are adjusted accordingly. This can make memory accesses significantly faster
    /// since all rows are aligned to at least 16 bytes (the maximum load width), meaning the GPU
    /// can load as much data as possible in a single instruction. It may be aligned even more to
    /// also take cache lines into account.
    ///
    /// However, the stride must be taken into account when indexing and reading the tensor
    /// (also see [ComputeClient::read_tensor]).
    pub fn create_tensor(&self, bytes: Bytes, shape: &[usize], elem_size: usize) -> Allocation {
        self.do_create(
            vec![AllocationDescriptor::new(
                AllocationKind::Optimized,
                shape,
                elem_size,
            )],
            vec![bytes],
        )
        .unwrap()
        .remove(0)
    }

    /// Reserves all `shapes` in a single storage buffer, copies the corresponding `data` into each
    /// handle, and returns the handles for them.
    /// See [ComputeClient::create_tensor]
    ///
    /// # Notes
    ///
    /// Prefer using [Self::create_tensors] for better performance.
    pub fn create_tensors_from_slices(
        &self,
        descriptors: Vec<(AllocationDescriptor<'_>, &[u8])>,
    ) -> Vec<Allocation> {
        let (descriptors, data) = descriptors.into_iter().unzip();

        self.do_create_from_slices(descriptors, data).unwrap()
    }

    /// Reserves all `shapes` in a single storage buffer, copies the corresponding `data` into each
    /// handle, and returns the handles for them.
    /// See [ComputeClient::create_tensor]
    pub fn create_tensors(
        &self,
        descriptors: Vec<(AllocationDescriptor<'_>, Bytes)>,
    ) -> Vec<Allocation> {
        let (descriptors, data) = descriptors.into_iter().unzip();

        self.do_create(descriptors, data).unwrap()
    }

    fn do_empty(
        &self,
        descriptors: Vec<AllocationDescriptor<'_>>,
    ) -> Result<Vec<Allocation>, IoError> {
        let mut state = self.context.lock();
        state.create(descriptors, self.stream_id())
    }

    /// Reserves `size` bytes in the storage, and returns a handle over them.
    pub fn empty(&self, size: usize) -> Handle {
        let shape = [size];
        let descriptor = AllocationDescriptor::new(AllocationKind::Contiguous, &shape, 1);
        self.do_empty(vec![descriptor]).unwrap().remove(0).handle
    }

    /// Reserves `shape` in the storage, and returns a tensor handle for it.
    /// See [ComputeClient::create_tensor]
    pub fn empty_tensor(&self, shape: &[usize], elem_size: usize) -> Allocation {
        let descriptor = AllocationDescriptor::new(AllocationKind::Optimized, shape, elem_size);
        self.do_empty(vec![descriptor]).unwrap().remove(0)
    }

    /// Reserves all `shapes` in a single storage buffer, and returns the handles for them.
    /// See [ComputeClient::create_tensor]
    pub fn empty_tensors(&self, descriptors: Vec<AllocationDescriptor<'_>>) -> Vec<Allocation> {
        self.do_empty(descriptors).unwrap()
    }

    /// Marks the given [Bytes] as being a staging buffer, maybe transferring it to pinned memory
    /// for faster data transfer with compute device.
    pub fn staging<'a, I>(&self, bytes: I, file_only: bool)
    where
        I: Iterator<Item = &'a mut Bytes>,
    {
        let has_staging = |b: &Bytes| match b.property() {
            AllocationProperty::Pinned => false,
            AllocationProperty::File => true,
            AllocationProperty::Native | AllocationProperty::Other => !file_only,
        };

        let mut to_be_updated = Vec::new();
        let sizes = bytes
            .filter_map(|b| match has_staging(b) {
                true => {
                    let len = b.len();
                    to_be_updated.push(b);
                    Some(len)
                }
                false => None,
            })
            .collect::<Vec<usize>>();

        if sizes.is_empty() {
            return;
        }

        let stream_id = self.stream_id();
        let mut context = self.context.lock();
        let stagings = match context.staging(&sizes, stream_id) {
            Ok(val) => val,
            Err(_) => return,
        };
        core::mem::drop(context);

        to_be_updated
            .into_iter()
            .zip(stagings)
            .for_each(|(b, mut staging)| {
                b.copy_into(&mut staging);
                core::mem::swap(b, &mut staging);
            });
    }

    /// Transfer data from one client to another
    pub fn to_client(&self, src: Handle, dst_server: &Self) -> Allocation {
        let shape = [src.size() as usize];
        let src_descriptor = src.copy_descriptor(&shape, &[1], 1);

        if R::Server::SERVER_COMM_ENABLED {
            self.to_client_tensor(src_descriptor, dst_server)
        } else {
            let alloc_desc = AllocationDescriptor::new(
                AllocationKind::Contiguous,
                src_descriptor.shape,
                src_descriptor.elem_size,
            );
            self.change_client_sync(src_descriptor, alloc_desc, dst_server)
        }
    }

    /// Transfer data from one client to another
    ///
    /// Make sure the source description can be read in a contiguous manner.
    pub fn to_client_tensor(
        &self,
        src_descriptor: CopyDescriptor<'_>,
        dst_server: &Self,
    ) -> Allocation {
        if R::Server::SERVER_COMM_ENABLED {
            let guard = self.context.lock_device_kind();
            let mut server_src = self.context.lock();
            let mut server_dst = dst_server.context.lock();

            let copied = R::Server::copy(
                server_src.deref_mut(),
                server_dst.deref_mut(),
                src_descriptor,
                self.stream_id(),
                dst_server.stream_id(),
            )
            .unwrap();
            core::mem::drop(server_src);
            core::mem::drop(server_dst);
            core::mem::drop(guard);
            copied
        } else {
            let alloc_desc = AllocationDescriptor::new(
                AllocationKind::Optimized,
                src_descriptor.shape,
                src_descriptor.elem_size,
            );
            self.change_client_sync(src_descriptor, alloc_desc, dst_server)
        }
    }

    #[track_caller]
    unsafe fn launch_inner(
        &self,
        kernel: <R::Server as ComputeServer>::Kernel,
        count: CubeCount,
        bindings: Bindings,
        mode: ExecutionMode,
        stream_id: StreamId,
    ) -> Result<(), LaunchError> {
        let level = self.utilities.logger.profile_level();

        match level {
            None | Some(ProfileLevel::ExecutionOnly) => {
                let mut state = self.context.lock();
                let name = kernel.name();

                let result = unsafe { state.launch(kernel, count, bindings, mode, stream_id) };

                if matches!(level, Some(ProfileLevel::ExecutionOnly)) {
                    let info = type_name_format(name, TypeNameFormatLevel::Balanced);
                    self.utilities.logger.register_execution(info);
                }
                result
            }
            Some(level) => {
                let name = kernel.name();
                let kernel_id = kernel.id();
                let (result, profile) = self
                    .profile(
                        || unsafe {
                            let mut state = self.context.lock();
                            state.launch(kernel, count.clone(), bindings, mode, stream_id)
                        },
                        name,
                    )
                    .unwrap();
                let info = match level {
                    ProfileLevel::Full => {
                        format!("{name}: {kernel_id} CubeCount {count:?}")
                    }
                    _ => type_name_format(name, TypeNameFormatLevel::Balanced),
                };
                self.utilities.logger.register_profiled(info, profile);
                result
            }
        }
    }

    /// Launches the `kernel` with the given `bindings`.
    #[track_caller]
    pub fn launch(
        &self,
        kernel: <R::Server as ComputeServer>::Kernel,
        count: CubeCount,
        bindings: Bindings,
    ) -> Result<(), LaunchError> {
        // SAFETY: Using checked execution mode.
        unsafe {
            self.launch_inner(
                kernel,
                count,
                bindings,
                ExecutionMode::Checked,
                self.stream_id(),
            )
        }
    }

    /// Launches the `kernel` with the given `bindings` without performing any bound checks.
    ///
    /// # Safety
    ///
    /// To ensure this is safe, you must verify your kernel:
    /// - Has no out-of-bound reads and writes that can happen.
    /// - Has no infinite loops that might never terminate.
    #[track_caller]
    pub unsafe fn launch_unchecked(
        &self,
        kernel: <R::Server as ComputeServer>::Kernel,
        count: CubeCount,
        bindings: Bindings,
    ) -> Result<(), LaunchError> {
        // SAFETY: Caller has to uphold kernel being safe.
        unsafe {
            self.launch_inner(
                kernel,
                count,
                bindings,
                ExecutionMode::Unchecked,
                self.stream_id(),
            )
        }
    }

    /// Flush all outstanding commands.
    pub fn flush(&self) {
        let stream_id = self.stream_id();
        self.context.lock().flush(stream_id)
    }

    /// Wait for the completion of every task in the server.
    pub fn sync(&self) -> DynFut<Result<(), ExecutionError>> {
        let stream_id = self.stream_id();
        let mut state = self.context.lock();
        let fut = state.sync(stream_id);
        core::mem::drop(state);
        self.utilities.logger.profile_summary();

        fut
    }

    /// Get the features supported by the compute server.
    pub fn properties(&self) -> &DeviceProperties {
        &self.utilities.properties
    }

    /// # Warning
    ///
    /// For private use only.
    pub fn properties_mut(&mut self) -> Option<&mut DeviceProperties> {
        Arc::get_mut(&mut self.utilities).map(|state| &mut state.properties)
    }

    /// Get the current memory usage of this client.
    pub fn memory_usage(&self) -> MemoryUsage {
        self.context.lock().memory_usage(self.stream_id())
    }

    /// Change the memory allocation mode.
    ///
    /// # Safety
    ///
    /// This function isn't thread safe and might create memory leaks.
    pub unsafe fn allocation_mode(&self, mode: MemoryAllocationMode) {
        self.context.lock().allocation_mode(mode, self.stream_id())
    }

    /// Use a persistent memory strategy to execute the provided function.
    ///
    /// # Notes
    ///
    /// - Using that memory strategy is beneficial for stating model parameters and similar workflows.
    /// - You can call [Self::memory_cleanup()] if you want to free persistent memory.
    pub fn memory_persistent_allocation<Input, Output, Func: Fn(Input) -> Output>(
        &self,
        input: Input,
        func: Func,
    ) -> Output {
        let device_guard = self.context.lock_device();

        self.context
            .lock()
            .allocation_mode(MemoryAllocationMode::Persistent, self.stream_id());

        let output = func(input);

        self.context
            .lock()
            .allocation_mode(MemoryAllocationMode::Auto, self.stream_id());

        core::mem::drop(device_guard);

        output
    }

    /// Ask the client to release memory that it can release.
    ///
    /// Nb: Results will vary on what the memory allocator deems beneficial,
    /// so it's not guaranteed any memory is freed.
    pub fn memory_cleanup(&self) {
        self.context.lock().memory_cleanup(self.stream_id())
    }

    /// Measure the execution time of some inner operations.
    #[track_caller]
    pub fn profile<O>(
        &self,
        func: impl FnOnce() -> O,
        #[allow(unused)] func_name: &str,
    ) -> Result<(O, ProfileDuration), ProfileError> {
        // Get the outer caller. For execute() this points straight to the
        // cube kernel. For general profiling it points to whoever calls profile.
        #[cfg(feature = "profile-tracy")]
        let location = std::panic::Location::caller();

        // Make a CPU span. If the server has system profiling this is all you need.
        #[cfg(feature = "profile-tracy")]
        let _span = tracy_client::Client::running().unwrap().span_alloc(
            None,
            func_name,
            location.file(),
            location.line(),
            0,
        );

        let device_guard = self.context.lock_device();

        #[cfg(feature = "profile-tracy")]
        let gpu_span = if self.state.properties.timing_method == TimingMethod::Device {
            let gpu_span = self
                .state
                .gpu_client
                .span_alloc(func_name, "profile", location.file(), location.line())
                .unwrap();
            Some(gpu_span)
        } else {
            None
        };

        let token = self.context.lock().start_profile(self.stream_id());

        let out = func();

        let result = self.context.lock().end_profile(self.stream_id(), token);

        #[cfg(feature = "profile-tracy")]
        if let Some(mut gpu_span) = gpu_span {
            gpu_span.end_zone();
            let epoch = self.state.epoch_time;
            // Add in the work to upload the timestamp data.
            result = result.map(|result| {
                ProfileDuration::new(
                    Box::pin(async move {
                        let ticks = result.resolve().await;
                        let start_duration = ticks.start_duration_since(epoch).as_nanos() as i64;
                        let end_duration = ticks.end_duration_since(epoch).as_nanos() as i64;
                        gpu_span.upload_timestamp_start(start_duration);
                        gpu_span.upload_timestamp_end(end_duration);
                        ticks
                    }),
                    TimingMethod::Device,
                )
            });
        }
        core::mem::drop(device_guard);

        match result {
            Ok(result) => Ok((out, result)),
            Err(err) => Err(err),
        }
    }

    /// Transfer data from one client to another
    fn change_client_sync(
        &self,
        src_descriptor: CopyDescriptor<'_>,
        alloc_descriptor: AllocationDescriptor<'_>,
        dst_server: &Self,
    ) -> Allocation {
        let shape = src_descriptor.shape;
        let elem_size = src_descriptor.elem_size;
        let stream_id = self.stream_id();

        // Allocate destination
        let alloc = dst_server
            .context
            .lock()
            .create(vec![alloc_descriptor], self.stream_id())
            .unwrap()
            .remove(0);

        let read = self.context.lock().read(vec![src_descriptor], stream_id);
        let mut data = cubecl_common::future::block_on(read).unwrap();

        let desc_descriptor = CopyDescriptor {
            binding: alloc.handle.clone().binding(),
            shape,
            strides: &alloc.strides,
            elem_size,
        };

        dst_server
            .context
            .lock()
            .write(vec![(desc_descriptor, data.remove(0))], stream_id)
            .unwrap();

        alloc
    }
<<<<<<< HEAD

    /// Returns all line sizes that are useful to perform optimal IO operation on the given element.
    pub fn io_optimized_line_sizes(&self, elem: &StorageType) -> impl Iterator<Item = u8> + Clone {
        let load_width = self.properties().hardware.load_width as usize;
        let max = (load_width / elem.size_bits()) as u8;
        let supported = R::supported_line_sizes();
        supported.iter().filter(move |v| **v <= max).cloned()
    }

    /// Returns all line sizes that are useful to perform optimal IO operation on the given element.
    /// Ignores native support, and allows all line sizes. This means the returned size may be
    /// unrolled, and may not support dynamic indexing.
    pub fn io_optimized_line_sizes_unchecked(
        &self,
        size: usize,
    ) -> impl Iterator<Item = u8> + Clone {
        let load_width = self.properties().hardware.load_width as usize;
        let size_bits = size * 8;
        let max = load_width / size_bits;
        // This makes this effectively the same as checked, if it doesn't work it's a problem with
        // unroll that should be investigated instead. But separate PR.
        let max = usize::min(R::max_global_line_size() as usize, max);

        // If the max is 8, we want to test 1, 2, 4, 8 which is log2(8) + 1.
        let num_candidates = max.trailing_zeros() + 1;

        (0..num_candidates).map(|i| 2u8.pow(i)).rev()
=======
}

#[cfg(feature = "plugin")]
impl<Server: ComputeServer> ComputeClient<Server> {
    /// This function is used to initialize a type on the `Server`
    pub fn plugin_init<S: Plugin>(&self, plugin_type: S::InitType) -> Result<(), PluginError>
    where
        Server: SupportsPlugin<S>,
    {
        let mut state = self.context.lock();
        let stream_id = self.stream_id();
        state.init_type(plugin_type, stream_id)?;
        Ok(())
    }

    /// Execute an extension function on the `Server`.
    pub fn plugin_fn<S: Plugin>(
        &self,
        client_handle: S::ClientHandle,
        op: S::Fns,
    ) -> Result<S::ReturnVal, PluginError>
    where
        Server: SupportsPlugin<S>,
    {
        let stream_id = self.stream_id();
        let mut state = self.context.lock();
        state.plugin_fn::<S::Fns>(client_handle, stream_id, op)
>>>>>>> 21f5087b
    }
}<|MERGE_RESOLUTION|>--- conflicted
+++ resolved
@@ -791,7 +791,6 @@
 
         alloc
     }
-<<<<<<< HEAD
 
     /// Returns all line sizes that are useful to perform optimal IO operation on the given element.
     pub fn io_optimized_line_sizes(&self, elem: &StorageType) -> impl Iterator<Item = u8> + Clone {
@@ -819,7 +818,7 @@
         let num_candidates = max.trailing_zeros() + 1;
 
         (0..num_candidates).map(|i| 2u8.pow(i)).rev()
-=======
+    }
 }
 
 #[cfg(feature = "plugin")]
@@ -847,6 +846,5 @@
         let stream_id = self.stream_id();
         let mut state = self.context.lock();
         state.plugin_fn::<S::Fns>(client_handle, stream_id, op)
->>>>>>> 21f5087b
     }
 }