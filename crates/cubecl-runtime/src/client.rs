use crate::{
    DeviceProperties, TimeMeasurement,
    channel::ComputeChannel,
    memory_management::MemoryUsage,
    server::{Binding, BindingWithMeta, Bindings, ComputeServer, CubeCount, Handle},
    storage::{BindingResource, ComputeStorage},
};
use alloc::sync::Arc;
use alloc::vec;
use alloc::vec::Vec;
use cubecl_common::{ExecutionMode, benchmark::ProfileDuration};

#[cfg(multi_threading)]
use cubecl_common::stream_id::StreamId;

/// The ComputeClient is the entry point to require tasks from the ComputeServer.
/// It should be obtained for a specific device via the Compute struct.
#[derive(Debug)]
pub struct ComputeClient<Server: ComputeServer, Channel> {
    channel: Channel,
    state: Arc<ComputeClientState<Server>>,
}

#[derive(new, Debug)]
struct ComputeClientState<Server: ComputeServer> {
    properties: DeviceProperties<Server::Feature>,
    info: Server::Info,
    #[cfg(multi_threading)]
    current_profiling: spin::RwLock<Option<StreamId>>,
}

impl<S, C> Clone for ComputeClient<S, C>
where
    S: ComputeServer,
    C: ComputeChannel<S>,
{
    fn clone(&self) -> Self {
        Self {
            channel: self.channel.clone(),
            state: self.state.clone(),
        }
    }
}

impl<Server, Channel> ComputeClient<Server, Channel>
where
    Server: ComputeServer,
    Channel: ComputeChannel<Server>,
{
    /// Get the info of the current backend.
    pub fn info(&self) -> &Server::Info {
        &self.state.info
    }

    /// Create a new client.
    pub fn new(
        channel: Channel,
        properties: DeviceProperties<Server::Feature>,
        info: Server::Info,
    ) -> Self {
        #[cfg(multi_threading)]
        let state = ComputeClientState::new(properties, info, spin::RwLock::new(None));
        #[cfg(not(multi_threading))]
        let state = ComputeClientState::new(properties, info);

        Self {
            channel,
            state: Arc::new(state),
        }
    }

    /// Given bindings, returns owned resources as bytes.
    pub fn read_async(
        &self,
        bindings: Vec<Binding>,
    ) -> impl Future<Output = Vec<Vec<u8>>> + Send + use<Server, Channel> {
        self.profile_guard();

        self.channel.read(bindings)
    }

    /// Given bindings, returns owned resources as bytes.
    ///
    /// # Remarks
    ///
    /// Panics if the read operation fails.
    pub fn read(&self, bindings: Vec<Binding>) -> Vec<Vec<u8>> {
        self.profile_guard();

        cubecl_common::reader::read_sync(self.channel.read(bindings))
    }

    /// Given a binding, returns owned resource as bytes.
    ///
    /// # Remarks
    /// Panics if the read operation fails.
    pub fn read_one(&self, binding: Binding) -> Vec<u8> {
        self.profile_guard();

        cubecl_common::reader::read_sync(self.channel.read([binding].into())).remove(0)
    }

    /// Given bindings, returns owned resources as bytes.
    pub async fn read_tensor_async(&self, bindings: Vec<BindingWithMeta>) -> Vec<Vec<u8>> {
        self.profile_guard();

        self.channel.read_tensor(bindings).await
    }

    /// Given bindings, returns owned resources as bytes.
    ///
    /// # Remarks
    ///
    /// Panics if the read operation fails.
    ///
    /// The tensor must be in the same layout as created by the runtime, or more strict.
    /// Contiguous tensors are always fine, strided tensors are only ok if the stride is similar to
    /// the one created by the runtime (i.e. padded on only the last dimension). A way to check
    /// stride compatiblity on the runtime will be added in the future.
    ///
    /// Also see [ComputeClient::create_tensor].
    pub fn read_tensor(&self, bindings: Vec<BindingWithMeta>) -> Vec<Vec<u8>> {
        self.profile_guard();

        cubecl_common::reader::read_sync(self.channel.read_tensor(bindings))
    }

    /// Given a binding, returns owned resource as bytes.
    /// See [ComputeClient::read_tensor]
    pub async fn read_one_tensor_async(&self, binding: BindingWithMeta) -> Vec<u8> {
        self.profile_guard();

        self.channel.read_tensor([binding].into()).await.remove(0)
    }

    /// Given a binding, returns owned resource as bytes.
    ///
    /// # Remarks
    /// Panics if the read operation fails.
    /// See [ComputeClient::read_tensor]
    pub fn read_one_tensor(&self, binding: BindingWithMeta) -> Vec<u8> {
        self.profile_guard();

        cubecl_common::reader::read_sync(self.channel.read_tensor([binding].into())).remove(0)
    }

    /// Given a resource handle, returns the storage resource.
    pub fn get_resource(
        &self,
        binding: Binding,
    ) -> BindingResource<<Server::Storage as ComputeStorage>::Resource> {
        self.profile_guard();

        self.channel.get_resource(binding)
    }

    /// Given a resource, stores it and returns the resource handle.
    pub fn create(&self, data: &[u8]) -> Handle {
        self.profile_guard();

        self.channel.create(data)
    }

    /// Given a resource and shape, stores it and returns the tensor handle and strides.
    /// This may or may not return contiguous strides. The layout is up to the runtime, and care
    /// should be taken when indexing.
    ///
    /// Currently the tensor may either be contiguous (most runtimes), or "pitched", to use the CUDA
    /// terminology. This means the last (contiguous) dimension is padded to fit a certain alignment,
    /// and the strides are adjusted accordingly. This can make memory accesses significantly faster
    /// since all rows are aligned to at least 16 bytes (the maximum load width), meaning the GPU
    /// can load as much data as possible in a single instruction. It may be aligned even more to
    /// also take cache lines into account.
    ///
    /// However, the stride must be taken into account when indexing and reading the tensor
    /// (also see [ComputeClient::read_tensor]).
    pub fn create_tensor(
        &self,
        data: &[u8],
        shape: &[usize],
        elem_size: usize,
    ) -> (Handle, Vec<usize>) {
<<<<<<< HEAD
        self.channel
            .create_tensors(vec![data], vec![shape], vec![elem_size])
            .pop()
            .unwrap()
    }

    /// Reserves all `shapes` in a single storage buffer, copies the corresponding `data` into each
    /// handle, and returns the handles for them.
    /// See [ComputeClient::create_tensor]
    pub fn create_tensors(
        &self,
        data: Vec<&[u8]>,
        shapes: Vec<&[usize]>,
        elem_size: Vec<usize>,
    ) -> Vec<(Handle, Vec<usize>)> {
        self.channel.create_tensors(data, shapes, elem_size)
=======
        self.profile_guard();

        self.channel.create_tensor(data, shape, elem_size)
>>>>>>> 31e05fdc
    }

    /// Reserves `size` bytes in the storage, and returns a handle over them.
    pub fn empty(&self, size: usize) -> Handle {
        self.profile_guard();

        self.channel.empty(size)
    }

    /// Reserves `shape` in the storage, and returns a tensor handle for it.
    /// See [ComputeClient::create_tensor]
    pub fn empty_tensor(&self, shape: &[usize], elem_size: usize) -> (Handle, Vec<usize>) {
<<<<<<< HEAD
        self.channel
            .empty_tensors(vec![shape], vec![elem_size])
            .pop()
            .unwrap()
    }

    /// Reserves all `shapes` in a single storage buffer, and returns the handles for them.
    /// See [ComputeClient::create_tensor]
    pub fn empty_tensors(
        &self,
        shapes: Vec<&[usize]>,
        elem_size: Vec<usize>,
    ) -> Vec<(Handle, Vec<usize>)> {
        self.channel.empty_tensors(shapes, elem_size)
=======
        self.profile_guard();

        self.channel.empty_tensor(shape, elem_size)
>>>>>>> 31e05fdc
    }

    /// Executes the `kernel` over the given `bindings`.
    pub fn execute(&self, kernel: Server::Kernel, count: CubeCount, bindings: Bindings) {
        self.profile_guard();

        unsafe {
            self.channel
                .execute(kernel, count, bindings, ExecutionMode::Checked)
        }
    }

    /// Executes the `kernel` over the given `bindings` without performing any bound checks.
    ///
    /// # Safety
    ///
    /// Without checks, the out-of-bound reads and writes can happen.
    pub unsafe fn execute_unchecked(
        &self,
        kernel: Server::Kernel,
        count: CubeCount,
        bindings: Bindings,
    ) {
        self.profile_guard();

        unsafe {
            self.channel
                .execute(kernel, count, bindings, ExecutionMode::Unchecked)
        }
    }

    /// Flush all outstanding commands.
    pub fn flush(&self) {
        self.profile_guard();

        self.channel.flush();
    }

    /// Wait for the completion of every task in the server.
    pub async fn sync(&self) {
        self.profile_guard();

        self.channel.sync().await
    }

    /// Get the features supported by the compute server.
    pub fn properties(&self) -> &DeviceProperties<Server::Feature> {
        &self.state.properties
    }

    /// Get the current memory usage of this client.
    pub fn memory_usage(&self) -> MemoryUsage {
        self.profile_guard();

        self.channel.memory_usage()
    }

    /// Ask the client to release memory that it can release.
    ///
    /// Nb: Results will vary on what the memory allocator deems beneficial,
    /// so it's not guaranteed any memory is freed.
    pub fn memory_cleanup(&self) {
        self.profile_guard();

        self.channel.memory_cleanup()
    }

    /// Measure the execution time of some inner operations.
    ///
    /// Nb: this function will only allow one function at a time to be submitted when multi threading.
    /// Recursive measurements are not allowed and will deadlock.
    pub fn profile(&self, func: impl FnOnce()) -> ProfileDuration {
        #[cfg(multi_threading)]
        let stream_id = self.profile_aquire();

        let token = self.channel.start_profile();

        func();

        let result = self.channel.end_profile(token);

        let result = match self.properties().time_measurement() {
            TimeMeasurement::Device => result,
            TimeMeasurement::System => {
                #[cfg(target_family = "wasm")]
                panic!("Can't use system timing mode on wasm");

                #[cfg(not(target_family = "wasm"))]
                {
                    // It is important to wait for the profiling to be done, since we're actually
                    // measuring its execution timing using 'real' time.
                    let duration = cubecl_common::future::block_on(result.resolve());
                    ProfileDuration::from_duration(duration)
                }
            }
        };

        #[cfg(multi_threading)]
        self.profile_release(stream_id);

        result
    }

    #[cfg(not(multi_threading))]
    fn profile_guard(&self) {}

    #[cfg(multi_threading)]
    fn profile_guard(&self) {
        let current = self.state.current_profiling.read();

        if let Some(current_stream_id) = current.as_ref() {
            let stream_id = StreamId::current();

            if current_stream_id == &stream_id {
                return;
            }

            core::mem::drop(current);

            loop {
                std::thread::sleep(core::time::Duration::from_millis(10));

                let current = self.state.current_profiling.read();
                match current.as_ref() {
                    Some(current_stream_id) => {
                        if current_stream_id == &stream_id {
                            return;
                        }
                    }
                    None => {
                        return;
                    }
                }
            }
        }
    }

    #[cfg(multi_threading)]
    fn profile_aquire(&self) -> Option<StreamId> {
        let stream_id = StreamId::current();
        let mut current = self.state.current_profiling.write();

        match current.as_mut() {
            Some(current_stream_id) => {
                if current_stream_id == &stream_id {
                    return None;
                }

                core::mem::drop(current);

                loop {
                    std::thread::sleep(core::time::Duration::from_millis(10));

                    let mut current = self.state.current_profiling.write();

                    match current.as_mut() {
                        Some(current_stream_id) => {
                            if current_stream_id == &stream_id {
                                return None;
                            }
                        }
                        None => {
                            *current = Some(stream_id);
                            return Some(stream_id);
                        }
                    }
                }
            }
            None => {
                *current = Some(stream_id);
                Some(stream_id)
            }
        }
    }

    #[cfg(multi_threading)]
    fn profile_release(&self, stream_id: Option<StreamId>) {
        let stream_id = match stream_id {
            Some(val) => val,
            None => return, // No releasing
        };
        let mut current = self.state.current_profiling.write();

        match current.as_mut() {
            Some(current_stream_id) => {
                if current_stream_id != &stream_id {
                    panic!("Can't release a different profiling guard.");
                } else {
                    *current = None;
                }
            }
            None => panic!("Can't release an empty profiling guard"),
        }
    }
}<|MERGE_RESOLUTION|>--- conflicted
+++ resolved
@@ -180,7 +180,6 @@
         shape: &[usize],
         elem_size: usize,
     ) -> (Handle, Vec<usize>) {
-<<<<<<< HEAD
         self.channel
             .create_tensors(vec![data], vec![shape], vec![elem_size])
             .pop()
@@ -196,12 +195,9 @@
         shapes: Vec<&[usize]>,
         elem_size: Vec<usize>,
     ) -> Vec<(Handle, Vec<usize>)> {
+        self.profile_guard();
+
         self.channel.create_tensors(data, shapes, elem_size)
-=======
-        self.profile_guard();
-
-        self.channel.create_tensor(data, shape, elem_size)
->>>>>>> 31e05fdc
     }
 
     /// Reserves `size` bytes in the storage, and returns a handle over them.
@@ -214,7 +210,6 @@
     /// Reserves `shape` in the storage, and returns a tensor handle for it.
     /// See [ComputeClient::create_tensor]
     pub fn empty_tensor(&self, shape: &[usize], elem_size: usize) -> (Handle, Vec<usize>) {
-<<<<<<< HEAD
         self.channel
             .empty_tensors(vec![shape], vec![elem_size])
             .pop()
@@ -228,12 +223,9 @@
         shapes: Vec<&[usize]>,
         elem_size: Vec<usize>,
     ) -> Vec<(Handle, Vec<usize>)> {
+        self.profile_guard();
+
         self.channel.empty_tensors(shapes, elem_size)
-=======
-        self.profile_guard();
-
-        self.channel.empty_tensor(shape, elem_size)
->>>>>>> 31e05fdc
     }
 
     /// Executes the `kernel` over the given `bindings`.
