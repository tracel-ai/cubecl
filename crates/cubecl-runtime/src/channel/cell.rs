use super::ComputeChannel;
use crate::server::{Binding, ComputeServer, ConstBinding, CubeCount, Handle};
use crate::storage::{BindingResource, ComputeStorage};
use alloc::sync::Arc;
use alloc::vec::Vec;
use cubecl_common::{ExecutionMode, benchmark::TimestampsResult};

/// A channel using a [ref cell](core::cell::RefCell) to access the server with mutability.
///
/// # Important
///
/// Only use this channel if you don't use any threading in your application, otherwise it will
/// panic or cause undefined behaviors.
///
/// This is mosly useful for `no-std` environments where threads aren't supported, otherwise prefer
/// the [mutex](super::MutexComputeChannel) or the [mpsc](super::MpscComputeChannel) channels.
#[derive(Debug)]
pub struct RefCellComputeChannel<Server> {
    server: Arc<core::cell::RefCell<Server>>,
}

impl<S> Clone for RefCellComputeChannel<S> {
    fn clone(&self) -> Self {
        Self {
            server: self.server.clone(),
        }
    }
}

impl<Server> RefCellComputeChannel<Server>
where
    Server: ComputeServer,
{
    /// Create a new cell compute channel.
    pub fn new(server: Server) -> Self {
        Self {
            server: Arc::new(core::cell::RefCell::new(server)),
        }
    }
}

impl<Server> ComputeChannel<Server> for RefCellComputeChannel<Server>
where
    Server: ComputeServer + Send,
{
    async fn read(&self, bindings: Vec<Binding>) -> Vec<Vec<u8>> {
        let future = {
            let mut server = self.server.borrow_mut();
            server.read(bindings)
        };
        future.await
    }

    fn get_resource(
        &self,
        binding: Binding,
    ) -> BindingResource<<Server::Storage as ComputeStorage>::Resource> {
        self.server.borrow_mut().get_resource(binding)
    }

    fn create(&self, resource: &[u8]) -> Handle {
        self.server.borrow_mut().create(resource)
    }

    fn empty(&self, size: usize) -> Handle {
        self.server.borrow_mut().empty(size)
    }

    unsafe fn execute(
        &self,
        kernel_description: Server::Kernel,
        count: CubeCount,
        constants: Vec<ConstBinding>,
        bindings: Vec<Binding>,
        kind: ExecutionMode,
    ) {
<<<<<<< HEAD
        self.server
            .borrow_mut()
            .execute(kernel_description, count, constants, bindings, kind)
=======
        unsafe {
            self.server
                .borrow_mut()
                .execute(kernel_description, count, bindings, kind)
        }
>>>>>>> 01ce20d7
    }

    fn flush(&self) {
        self.server.borrow_mut().flush()
    }

    async fn sync(&self) {
        let future = {
            let mut server = self.server.borrow_mut();
            server.sync()
        };
        future.await
    }

    async fn sync_elapsed(&self) -> TimestampsResult {
        let future = {
            let mut server = self.server.borrow_mut();
            server.sync_elapsed()
        };
        future.await
    }

    fn memory_usage(&self) -> crate::memory_management::MemoryUsage {
        self.server.borrow_mut().memory_usage()
    }

    fn memory_cleanup(&self) {
        self.server.borrow_mut().memory_cleanup();
    }

    fn enable_timestamps(&self) {
        self.server.borrow_mut().enable_timestamps();
    }

    fn disable_timestamps(&self) {
        self.server.borrow_mut().disable_timestamps();
    }
}

/// This is unsafe, since no concurrency is supported by the `RefCell` channel.
/// However using this channel should only be done in single threaded environments such as `no-std`.
unsafe impl<Server: ComputeServer> Send for RefCellComputeChannel<Server> {}
unsafe impl<Server: ComputeServer> Sync for RefCellComputeChannel<Server> {}<|MERGE_RESOLUTION|>--- conflicted
+++ resolved
@@ -3,7 +3,7 @@
 use crate::storage::{BindingResource, ComputeStorage};
 use alloc::sync::Arc;
 use alloc::vec::Vec;
-use cubecl_common::{ExecutionMode, benchmark::TimestampsResult};
+use cubecl_common::{benchmark::TimestampsResult, ExecutionMode};
 
 /// A channel using a [ref cell](core::cell::RefCell) to access the server with mutability.
 ///
@@ -74,17 +74,11 @@
         bindings: Vec<Binding>,
         kind: ExecutionMode,
     ) {
-<<<<<<< HEAD
-        self.server
-            .borrow_mut()
-            .execute(kernel_description, count, constants, bindings, kind)
-=======
         unsafe {
             self.server
                 .borrow_mut()
-                .execute(kernel_description, count, bindings, kind)
+                .execute(kernel_description, count, constants, bindings, kind)
         }
->>>>>>> 01ce20d7
     }
 
     fn flush(&self) {
